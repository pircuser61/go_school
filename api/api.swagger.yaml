--- conflicted
+++ resolved
@@ -2017,13 +2017,8 @@
       operationId: GetBlockContext
       tags:
         - monitoring
-<<<<<<< HEAD
-      summary: Get outputs of block
-      description: Получить аутпуты блока
-=======
       summary: Получение контекста блоков
       description: Получение контекста блоков до переданного блока
->>>>>>> 39881ced
       parameters:
         - name: blockId
           in: path
@@ -2063,7 +2058,6 @@
                 $ref: '#/components/schemas/httpError'
       x-codegen-request-body-name: variables
 
-<<<<<<< HEAD
   /monitoring/tasks/block/{blockId}/params:
     get:
       tags:
@@ -2109,8 +2103,6 @@
                 $ref: '#/components/schemas/httpError'
       x-codegen-request-body-name: variables
 
-=======
->>>>>>> 39881ced
   /monitoring/tasks:
     get:
       tags:
@@ -4127,7 +4119,6 @@
         - name
         - type
         - description
-<<<<<<< HEAD
         - value
 
     MonitoringParamsResponse:
@@ -4175,6 +4166,4 @@
         - name
         - type
         - description
-=======
->>>>>>> 39881ced
         - value