openapi: 3.0.1
info:
  title: Pipeliner API
  contact: { }
  version: "0.1"
servers:
  - url: //localhost:8181/api/pipeliner/v1
paths:
  /cron/sla:
    get:
      summary: Check if any steps breached SLA
      operationId: checkBreachSLA
      responses:
        200:
          description: OK
        500:
          description: Internal Server Error
          content:
            application/json:
              schema:
                $ref: '#/components/schemas/httpError'
  /application/rate/{workNumber}:
    post:
      summary: rate application
      parameters:
        - name: workNumber
          in: path
          description: work number
          required: true
          schema:
            type: string
      operationId: rateApplication
      requestBody:
        description: rate application
        content:
          application/json:
            schema:
              $ref: '#/components/schemas/RateApplicationRequest'
        required: true
      responses:
        200:
          description: OK
        400:
          description: Bad Request
          content:
            application/json:
              schema:
                $ref: '#/components/schemas/httpError'
        401:
          description: Unauthorized
          content:
            application/json:
              schema:
                $ref: '#/components/schemas/httpError'
        500:
          description: Internal Server Error
          content:
            application/json:
              schema:
                $ref: '#/components/schemas/httpError'

  /debug/{workNumber}:
    get:
      tags:
        - tasks
      summary: Debug task
      description: Получить debug-задачу
      operationId: debug-task
      parameters:
        - name: workNumber
          in: path
          description: work number
          required: true
          schema:
            type: string
      responses:
        200:
          description: OK
          content:
            application/json:
              schema:
                type: object
                properties:
                  data:
                    $ref: '#/components/schemas/DebugResult'
                  status_code:
                    type: integer
        400:
          description: Bad Request
          content:
            application/json:
              schema:
                $ref: '#/components/schemas/httpError'
        401:
          description: Unauthorized
          content:
            application/json:
              schema:
                $ref: '#/components/schemas/httpError'
        500:
          description: Internal Server Error
          content:
            application/json:
              schema:
                $ref: '#/components/schemas/httpError'
  /debug/run:
    post:
      tags:
        - debug
      summary: Start debug task
      description: Начать отладку
      operationId: start-debug-task
      requestBody:
        description: debug request
        content:
          application/json:
            schema:
              $ref: '#/components/schemas/DebugRunRequest'
        required: false
      responses:
        200:
          description: OK
          content:
            application/json:
              schema:
                type: object
                properties:
                  data:
                    $ref: '#/components/schemas/EriusTask'
                  status_code:
                    type: integer
        400:
          description: Bad Request
          content:
            application/json:
              schema:
                $ref: '#/components/schemas/httpError'
        401:
          description: Unauthorized
          content:
            application/json:
              schema:
                $ref: '#/components/schemas/httpError'
        500:
          description: Internal Server Error
          content:
            application/json:
              schema:
                $ref: '#/components/schemas/httpError'
      x-codegen-request-body-name: variables
  /modules:
    get:
      tags:
        - modules
      summary: Get list of modules
      description: Список блоков
      operationId: get-modules
      responses:
        200:
          description: OK
          content:
            application/json:
              schema:
                type: object
                properties:
                  data:
                    $ref: '#/components/schemas/EriusFunctionList'
                  status_code:
                    type: integer
        400:
          description: Bad Request
          content:
            application/json:
              schema:
                $ref: '#/components/schemas/httpError'
        500:
          description: Internal Server Error
          content:
            application/json:
              schema:
                $ref: '#/components/schemas/httpError'
  /modules/{moduleName}/usage:
    get:
      tags:
        - modules
      summary: Usage of module in pipelines
      description: Сценарии, в которых используется блок
      operationId: module-usage
      parameters:
        - name: moduleName
          in: path
          description: module name
          required: true
          schema:
            type: string
      responses:
        200:
          description: OK
          content:
            application/json:
              schema:
                type: object
                properties:
                  data:
                    $ref: '#/components/schemas/UsageResponse'
                  status_code:
                    type: integer
        400:
          description: Bad Request
          content:
            application/json:
              schema:
                $ref: '#/components/schemas/httpError'
        500:
          description: Internal Server Error
          content:
            application/json:
              schema:
                $ref: '#/components/schemas/httpError'
  /modules/usage:
    get:
      tags:
        - modules
      summary: Get list of modules usage
      description: Блоки и сценарии, в которых они используются
      operationId: all-modules-usage
      responses:
        200:
          description: OK
          content:
            application/json:
              schema:
                type: object
                properties:
                  data:
                    $ref: '#/components/schemas/AllUsageResponse'
                  status_code:
                    type: integer
        400:
          description: Bad Request
          content:
            application/json:
              schema:
                $ref: '#/components/schemas/httpError'
        500:
          description: Internal Server Error
          content:
            application/json:
              schema:
                $ref: '#/components/schemas/httpError'
  /pipelines:
    get:
      tags:
        - pipeline
      summary: Get list of pipelines
      description: Список сценариев
      operationId: list-pipelines
      parameters:
        - name: my
          in: query
          description: Show my pipelines only
          required: false
          schema:
            type: boolean
        - name: is_published
          in: query
          description: Show published pipelines only
          required: false
          schema:
            type: boolean
        - name: per_page
          in: query
          schema:
            type: integer
            default: 10
            minimum: 1
        - name: page
          in: query
          schema:
            type: integer
            default: 0
            minimum: 1
        - name: filter
          in: query
          description: Фильтр по имени pipeline
          schema:
            type: string
      responses:
        200:
          description: OK
          content:
            application/json:
              schema:
                type: object
                properties:
                  data:
                    $ref: '#/components/schemas/EriusScenarioList'
                  status_code:
                    type: integer
        401:
          description: Unauthorized
          content:
            application/json:
              schema:
                $ref: '#/components/schemas/httpError'
        500:
          description: Internal Server Error
          content:
            application/json:
              schema:
                $ref: '#/components/schemas/httpError'
    post:
      tags:
        - pipeline
      summary: Create pipeline
      description: Создать новый сценарий
      operationId: create-pipeline
      requestBody:
        description: New scenario
        content:
          application/json:
            schema:
              $ref: '#/components/schemas/EriusScenario'
        required: true
      responses:
        200:
          description: OK
          content:
            application/json:
              schema:
                type: object
                properties:
                  data:
                    $ref: '#/components/schemas/EriusScenario'
                  status_code:
                    type: integer
        400:
          description: Bad Request
          content:
            application/json:
              schema:
                $ref: '#/components/schemas/httpError'
        401:
          description: Unauthorized
          content:
            application/json:
              schema:
                $ref: '#/components/schemas/httpError'
        500:
          description: Internal Server Error
          content:
            application/json:
              schema:
                $ref: '#/components/schemas/httpError'
      x-codegen-request-body-name: pipeline
  /pipelines/name-exists:
    get:
      tags:
        - pipeline
      summary: Check if name of pipeline exists
      description: Проверка на существование имении сценария
      operationId: pipeline-name-exists
      parameters:
        - name: name
          in: query
          description: Pipeline Name
          required: true
          schema:
            type: string
        - name: checkNotDeleted
          in: query
          description: Check for not deleted pipelines
          required: true
          schema:
            type: boolean
      responses:
        200:
          description: OK
          content:
            application/json:
              schema:
                type: object
                properties:
                  data:
                    $ref: '#/components/schemas/NameExists'
                  status_code:
                    type: integer

        400:
          description: Bad Request
          content:
            application/json:
              schema:
                $ref: '#/components/schemas/httpError'
        401:
          description: Unauthorized
          content:
            application/json:
              schema:
                $ref: '#/components/schemas/httpError'
        500:
          description: Internal Server Error
          content:
            application/json:
              schema:
                $ref: '#/components/schemas/httpError'
  /pipelines/{pipelineID}:
    get:
      tags:
        - pipeline
      summary: Get pipeline
      description: Получить сценарий по ID
      operationId: get-pipeline
      parameters:
        - name: pipelineID
          in: path
          description: Pipeline ID
          required: true
          schema:
            type: string
      responses:
        200:
          description: OK
          content:
            application/json:
              schema:
                type: object
                properties:
                  data:
                    $ref: '#/components/schemas/EriusScenario'
                  status_code:
                    type: integer
        400:
          description: Bad Request
          content:
            application/json:
              schema:
                $ref: '#/components/schemas/httpError'
        401:
          description: Unauthorized
          content:
            application/json:
              schema:
                $ref: '#/components/schemas/httpError'
        500:
          description: Internal Server Error
          content:
            application/json:
              schema:
                $ref: '#/components/schemas/httpError'
    delete:
      tags:
        - pipeline
      summary: Delete Pipeline
      description: Удалить сценарий
      operationId: delete-pipeline
      parameters:
        - name: pipelineID
          in: path
          description: Pipeline ID
          required: true
          schema:
            type: string
      responses:
        200:
          description: OK
          content:
            application/json:
              schema:
                $ref: '#/components/schemas/httpResponse'
        400:
          description: Bad Request
          content:
            application/json:
              schema:
                $ref: '#/components/schemas/httpError'
        401:
          description: Unauthorized
          content:
            application/json:
              schema:
                $ref: '#/components/schemas/httpError'
        500:
          description: Internal Server Error
          content:
            application/json:
              schema:
                $ref: '#/components/schemas/httpError'

  /tasks/by-mails:
    get:
      tags:
        - tasks
      summary: Update tasks by mails
      description: Update tasks by mails
      operationId: update-tasks-by-mails
      responses:
        200:
          description: OK
          content:
            application/json:
              schema:
                $ref: '#/components/schemas/httpResponse'
        400:
          description: Bad Request
          content:
            application/json:
              schema:
                $ref: '#/components/schemas/httpError'
        500:
          description: Internal Server Error
          content:
            application/json:
              schema:
                $ref: '#/components/schemas/httpError'

  /pipelines/{pipelineID}/versions:
    get:
      tags:
        - pipeline
      summary: Get pipeline versions
      description: Получить все версии сценария по ID
      operationId: get-pipeline-versions
      parameters:
        - name: pipelineID
          in: path
          description: Pipeline ID
          required: true
          schema:
            type: string
      responses:
        200:
          description: OK
          content:
            application/json:
              schema:
                type: object
                properties:
                  data:
                    $ref: '#/components/schemas/ScenarioVersionInfoList'
                  status_code:
                    type: integer
        400:
          description: Bad Request
          content:
            application/json:
              schema:
                $ref: '#/components/schemas/httpError'
        401:
          description: Unauthorized
          content:
            application/json:
              schema:
                $ref: '#/components/schemas/httpError'
        500:
          description: Internal Server Error
          content:
            application/json:
              schema:
                $ref: '#/components/schemas/httpError'

  /pipelines/{pipelineID}/tags:
    get:
      tags:
        - pipeline
        - tags
      summary: Get Pipeline Tags
      description: Список тегов сценария
      operationId: get-pipeline-tags
      parameters:
        - name: pipelineID
          in: path
          description: Pipeline ID
          required: true
          schema:
            type: string
      responses:
        200:
          description: OK
          content:
            application/json:
              schema:
                type: object
                properties:
                  data:
                    type: array
                    items:
                      $ref: '#/components/schemas/EriusTagInfo'
                  status_code:
                    type: integer
        400:
          description: Bad Request
          content:
            application/json:
              schema:
                $ref: '#/components/schemas/httpError'
        401:
          description: Unauthorized
          content:
            application/json:
              schema:
                $ref: '#/components/schemas/httpError'
        500:
          description: Internal Server Error
          content:
            application/json:
              schema:
                $ref: '#/components/schemas/httpError'
  /pipelines/{pipelineID}/tags/{ID}:
    put:
      tags:
        - pipeline
        - tags
      summary: Attach Tag
      description: Прикрепить тег к сценарию
      operationId: attach-tag
      parameters:
        - name: pipelineID
          in: path
          description: Pipeline ID
          required: true
          schema:
            type: string
        - name: ID
          in: path
          description: Tag ID
          required: true
          schema:
            type: string
      responses:
        200:
          description: OK
          content:
            application/json:
              schema:
                type: object
                properties:
                  data:
                    $ref: '#/components/schemas/EriusTagInfo'
                  status_code:
                    type: integer
        400:
          description: Bad Request
          content:
            application/json:
              schema:
                $ref: '#/components/schemas/httpError'
        401:
          description: Unauthorized
          content:
            application/json:
              schema:
                $ref: '#/components/schemas/httpError'
        500:
          description: Internal Server Error
          content:
            application/json:
              schema:
                $ref: '#/components/schemas/httpError'
    delete:
      tags:
        - pipeline
        - tags
      summary: Detach Tag
      description: Открепить тег от сценария
      operationId: detach-tag
      parameters:
        - name: pipelineID
          in: path
          description: Pipeline ID
          required: true
          schema:
            type: string
        - name: ID
          in: path
          description: Tag ID
          required: true
          schema:
            type: string
      responses:
        200:
          description: OK
          content:
            application/json:
              schema:
                $ref: '#/components/schemas/httpResponse'
        400:
          description: Bad Request
          content:
            application/json:
              schema:
                $ref: '#/components/schemas/httpError'
        401:
          description: Unauthorized
          content:
            application/json:
              schema:
                $ref: '#/components/schemas/httpError'
        500:
          description: Internal Server Error
          content:
            application/json:
              schema:
                $ref: '#/components/schemas/httpError'

  /pipelines/copy:
    post:
      tags:
        - pipeline
      summary: Creates copy of pipeline
      description: Создать собственную копию процесса
      operationId: copy-pipeline
      requestBody:
        description: Version body to copy
        content:
          application/json:
            schema:
              $ref: '#/components/schemas/EriusScenario'
      responses:
        200:
          description: OK
          content:
            application/json:
              schema:
                type: object
                properties:
                  data:
                    $ref: '#/components/schemas/EriusScenario'
                  status_code:
                    type: integer
        400:
          description: Bad Request
          content:
            application/json:
              schema:
                $ref: '#/components/schemas/httpError'
        401:
          description: Unauthorized
          content:
            application/json:
              schema:
                $ref: '#/components/schemas/httpError'
        500:
          description: Internal Server Error
          content:
            application/json:
              schema:
                $ref: '#/components/schemas/httpError'

  /pipelines/version:
    put:
      tags:
        - pipeline
      summary: Edit Draft
      description: Изменить черновик
      operationId: edit-version
      requestBody:
        description: New draft
        content:
          application/json:
            schema:
              $ref: '#/components/schemas/EriusScenario'
        required: true
      responses:
        200:
          description: OK
          content:
            application/json:
              schema:
                type: object
                properties:
                  data:
                    $ref: '#/components/schemas/EriusScenario'
                  status_code:
                    type: integer
        400:
          description: Bad Request
          content:
            application/json:
              schema:
                $ref: '#/components/schemas/httpError'
        401:
          description: Unauthorized
          content:
            application/json:
              schema:
                $ref: '#/components/schemas/httpError'
        500:
          description: Internal Server Error
          content:
            application/json:
              schema:
                $ref: '#/components/schemas/httpError'
      x-codegen-request-body-name: draft
  /pipelines/version/{ID}:
    get:
      tags:
        - version
      summary: Get pipeline version
      description: Получить версию сценария по ID
      operationId: get-pipeline-version
      parameters:
        - name: ID
          in: path
          description: Version ID
          required: true
          schema:
            type: string
      responses:
        200:
          description: OK
          content:
            application/json:
              schema:
                type: object
                properties:
                  data:
                    $ref: '#/components/schemas/EriusScenario'
                  status_code:
                    type: integer
        400:
          description: Bad Request
          content:
            application/json:
              schema:
                $ref: '#/components/schemas/httpError'
        401:
          description: Unauthorized
          content:
            application/json:
              schema:
                $ref: '#/components/schemas/httpError'
        500:
          description: Internal Server Error
          content:
            application/json:
              schema:
                $ref: '#/components/schemas/httpError'
    post:
      tags:
        - version
      summary: Create pipeline version
      description: Создать новую версию сценария
      operationId: create-pipeline-version
      parameters:
        - name: ID
          in: path
          description: Pipeline ID
          required: true
          schema:
            type: string
      requestBody:
        description: New version
        content:
          application/json:
            schema:
              $ref: '#/components/schemas/EriusScenario'
        required: true
      responses:
        200:
          description: OK
          content:
            application/json:
              schema:
                type: object
                properties:
                  data:
                    $ref: '#/components/schemas/EriusScenario'
                  status_code:
                    type: integer
        400:
          description: Bad Request
          content:
            application/json:
              schema:
                $ref: '#/components/schemas/httpError'
        401:
          description: Unauthorized
          content:
            application/json:
              schema:
                $ref: '#/components/schemas/httpError'
        500:
          description: Internal Server Error
          content:
            application/json:
              schema:
                $ref: '#/components/schemas/httpError'
      x-codegen-request-body-name: pipeline
    delete:
      tags:
        - version
      summary: Delete Version
      description: Удалить версию
      operationId: delete-version
      parameters:
        - name: ID
          in: path
          description: Version ID
          required: true
          schema:
            type: string
      responses:
        200:
          description: OK
          content:
            application/json:
              schema:
                $ref: '#/components/schemas/httpResponse'
        400:
          description: Bad Request
          content:
            application/json:
              schema:
                $ref: '#/components/schemas/httpError'
        401:
          description: Unauthorized
          content:
            application/json:
              schema:
                $ref: '#/components/schemas/httpError'
        500:
          description: Internal Server Error
          content:
            application/json:
              schema:
                $ref: '#/components/schemas/httpError'
  /pipelines/version/{versionID}/settings:
    get:
      tags:
        - pipeline
        - process_settings
      summary: Get process settings with a list of external systems
      description: Получить настройки процесса со списком внешних систем
      operationId: get-version-settings
      parameters:
        - name: versionID
          in: path
          description: Version ID
          required: true
          schema:
            type: string
      responses:
        200:
          description: OK
          content:
            application/json:
              schema:
                type: object
                properties:
                  data:
                    $ref: '#/components/schemas/ProcessSettingsWithExternalSystems'
                  status_code:
                    type: integer
        400:
          description: Bad Request
          content:
            application/json:
              schema:
                $ref: '#/components/schemas/httpError'
        401:
          description: Unauthorized
          content:
            application/json:
              schema:
                $ref: '#/components/schemas/httpError'
        500:
          description: Internal Server Error
          content:
            application/json:
              schema:
                $ref: '#/components/schemas/httpError'
    post:
      tags:
        - pipeline
        - process_settings
      summary: Save process settings(start and end schemas)
      description: Сохранить настройки процесса(JSON-схемы)
      operationId: save-version-settings
      parameters:
        - name: versionID
          in: path
          description: Version ID
          required: true
          schema:
            type: string
        - name: schema_flag
          in: query
          description: Флаг JSON-схемы, которую нужно сохранить
          required: false
          schema:
            type: string
            enum:
              - start_schema
              - end_schema
      requestBody:
        description: Modified JSON-schemas
        content:
          application/json:
            schema:
              $ref: '#/components/schemas/ProcessSettings'
        required: true
      responses:
        200:
          description: OK
          content:
            application/json:
              schema:
                $ref: '#/components/schemas/httpResponse'
        400:
          description: Bad Request
          content:
            application/json:
              schema:
                $ref: '#/components/schemas/httpError'
        401:
          description: Unauthorized
          content:
            application/json:
              schema:
                $ref: '#/components/schemas/httpError'
        500:
          description: Internal Server Error
          content:
            application/json:
              schema:
                $ref: '#/components/schemas/httpError'
  /pipeline/version/{versionID}/settings/main:
    post:
      tags:
        - pipeline
        - process_settings
      summary: Save process main settings
      description: Сохранить основные настройки процесса
      operationId: save-version-main-settings
      parameters:
        - name: versionID
          in: path
          description: Version ID
          required: true
          schema:
            type: string
      requestBody:
        description: Modified Main Process Settings
        content:
          application/json:
            schema:
              $ref: '#/components/schemas/ProcessSettings'
        required: true
      responses:
        200:
          description: OK
          content:
            application/json:
              schema:
                $ref: '#/components/schemas/httpResponse'
        400:
          description: Bad Request
          content:
            application/json:
              schema:
                $ref: '#/components/schemas/httpError'
        401:
          description: Unauthorized
          content:
            application/json:
              schema:
                $ref: '#/components/schemas/httpError'
        500:
          description: Internal Server Error
          content:
            application/json:
              schema:
                $ref: '#/components/schemas/httpError'
  /pipelines/version/{versionID}/system:
    post:
      tags:
        - pipeline
        - process_settings
      summary: Add external system to version
      description: Добавить внешнюю систему для версии процесса
      operationId: add-external-system-to-version
      parameters:
        - name: versionID
          in: path
          description: Version ID
          required: true
          schema:
            type: string
      requestBody:
        description: Modified JSON-schemas
        content:
          application/json:
            schema:
              $ref: '#/components/schemas/ExternalSystemId'
        required: true
      responses:
        200:
          description: OK
          content:
            application/json:
              schema:
                $ref: '#/components/schemas/httpResponse'
        400:
          description: Bad Request
          content:
            application/json:
              schema:
                $ref: '#/components/schemas/httpError'
        401:
          description: Unauthorized
          content:
            application/json:
              schema:
                $ref: '#/components/schemas/httpError'
        500:
          description: Internal Server Error
          content:
            application/json:
              schema:
                $ref: '#/components/schemas/httpError'
  /pipelines/version/{versionID}/system/{systemID}:
    get:
      tags:
        - pipeline
        - process_settings
      summary: Get external system settings
      description: Получить настройки внешней системы
      operationId: get-external-system-settings
      parameters:
        - name: versionID
          in: path
          description: Version ID
          required: true
          schema:
            type: string
        - name: systemID
          in: path
          description: System ID
          required: true
          schema:
            type: string
      responses:
        200:
          description: OK
          content:
            application/json:
              schema:
                type: object
                properties:
                  data:
                    $ref: '#/components/schemas/ExternalSystem'
                  status_code:
                    type: integer
        400:
          description: Bad Request
          content:
            application/json:
              schema:
                $ref: '#/components/schemas/httpError'
        401:
          description: Unauthorized
          content:
            application/json:
              schema:
                $ref: '#/components/schemas/httpError'
        500:
          description: Internal Server Error
          content:
            application/json:
              schema:
                $ref: '#/components/schemas/httpError'
    put:
      tags:
        - pipeline
        - process_settings
      summary: Save external system settings
      description: Сохранить настройки внешней системы
      operationId: save-external-system-settings
      parameters:
        - name: versionID
          in: path
          description: Version ID
          required: true
          schema:
            type: string
        - name: systemID
          in: path
          description: System ID
          required: true
          schema:
            type: string
        - name: schema_flag
          in: query
          description: Флаг JSON-схемы, которую нужно сохранить
          required: false
          schema:
            type: string
            enum:
              - input_schema
              - output_schema
              - input_mapping
              - output_mapping
      requestBody:
        description: Modified settings
        content:
          application/json:
            schema:
              $ref: '#/components/schemas/ExternalSystem'
        required: true
      responses:
        200:
          description: OK
          content:
            application/json:
              schema:
                $ref: '#/components/schemas/httpResponse'
        400:
          description: Bad Request
          content:
            application/json:
              schema:
                $ref: '#/components/schemas/httpError'
        401:
          description: Unauthorized
          content:
            application/json:
              schema:
                $ref: '#/components/schemas/httpError'
        500:
          description: Internal Server Error
          content:
            application/json:
              schema:
                $ref: '#/components/schemas/httpError'
    delete:
      tags:
        - pipeline
        - process_settings
      summary: Remove external system from list
      description: Удалить из списка внешних систем
      operationId: remove-external-system
      parameters:
        - name: versionID
          in: path
          description: Version ID
          required: true
          schema:
            type: string
        - name: systemID
          in: path
          description: System ID
          required: true
          schema:
            type: string
      responses:
        200:
          description: OK
          content:
            application/json:
              schema:
                $ref: '#/components/schemas/httpResponse'
        400:
          description: Bad Request
          content:
            application/json:
              schema:
                $ref: '#/components/schemas/httpError'
        401:
          description: Unauthorized
          content:
            application/json:
              schema:
                $ref: '#/components/schemas/httpError'
        500:
          description: Internal Server Error
          content:
            application/json:
              schema:
                $ref: '#/components/schemas/httpError'
  /pipelines/version/{versionID}/system/{systemID}/endRoutes:
    put:
      tags:
        - pipeline
        - process_settings
      summary: Save external systems settings for end of process
      description: Сохранить настройки внешней системы по завершению пайплайна
      operationId: save-external-system-end-settings
      parameters:
        - name: versionID
          in: path
          description: Version ID
          required: true
          schema:
            type: string
            format: uuid
            example: 916ad995-8d13-49fb-82ee-edd4f97649e2
        - name: systemID
          in: path
          description: system ID
          required: true
          schema:
            type: string
            format: uuid
            example: 916ad995-8d13-49fb-82ee-edd4f97649e2
      requestBody:
        description: Modified ending settings
        content:
          application/json:
            schema:
              $ref: '#/components/schemas/EndSystemSettings'
        required: true
      responses:
        200:
          description: OK
          content:
            application/json:
              schema:
                $ref: '#/components/schemas/httpResponse'
        400:
          description: Bad Request
          content:
            application/json:
              schema:
                $ref: '#/components/schemas/httpError'
        401:
          description: Unauthorized
          content:
            application/json:
              schema:
                $ref: '#/components/schemas/httpError'
        500:
          description: Internal Server Error
          content:
            application/json:
              schema:
                $ref: '#/components/schemas/httpError'
    delete:
      tags:
        - pipeline
        - process_settings
      summary: delete external systems settings for end of process
      description: Удалить настройки внешней системы по завершению пайплайна
      operationId: delete-external-system-end-settings
      parameters:
        - name: versionID
          in: path
          description: Version ID
          required: true
          schema:
            type: string
            format: uuid
            example: 916ad995-8d13-49fb-82ee-edd4f97649e2
        - name: systemID
          in: path
          description: system ID
          required: true
          schema:
            type: string
            format: uuid
            example: 916ad995-8d13-49fb-82ee-edd4f97649e2
      responses:
        200:
          description: OK
          content:
            application/json:
              schema:
                $ref: '#/components/schemas/httpResponse'
        400:
          description: Bad Request
          content:
            application/json:
              schema:
                $ref: '#/components/schemas/httpError'
        401:
          description: Unauthorized
          content:
            application/json:
              schema:
                $ref: '#/components/schemas/httpError'
        500:
          description: Internal Server Error
          content:
            application/json:
              schema:
                $ref: '#/components/schemas/httpError'
  /pipelines/search:
    get:
      tags:
        - pipeline
      summary: search list of pipelines
      description: поиск списка сценариев по айди или названию
      operationId: search-pipelines
      parameters:
        - name: pipelineName
          in: query
          description: имя пайплайна
          required: false
          schema:
            type: string
        - name: pipelineId
          in: query
          description: id пайплайна
          required: false
          schema:
            type: string
            format: uuid
            example: 916ad995-8d13-49fb-82ee-edd4f97649e2
        - name: page
          in: query
          description: страница для отображения
          required: false
          schema:
            type: integer
        - name: perPage
          in: query
          description: сколько отображать на одной странице
          required: false
          schema:
            type: integer
      responses:
        200:
          description: OK
          content:
            application/json:
              schema:
                type: object
                properties:
                  data:
                    $ref: '#/components/schemas/ResponsePipelineSearch'
                  status_code:
                    type: integer
        401:
          description: Unauthorized
          content:
            application/json:
              schema:
                $ref: '#/components/schemas/httpError'
        500:
          description: Internal Server Error
          content:
            application/json:
              schema:
                $ref: '#/components/schemas/httpError'

  /run/{pipelineID}:
    post:
      tags:
        - pipeline
        - run
      summary: Run Pipeline
      description: Запустить сценарий
      operationId: run-pipeline
      parameters:
        - name: pipelineID
          in: path
          description: Pipeline ID
          required: true
          schema:
            type: string
      requestBody:
        description: pipeline input
        content:
          application/json:
            schema:
              $ref: '#/components/schemas/RunPipelineBody'
        required: false
      responses:
        200:
          description: OK
          content:
            application/json:
              schema:
                type: object
                properties:
                  data:
                    $ref: '#/components/schemas/RunResponse'
                  status_code:
                    type: integer
        400:
          description: Bad Request
          content:
            application/json:
              schema:
                $ref: '#/components/schemas/httpError'
        401:
          description: Unauthorized
          content:
            application/json:
              schema:
                $ref: '#/components/schemas/httpError'
        500:
          description: Internal Server Error
          content:
            application/json:
              schema:
                $ref: '#/components/schemas/httpError'
      x-codegen-request-body-name: variables
  /run/version/{versionID}:
    post:
      tags:
        - version
        - run
      summary: Run Version
      description: Запустить версию
      operationId: run-version
      parameters:
        - name: versionID
          in: path
          description: Version ID
          required: true
          schema:
            type: string
      requestBody:
        description: pipeline input
        content:
          application/json:
            schema:
              $ref: '#/components/schemas/RunVersionBody'
        required: false
      responses:
        200:
          description: OK
          content:
            application/json:
              schema:
                type: object
                properties:
                  data:
                    $ref: '#/components/schemas/RunResponse'
                  status_code:
                    type: integer
        400:
          description: Bad Request
          content:
            application/json:
              schema:
                $ref: '#/components/schemas/httpError'
        401:
          description: Unauthorized
          content:
            application/json:
              schema:
                $ref: '#/components/schemas/httpError'
        500:
          description: Internal Server Error
          content:
            application/json:
              schema:
                $ref: '#/components/schemas/httpError'
      x-codegen-request-body-name: variables
  /run/versions/pipeline_id:
    post:
      tags:
        - version
        - run
      summary: Run Version By pipeline_id
      description: Запустить все версии c pipelineID и первым блоком sd_application
      operationId: run-versions-by-pipeline-id
      requestBody:
        description: pipeline input
        content:
          application/json:
            schema:
              $ref: '#/components/schemas/RunVersionsByPipelineIdRequest'
        required: false
      responses:
        200:
          description: OK
          content:
            application/json:
              schema:
                type: object
                properties:
                  data:
                    type: array
                    items:
                      $ref: '#/components/schemas/RunResponse'
                  status_code:
                    type: integer
        400:
          description: Bad Request
          content:
            application/json:
              schema:
                $ref: '#/components/schemas/httpError'
        401:
          description: Unauthorized
          content:
            application/json:
              schema:
                $ref: '#/components/schemas/httpError'
        500:
          description: Internal Server Error
          content:
            application/json:
              schema:
                $ref: '#/components/schemas/httpError'
      x-codegen-request-body-name: variables
  /run/version/new_version:
    post:
      tags:
        - version
        - run
      summary: Run Version
      description: Запустить версию
      operationId: run-new-version-by-prev-version
      requestBody:
        description: pipeline input
        content:
          application/json:
            schema:
              $ref: '#/components/schemas/RunNewVersionByPrevVersionRequest'
        required: false
      responses:
        200:
          description: OK
        400:
          description: Bad Request
          content:
            application/json:
              schema:
                $ref: '#/components/schemas/httpError'
        401:
          description: Unauthorized
          content:
            application/json:
              schema:
                $ref: '#/components/schemas/httpError'
        500:
          description: Internal Server Error
          content:
            application/json:
              schema:
                $ref: '#/components/schemas/httpError'
      x-codegen-request-body-name: variables
  /tags:
    get:
      tags:
        - tags
      summary: Get Tags
      description: Cписок тегов
      operationId: get-tags
      responses:
        200:
          description: OK
          content:
            application/json:
              schema:
                type: object
                properties:
                  data:
                    type: array
                    items:
                      $ref: '#/components/schemas/EriusTagInfo'
                  status_code:
                    type: integer
        400:
          description: Bad Request
          content:
            application/json:
              schema:
                $ref: '#/components/schemas/httpError'
        401:
          description: Unauthorized
          content:
            application/json:
              schema:
                $ref: '#/components/schemas/httpError'
        500:
          description: Internal Server Error
          content:
            application/json:
              schema:
                $ref: '#/components/schemas/httpError'
    put:
      tags:
        - tags
      summary: Edit Tag
      description: Изменить тег
      operationId: edit-tag
      requestBody:
        description: Modified tag
        content:
          application/json:
            schema:
              $ref: '#/components/schemas/EriusTagInfo'
        required: true
      responses:
        200:
          description: OK
          content:
            application/json:
              schema:
                type: object
                properties:
                  data:
                    $ref: '#/components/schemas/EriusTagInfo'
                  status_code:
                    type: integer
        400:
          description: Bad Request
          content:
            application/json:
              schema:
                $ref: '#/components/schemas/httpError'
        401:
          description: Unauthorized
          content:
            application/json:
              schema:
                $ref: '#/components/schemas/httpError'
        500:
          description: Internal Server Error
          content:
            application/json:
              schema:
                $ref: '#/components/schemas/httpError'
      x-codegen-request-body-name: tag
    post:
      tags:
        - tags
      summary: Create Tag
      description: Создать новый тег
      operationId: create-tag
      requestBody:
        description: New tag
        content:
          application/json:
            schema:
              $ref: '#/components/schemas/EriusTagInfo'
        required: true
      responses:
        200:
          description: OK
          content:
            application/json:
              schema:
                type: object
                properties:
                  data:
                    $ref: '#/components/schemas/EriusTagInfo'
                  status_code:
                    type: integer
        400:
          description: Bad Request
          content:
            application/json:
              schema:
                $ref: '#/components/schemas/httpError'
        401:
          description: Unauthorized
          content:
            application/json:
              schema:
                $ref: '#/components/schemas/httpError'
        500:
          description: Internal Server Error
          content:
            application/json:
              schema:
                $ref: '#/components/schemas/httpError'
      x-codegen-request-body-name: tag
  /tags/{ID}:
    delete:
      tags:
        - tags
      summary: Remove Tag
      description: Удалить тег
      operationId: remove-tag
      parameters:
        - name: ID
          in: path
          description: Tag ID
          required: true
          schema:
            type: string
      responses:
        200:
          description: OK
          content:
            application/json:
              schema:
                $ref: '#/components/schemas/httpResponse'
        400:
          description: Bad Request
          content:
            application/json:
              schema:
                $ref: '#/components/schemas/httpError'
        401:
          description: Unauthorized
          content:
            application/json:
              schema:
                $ref: '#/components/schemas/httpError'
        500:
          description: Internal Server Error
          content:
            application/json:
              schema:
                $ref: '#/components/schemas/httpError'
  /tasks:
    get:
      tags:
        - pipeline
        - tasks
      summary: Get Tasks
      description: Получить задачи
      operationId: get-tasks
      parameters:
        - name: name
          in: query
          description: Pipeline name
          schema:
            type: string
        - name: taskIDs
          in: query
          description: Task IDs
          style: form
          explode: false
          schema:
            type: array
            items:
              type: string
        - name: order
          in: query
          description: Order
          schema:
            type: string
        - name: limit
          in: query
          description: Limit
          schema:
            type: integer
            default: 10
        - name: offset
          in: query
          description: Offset
          schema:
            type: integer
            default: 0
        - name: created
          in: query
          content:
            application/json:
              schema:
                $ref: '#/components/schemas/Created'
        - name: archived
          in: query
          schema:
            type: boolean
        - name: selectAs
          in: query
          schema:
            type: string
        - name: forCarousel
          in: query
          schema:
            type: boolean
          description: get tasks with status wait or done
        - name: status
          in: query
          schema:
            type: array
            items:
              type: string
          description: get tasks with different statuses
        - name: receiver
          in: query
          schema:
            type: string
          description: receiver login
        - name: hasAttachments
          in: query
          schema:
            type: boolean
          description: filter for attachments
        - name: initiatorLogins
          in: query
          schema:
            type: array
            items:
              type: string
          description: filter for initiators
        - name: processingLogins
          in: query
          schema:
            type: array
            items:
              type: string
          description: filter in process by logins
        - name: processingGroupIds
          in: query
          schema:
            type: array
            items:
              type: string
          description: filter in process by groups ids
        - name: executorTypeAssigned
          in: query
          schema:
            type: string
            enum:
              - assigned_to_me
              - assigned_by_me
          description: filter type assigned
      responses:
        200:
          description: OK
          content:
            application/json:
              schema:
                type: object
                properties:
                  data:
                    $ref: '#/components/schemas/EriusTasksPage'
                  status_code:
                    type: integer
        400:
          description: Bad Request
          content:
            application/json:
              schema:
                $ref: '#/components/schemas/httpError'
        401:
          description: Unauthorized
          content:
            application/json:
              schema:
                $ref: '#/components/schemas/httpError'
        500:
          description: Internal Server Error
          content:
            application/json:
              schema:
                $ref: '#/components/schemas/httpError'
  /tasks/{workNumber}/{formID}/schema:
    get:
      tags:
        - tasks
      summary: Get Task form schema
      description: Получить id схемы формы задачи
      operationId: get-task-form-schema
      parameters:
        - name: workNumber
          in: path
          description: work number
          required: true
          schema:
            type: string
        - name: formID
          in: path
          description: form id
          required: true
          schema:
            type: string
      responses:
        200:
          description: OK
          content:
            application/json:
              schema:
                type: object
                properties:
                  data:
                    type: string
                  status_code:
                    type: integer
        400:
          description: Bad Request
          content:
            application/json:
              schema:
                $ref: '#/components/schemas/httpError'
        401:
          description: Unauthorized
          content:
            application/json:
              schema:
                $ref: '#/components/schemas/httpError'
        500:
          description: Internal Server Error
          content:
            application/json:
              schema:
                $ref: '#/components/schemas/httpError'

  /tasks/{workNumber}:
    get:
      tags:
        - tasks
      summary: Get Task
      description: Получить экземпляр задачи
      operationId: get-task
      parameters:
        - name: workNumber
          in: path
          description: work number
          required: true
          schema:
            type: string
      responses:
        200:
          description: OK
          content:
            application/json:
              schema:
                type: object
                properties:
                  data:
                    $ref: '#/components/schemas/eriusTaskResponse'
                  status_code:
                    type: integer
        400:
          description: Bad Request
          content:
            application/json:
              schema:
                $ref: '#/components/schemas/httpError'
        401:
          description: Unauthorized
          content:
            application/json:
              schema:
                $ref: '#/components/schemas/httpError'
        500:
          description: Internal Server Error
          content:
            application/json:
              schema:
                $ref: '#/components/schemas/httpError'
    post:
      tags:
        - tasks
      summary: Update Task
      description: Update task
      operationId: update-task
      parameters:
        - name: workNumber
          in: path
          description: work number
          required: true
          schema:
            type: string
      requestBody:
        description: Task update data
        content:
          application/json:
            schema:
              $ref: '#/components/schemas/TaskUpdate'
        required: true
      responses:
        200:
          description: OK
          content:
            application/json:
              schema:
                $ref: '#/components/schemas/httpResponse'
        400:
          description: Bad Request
          content:
            application/json:
              schema:
                $ref: '#/components/schemas/httpError'
        401:
          description: Unauthorized
          content:
            application/json:
              schema:
                $ref: '#/components/schemas/httpError'
        500:
          description: Internal Server Error
          content:
            application/json:
              schema:
                $ref: '#/components/schemas/httpError'
      x-codegen-request-body-name: data
  /tasks/count:
    get:
      tags:
        - pipeline
        - tasks
      summary: Get amount of tasks
      description: Получить количество задач по каждой категории
      operationId: get-tasks-count
      responses:
        200:
          description: OK
          content:
            application/json:
              schema:
                type: object
                properties:
                  data:
                    $ref: '#/components/schemas/CountTasks'
                  status_code:
                    type: integer
        400:
          description: Bad Request
          content:
            application/json:
              schema:
                $ref: '#/components/schemas/httpError'
        401:
          description: Unauthorized
          content:
            application/json:
              schema:
                $ref: '#/components/schemas/httpError'
        500:
          description: Internal Server Error
          content:
            application/json:
              schema:
                $ref: '#/components/schemas/httpError'
  /tasks/last-by-version/{versionID}:
    get:
      tags:
        - tasks
      summary: Get last debug task for version
      description: Получить последнюю debug-задачу версии сценария
      operationId: last-version-debug-task
      parameters:
        - name: versionID
          in: path
          description: Version ID
          required: true
          schema:
            type: string
      responses:
        200:
          description: OK
          content:
            application/json:
              schema:
                type: object
                properties:
                  data:
                    $ref: '#/components/schemas/EriusTask'
                  status_code:
                    type: integer
        400:
          description: Bad Request
          content:
            application/json:
              schema:
                $ref: '#/components/schemas/httpError'
        401:
          description: Unauthorized
          content:
            application/json:
              schema:
                $ref: '#/components/schemas/httpError'
        500:
          description: Internal Server Error
          content:
            application/json:
              schema:
                $ref: '#/components/schemas/httpError'
  /tasks/pipeline/{pipelineID}:
    get:
      tags:
        - pipeline
        - tasks
      summary: Get Pipeline Tasks
      description: Получить задачи по сценарию
      operationId: get-pipeline-tasks
      parameters:
        - name: pipelineID
          in: path
          description: Pipeline ID
          required: true
          schema:
            type: string
      responses:
        200:
          description: OK
          content:
            application/json:
              schema:
                type: object
                properties:
                  data:
                    $ref: '#/components/schemas/EriusTasks'
                  status_code:
                    type: integer
        400:
          description: Bad Request
          content:
            application/json:
              schema:
                $ref: '#/components/schemas/httpError'
        401:
          description: Unauthorized
          content:
            application/json:
              schema:
                $ref: '#/components/schemas/httpError'
        500:
          description: Internal Server Error
          content:
            application/json:
              schema:
                $ref: '#/components/schemas/httpError'
  /tasks/version/{versionID}:
    get:
      tags:
        - version
        - tasks
      summary: Get Version Tasks
      description: Получить задачи по версии сценарию
      operationId: get-version-tasks
      parameters:
        - name: versionID
          in: path
          description: Version ID
          required: true
          schema:
            type: string
      responses:
        200:
          description: OK
          content:
            application/json:
              schema:
                type: object
                properties:
                  data:
                    $ref: '#/components/schemas/EriusTasks'
                  status_code:
                    type: integer
        400:
          description: Bad Request
          content:
            application/json:
              schema:
                $ref: '#/components/schemas/httpError'
        401:
          description: Unauthorized
          content:
            application/json:
              schema:
                $ref: '#/components/schemas/httpError'
        500:
          description: Internal Server Error
          content:
            application/json:
              schema:
                $ref: '#/components/schemas/httpError'
  /tasks/mean/{pipelineId}:
    get:
      tags:
        - tasks
      summary: Get Task Mean Solve time
      description: Получить среднее время выполнения заявки
      operationId: get-task-mean-solve-time
      parameters:
        - name: pipelineId
          in: path
          description: pipeline id
          required: true
          schema:
            type: string
      responses:
        200:
          description: OK
          content:
            application/json:
              schema:
                type: object
                properties:
                  data:
                    $ref: '#/components/schemas/TaskMeanSolveTime'
                  status_code:
                    type: integer
        400:
          description: Bad Request
          content:
            application/json:
              schema:
                $ref: '#/components/schemas/httpError'
        401:
          description: Unauthorized
          content:
            application/json:
              schema:
                $ref: '#/components/schemas/httpError'
        500:
          description: Internal Server Error
          content:
            application/json:
              schema:
                $ref: '#/components/schemas/httpError'
  /forms/changelog:
    get:
      tags:
        - forms
      summary: Get forms changelog
      description: Получить список изменений формы
      operationId: get-forms-changelog
      parameters:
        - name: work_number
          in: query
          description: Work number
          required: true
          schema:
            type: string
        - name: block_id
          in: query
          description: Id of form block (name)
          required: true
          schema:
            type: string
      responses:
        200:
          description: OK
          content:
            application/json:
              schema:
                type: object
                properties:
                  data:
                    $ref: '#/components/schemas/FormsChangelogResponse'
                  status_code:
                    type: integer
        400:
          description: Bad Request
          content:
            application/json:
              schema:
                $ref: '#/components/schemas/httpError'
        401:
          description: Unauthorized
          content:
            application/json:
              schema:
                $ref: '#/components/schemas/httpError'
        500:
          description: Internal Server Error
          content:
            application/json:
              schema:
                $ref: '#/components/schemas/httpError'
  /dictionaries/approve-action-names:
    get:
      tags:
        - dictionaries
      summary: Get approve action names dictionary
      description: Получить словарь действий для ноды согласования
      operationId: get-approve-action-names
      responses:
        200:
          description: OK
          content:
            application/json:
              schema:
                type: object
                properties:
                  data:
                    $ref: '#/components/schemas/ApproveActionNamesResponse'
                  status_code:
                    type: integer
        400:
          description: Bad Request
          content:
            application/json:
              schema:
                $ref: '#/components/schemas/httpError'
        401:
          description: Unauthorized
          content:
            application/json:
              schema:
                $ref: '#/components/schemas/httpError'
        500:
          description: Internal Server Error
          content:
            application/json:
              schema:
                $ref: '#/components/schemas/httpError'
  /dictionaries/approve-statuses:
    get:
      tags:
        - dictionaries
      summary: Get approve statuses dictionary
      description: Получить словарь статусов согласования
      operationId: get-approve-statuses
      responses:
        200:
          description: OK
          content:
            application/json:
              schema:
                type: object
                properties:
                  data:
                    $ref: '#/components/schemas/ApproveStatusesResponse'
                  status_code:
                    type: integer
        400:
          description: Bad Request
          content:
            application/json:
              schema:
                $ref: '#/components/schemas/httpError'
        401:
          description: Unauthorized
          content:
            application/json:
              schema:
                $ref: '#/components/schemas/httpError'
        500:
          description: Internal Server Error
          content:
            application/json:
              schema:
                $ref: '#/components/schemas/httpError'

  /monitoring/tasks/block/{blockId}/context:
    get:
      operationId: GetBlockContext
      tags:
        - monitoring
      summary: Получение контекста блоков
      description: Получение контекста блоков до переданного блока
      parameters:
        - name: blockId
          in: path
          description: block ID
          required: true
          schema:
            type: string
      responses:
        200:
          description: OK
          content:
            application/json:
              schema:
                type: object
                properties:
                  data:
                    $ref: '#/components/schemas/BlockContextResponse'
                  status_code:
                    type: integer
        400:
          description: Bad Request
          content:
            application/json:
              schema:
                $ref: '#/components/schemas/httpError'
        401:
          description: Unauthorized
          content:
            application/json:
              schema:
                $ref: '#/components/schemas/httpError'
        500:
          description: Internal Server Error
          content:
            application/json:
              schema:
                $ref: '#/components/schemas/httpError'
      x-codegen-request-body-name: variables

  /monitoring/tasks/block/{blockId}/params:
    get:
      tags:
        - monitoring
      summary: Get inputs and outputs of block
      description: Получить инпуты и аутпуты блока
      parameters:
        - name: blockId
          in: path
          description: block ID
          required: true
          schema:
            type: string
      responses:
        200:
          description: OK
          content:
            application/json:
              schema:
                type: object
                properties:
                  data:
                    $ref: '#/components/schemas/MonitoringParamsResponse'
                  status_code:
                    type: integer
        400:
          description: Bad Request
          content:
            application/json:
              schema:
                $ref: '#/components/schemas/httpError'
        401:
          description: Unauthorized
          content:
            application/json:
              schema:
                $ref: '#/components/schemas/httpError'
        500:
          description: Internal Server Error
          content:
            application/json:
              schema:
                $ref: '#/components/schemas/httpError'
      x-codegen-request-body-name: variables

  /monitoring/tasks:
    get:
      tags:
        - monitoring
      summary: Get tasks for monitoring
      description: Получить заявки для таблицы мониторинга
      operationId: GetTasksForMonitoring
      parameters:
        - name: per_page
          in: query
          schema:
            type: integer
            default: 10
        - name: page
          in: query
          schema:
            type: integer
            default: 0
        - name: sort.column
          in: query
          schema:
            type: string
            enum:
              - id
              - status
              - process_name
              - initiator
              - work_number
              - started_at
              - finished_at
        - name: sort.order
          in: query
          schema:
            type: string
            enum:
              - ASC
              - DESC
            default: DESC
        - name: filter
          in: query
          description: Фильтр по work_number, наименованию процесса, логину инициатора
          schema:
            type: string
        - name: from_date
          in: query
          description: Фильтровать по дате, начало периода
          schema:
            type: string
          example: 2020-07-16T17:10:25.112704+03:00
        - name: to_date
          in: query
          description: Фильтровать по дате, конец периода
          schema:
            type: string
          example: 2020-07-16T17:10:25.112704+03:00
        - name: status
          in: query
          description: Фильтровать по статусу заявки
          required: false
          explode: false
          style: form
          schema:
            type: array
            default: [ ]
            items:
              type: string
              enum:
                - "В работе"
                - "Завершен"
                - "Остановлен"
              description: Статус заявки
      responses:
        200:
          description: OK
          content:
            application/json:
              schema:
                type: object
                properties:
                  data:
                    $ref: '#/components/schemas/MonitoringTasksPage'
                  status_code:
                    type: integer
        400:
          description: Bad Request
          content:
            application/json:
              schema:
                $ref: '#/components/schemas/httpError'
        401:
          description: Unauthorized
          content:
            application/json:
              schema:
                $ref: '#/components/schemas/httpError'
        500:
          description: Internal Server Error
          content:
            application/json:
              schema:
                $ref: '#/components/schemas/httpError'


  /monitoring/tasks/{workNumber}:
    get:
      tags:
        - monitoring
      summary: Get task for monitoring
      operationId: get-monitoring-task
      parameters:
        - name: workNumber
          in: path
          required: true
          schema:
            type: string
      responses:
        200:
          description: OK
          content:
            application/json:
              schema:
                type: object
                properties:
                  data:
                    $ref: '#/components/schemas/MonitoringTask'
                  status_code:
                    type: integer
        400:
          description: Bad Request
          content:
            application/json:
              schema:
                $ref: '#/components/schemas/httpError'
        401:
          description: Unauthorized
          content:
            application/json:
              schema:
                $ref: '#/components/schemas/httpError'
        500:
          description: Internal Server Error
          content:
            application/json:
              schema:
                $ref: '#/components/schemas/httpError'
components:
  schemas:
    ApproveStatusesResponse:
      type: object
      properties:
        id:
          type: string
          description: approve status id
        title:
          type: string
          description: approve status title
      required:
        - id
        - title

    ApproveActionNamesResponse:
      type: object
      properties:
        id:
          type: string
          description: approve action id
        title:
          type: string
          description: approve action title
      required:
        - id
        - title

    AllUsageResponse:
      type: object
      properties:
        pipelines:
          type: object
          additionalProperties:
            type: array
            items:
              type: string
      required:
        - pipelines

    CountTasks:
      type: object
      properties:
        active:
          type: integer
        approve:
          type: integer
        execute:
          type: integer
        form_execute:
          type: integer
      required:
        - active
        - approve
        - execute
        - form_execute

    DebugResult:
      type: object
      properties:
        block_name:
          type: string
        break_points:
          type: array
          items:
            type: string
        status:
          type: string
          description: todo define values
          example: run,error,finished,created
        task:
          $ref: '#/components/schemas/EriusTask'
      required:
        - block_name
        - status
        - break_points
        - task

    EriusFunc:
      type: object
      properties:
        block_type:
          $ref: '#/components/schemas/blockType'
        input:
          type: array
          items:
            $ref: '#/components/schemas/EriusFunctionValue'
        next:
          type: object
          additionalProperties:
            type: array
            items:
              type: string
        sockets:
          type: array
          items:
            $ref: '#/components/schemas/Socket'
        output:
          type: array
          items:
            $ref: '#/components/schemas/EriusFunctionValue'
        param_type:
          type: string
        params:
          type: object
          properties: { }
        short_title:
          type: string
          example: lock-bts
        title:
          type: string
          example: lock-bts
        type_id:
          type: string
          example: approver
        x:
          type: integer
        y:
          type: integer
      required:
        - type_id
        - block_type
        - title
        - next

    EriusFunctionList:
      type: object
      properties:
        funcs:
          type: array
          description: Block modules
          items:
            $ref: '#/components/schemas/FunctionModel'
        shapes:
          type: array
          description: Block shapes
          items:
            $ref: '#/components/schemas/ShapeEntity'
      required:
        - funcs
        - shapes

    EriusFunctionValue:
      type: object
      properties:
        global:
          type: string
          example: block.some_data
        name:
          type: string
          example: some_data
        type:
          type: string
          example: string
      required:
        - name
        - type
        - global

    pipeline:
      type: object
      properties:
        blocks:
          type: object
          additionalProperties:
            $ref: '#/components/schemas/EriusFunc'
        entrypoint:
          type: string
      required:
        - entrypoint
        - blocks
    pipelineRename:
      type: object
      properties:
        name:
          type: string
          description: Новое имя сценария
        id:
          type: string
          description: ID сценария для переименования
          format: uuid
          example: 916ad995-8d13-49fb-82ee-edd4f97649e2
      required:
        - name
        - id

    EriusScenario:
      type: object
      description: A single scenario with all content
      properties:
        approved_at:
          type: string
          example: 2020-07-16T17:10:25.112704+03:00
        author:
          type: string
          example: testAuthor
        comment:
          type: string
        comment_rejected:
          type: string
        created_at:
          type: string
          example: 2020-07-16T17:10:25.112704+03:00
        hasDraft:
          type: boolean
        id:
          type: string
          format: uuid
          example: 916ad995-8d13-49fb-82ee-edd4f97649e2
        input:
          type: array
          items:
            $ref: '#/components/schemas/EriusFunctionValue'
        name:
          type: string
          example: ScenarioName
        output:
          type: array
          items:
            $ref: '#/components/schemas/EriusFunctionValue'
        pipeline:
          $ref: '#/components/schemas/pipeline'
        status:
          type: integer
          description: 1 - Draft, 2 - Approved, 3 - Deleted, 4 - Rejected, 5 - On
            Approve
        tags:
          type: array
          items:
            $ref: '#/components/schemas/EriusTagInfo'
        version_id:
          type: string
          format: uuid
          example: 916ad995-8d13-49fb-82ee-edd4f97649e2
      required:
        - id
        - version_id
        - status
        - name
        - pipeline
        - process_settings
        - author
        - tags
        - comment
        - comment_rejected

    ScenarioVersionInfoList:
      type: array
      items:
        $ref: '#/components/schemas/EriusVersionInfo'

    ProcessSettingsWithExternalSystems:
      type: object
      description: Настройки старта версии пайплайна(процесса)
      properties:
        external_systems:
          type: array
          items:
            $ref: '#/components/schemas/ExternalSystem'
          description: Внешние системы, которые используют данный пайплайн
        process_settings:
          $ref: '#/components/schemas/ProcessSettings'
      required:
        - external_systems
        - process_settings

    ProcessSettings:
      type: object
      description: Настройки старта версии пайплайна(процесса)
      properties:
        version_id:
          type: string
          format: uuid
          description: Id версии процесса
          example: 916ad995-8d13-49fb-82ee-edd4f97649e2
        start_schema:
          $ref: '#/components/schemas/JSONSchema'
        end_schema:
          $ref: '#/components/schemas/JSONSchema'
        name:
          type: string
          description: Новое имя сценария
        resubmission_period:
          type: integer
          description: Срок, в течении которого придет уведомление о том, что пользователь повторно создал заявку. Указывается в часах.
        sla:
          type: integer
          description: SLA в рабочих часах
          minimum: 1
        work_type:
          $ref: "#/components/schemas/WorkType"
      required:
        - version_id
        - name
        - resubmission_period
        - sla
        - work_type

    ExternalSystem:
      type: object
      properties:
        system_id:
          type: string
          format: uuid
          description: Id внешней системы
          example: 916ad995-8d13-49fb-82ee-edd4f97649e2
        name:
          type: string
          description: Название системы
        input_schema:
          $ref: '#/components/schemas/JSONSchema'
        output_schema:
          $ref: '#/components/schemas/JSONSchema'
        input_mapping:
          $ref: '#/components/schemas/JSONSchema'
        output_mapping:
          $ref: '#/components/schemas/JSONSchema'
        output_settings:
          $ref: '#/components/schemas/EndSystemSettings'
      required:
        - system_id
        - name

    ExternalSystemId:
      type: string
      format: uuid
      description: Id внешней системы
      example: bde144c9-8d4e-4b42-8ff3-2eda48e1f32d

    EriusScenarioInfo:
      type: object
      properties:
        approved_at:
          type: string
          example: 2020-07-16T17:10:25.112704+03:00
        approver:
          type: string
          example: testApprover
        author:
          type: string
          example: testAuthor
        comment:
          type: string
        comment_rejected:
          type: string
        created_at:
          type: string
          example: 2020-07-16T17:10:25.112704+03:00
        id:
          type: string
          format: uuid
          example: 916ad995-8d13-49fb-82ee-edd4f97649e2
        last_run:
          type: string
          example: 2020-07-16T17:10:25.112704+03:00
        last_run_status:
          type: string
        name:
          type: string
          example: ScenarioName
        status:
          $ref: '#/components/schemas/scenarioStatus'
        tags:
          type: array
          items:
            $ref: '#/components/schemas/EriusTagInfo'
        version_id:
          type: string
          format: uuid
          example: 916ad995-8d13-49fb-82ee-edd4f97649e2

      required:
        - id
        - version_id
        - created_at
        - author
        - approver
        - name
        - tags
        - status
        - comment
        - comment_rejected

    EriusScenarioList:
      type: array
      items:
        $ref: '#/components/schemas/EriusScenarioInfo'

    EriusTagInfo:
      type: object
      required: [ id,name,status,color,isMarker ]
      properties:
        color:
          type: string
        id:
          type: string
          format: uuid
          example: 916ad995-8d13-49fb-82ee-edd4f97649e2
        isMarker:
          type: boolean
        name:
          type: string
        status:
          type: integer
          description: 1 - Created, 3 - Deleted

    taskHumanStatus:
      type: string
      description: Task human readable status
      enum:
        - new
        - approvement
        - approved
        - done

    EriusTask:
      type: object
      properties:
        author:
          type: string
        blueprint_id:
          type: string
        debug:
          type: boolean
        description:
          type: string
        human_status:
          $ref: '#/components/schemas/taskHumanStatus'
        id:
          type: string
        last_changed_at:
          type: string
        name:
          type: string
        parameters:
          type: object
          properties: { }
        started_at:
          type: string
        status:
          type: string
        steps:
          type: array
          items:
            $ref: '#/components/schemas/Step'
        version_id:
          type: string
        work_number:
          type: string
        comment:
          type: string
        rate:
          type: integer
        attachments_count:
          type: integer
      required:
        - id
        - version_id
        - started_at
        - last_changed_at
        - name
        - description
        - status
        - human_status
        - author
        - debug
        - parameters
        - steps
        - work_number
        - blueprint_id

    EriusTasks:
      type: object
      properties:
        tasks:
          type: array
          items:
            $ref: '#/components/schemas/EriusTask'
    EriusTasksPage:
      type: object
      properties:
        tasks:
          type: array
          items:
            $ref: '#/components/schemas/EriusTask'
        total:
          type: integer
      required:
        - tasks
        - total

    MonitoringTasksPage:
      type: object
      properties:
        tasks:
          type: array
          items:
            $ref: '#/components/schemas/MonitoringTableTask'
        total:
          type: integer
          description: total number of tasks
      required:
        - tasks
        - total

    MonitoringTableTask:
      type: object
      properties:
        status:
          type: string
          enum: [ "В работе", "Завершен", "Остановлен", "Неизвестный статус" ]
          description: task status
        process_name:
          type: string
          description: name of the process
        initiator:
          type: string
          description: login of initiator
        initiator_fullname:
          type: string
          description: fullname of the initiator
        work_number:
          type: string
        started_at:
          type: string
          example: 2020-07-16T17:10:25.112704+03:00
        finished_at:
          type: string
          example: 2020-07-16T17:10:25.112704+03:00
      required:
        - id
        - status
        - process_name
        - work_number
        - started_at
        - finished_at
        - initiator
        - initiator_fullname

    EriusVersionInfo:
      type: object
      properties:
        version_id:
          type: string
          format: uuid
          example: 916ad995-8d13-49fb-82ee-edd4f97649e2
        approved_at:
          type: string
          example: 2020-07-16T17:10:25.112704+03:00
        approver:
          type: string
          example: testApprover
        author:
          type: string
          example: testAuthor
        created_at:
          type: string
          example: 2020-07-16T17:10:25.112704+03:00
        updated_at:
          type: string
          example: 2020-07-16T17:10:25.112704+03:00
        usage_count:
          type: integer
          description: How many times is the version used as a subprocess
        is_actual:
          type: boolean
          description: If the version is currently used as an actual one
        status:
          $ref: '#/components/schemas/scenarioStatus'
      required:
        - version_id
        - approved_at
        - author
        - created_at
        - updated_at
        - usage_count
        - is_actual
        - status

    scenarioStatus:
      type: integer
      enum:
        - 1
        - 2
        - 3
        - 4
        - 5
      description: >
        Tag status:
         * 1 - Draft
         * 2 - Approved
         * 3 - Deleted
         * 4 - Rejected
         * 5 - On approve
    sendEditAppUpdateParams:
      type: object
      description: Send application to edit from approver
      properties:
        comment:
          type: string
          description: Comment from approver
        attachments:
          type: array
          items:
            type: string
      required:
        - comment
        - attachments
    createNewWorkUpdateParams:
      type: object
      description: Send edited application to new process
    RunResponse:
      type: object
      properties:
        errors:
          type: array
          items:
            type: string
        output:
          type: object
          properties: { }
        pipeline_id:
          type: string
          format: uuid
          example: 916ad995-8d13-49fb-82ee-edd4f97649e2
        status:
          type: string
          example: runned
        work_number:
          type: string
      required:
        - pipeline_id
        - work_number
        - status
        - output
        - errors

    Step:
      type: object
      properties:
        errors:
          type: array
          items:
            type: string
        has_error:
          type: boolean
        name:
          type: string
        state:
          type: object
          properties: { }
        status:
          type: string
          description: Task step execution status
          enum:
            - idle
            - ready
            - running
            - finished
        steps:
          type: array
          items:
            type: string
        storage:
          type: object
          properties: { }
        time:
          type: string
        type:
          type: string
      required:
        - time
        - type
        - name
        - state
        - storage
        - errors
        - steps
        - has_error
        - status

    TaskUpdate:
      type: object
      properties:
        action:
          type: string
          example: approvement
          enum:
            - approvement
            - additional_approvement
            - execution
            - change_executor
            - request_execution_info
            - executor_start_work
            - request_add_info
            - fill_form
            - cancel_app
            - approver_send_edit_app
            - executor_send_edit_app
            - add_approvers
            - form_executor_start_work
        parameters:
          type: object
          description: Task update params
          oneOf:
            - $ref: '#/components/schemas/ApproverUpdateParams'
            - $ref: '#/components/schemas/AdditionalApproverUpdateParams'
            - $ref: '#/components/schemas/ExecutionUpdateParams'
            - $ref: '#/components/schemas/ExecutorChangeParams'
            - $ref: '#/components/schemas/RequestInfoUpdateParams'
            - $ref: '#/components/schemas/ExecutableFunctionParams'
            - $ref: '#/components/schemas/FillFormUpdateParams'
            - $ref: '#/components/schemas/AddApproversParams'
      required:
        - action
        - parameters

    TaskMeanSolveTime:
      type: object
      properties:
        meanWorkHours:
          type: number
      required:
        - meanWorkHours

    FillFormUpdateParams:
      type: object
      description: Fill form
      properties:
        description:
          type: string
          description: form data
        application_body:
          type: object
          properties: { }
        block_id:
          type: string
          description: Form block id
      required:
        - description
        - application_body
        - block_id

    ApproverUpdateParams:
      type: object
      description: Approver update params
      properties:
        decision:
          $ref: '#/components/schemas/approverDecision'
        comment:
          type: string
          description: Comment from approver
        attachments:
          type: array
          items:
            type: string
      required:
        - decision
        - comment
        - attachments

    AdditionalApproverUpdateParams:
      type: object
      description: Approver update params
      properties:
        decision:
          $ref: '#/components/schemas/additionalApproverDecision'
        comment:
          type: string
          description: Comment from approver
        attachments:
          type: array
          items:
            type: string
      required:
        - decision
        - comment
        - attachments

    ExecutionUpdateParams:
      type: object
      description: Executor update params
      properties:
        decision:
          $ref: '#/components/schemas/executionDecision'
        comment:
          type: string
          description: Comment from executor
        attachments:
          type: array
          items:
            type: string
      required:
        - decision
        - comment
        - attachments

    AddApproversParams:
      type: object
      description: Add Approver params
      properties:
        additionalApprovers:
          type: array
          items:
            type: string
          description: logins of additional approvers
        question:
          type: string
          description: Question from approver
        attachments:
          type: array
          items:
            type: string
      required:
        - additionalApprovers
        - question
        - attachments

    approverDecision:
      type: string
      enum:
        - approve
        - reject
        - viewed
        - informed
        - sign
        - confirm
      description: >
        Approver decision:
         * approve - Согласовать
         * reject - Отклонить
         * viewed - Ознакомлен
         * informed - Проинформирован
         * sign - Подписать
         * confirm - Утвердить

    additionalApproverDecision:
      type: string
      enum:
        - approved
        - rejected
      description: >
        Approver decision:
         * approved - Согласовать
         * rejected - Отклонить


    executionDecision:
      type: string
      enum:
        - executed
        - rejected
      description: >
        Executor decision:
         * executed - executor executed block
         * rejected - executor rejected block

    ExecutorChangeParams:
      type: object
      description: Executor change params
      properties:
        newExecutorLogin:
          type: string
          description: New executor login
        comment:
          type: string
          description: Comment from executor
        attachments:
          type: array
          items:
            type: string
      required:
        - newExecutorLogin
        - comment
        - attachments

    RequestInfoUpdateParams:
      type: object
      description: Executor request info params
      properties:
        reqType:
          $ref: '#/components/schemas/RequestExecutionInfoType'
        executorLogin:
          type: string
          description: executor login
        comment:
          type: string
          description: Comment from executor
        attachments:
          type: array
          items:
            type: string
      required:
        - reqType
        - comment
        - attachments
        - executorLogin

    ExecutableFunctionParams:
      type: object
      description: Chosen function to be executed
      properties:
        name:
          type: string
          description: Function name
        version:
          type: string
          description: Used function version
        mapping:
          $ref: '#/components/schemas/JSONSchemaProperties'
        waitCorrectRes:
          type: integer
          description: Days to wait correct answer
        constants:
          type: object
          description: Constant values for function parameters (key of object is variable name)
      required:
        - name
        - version
        - mapping
        - waitCorrectRes
        - constants

    JSONSchema:
      type: object
      properties:
        type:
          type: string
          enum: [ object ]
        properties:
          $ref: '#/components/schemas/JSONSchemaProperties'
        required:
          type: array
          items:
            type: string
      required:
        - type
        - properties

    FormReEnterSettings:
      type: object
      description: Настройки блока при повторном заходе в этот блок
      properties:
        form_executor_type:
          $ref: '#/components/schemas/FormExecutorType'
        value:
          type: string
          description: Executor login, variable or group id

    JSONSchemaProperties:
      type: object
      description: Представляет из себя набор ключ-значение, где ключ - это название переменной/поля объекта,
        а значение - это структура, которая описывает переменную(или поле объекта).
        Причём, если переменная - это объект, тогда должно быть заполнено поле propeties(описание полей).
        Если переменная - массив, тогда должно быть заполнено поле items(описание типа, который хранится в массиве).
      additionalProperties:
        type: object
        properties:
          title:
            type: string
            description: Title of param
          description:
            type: string
            description: Description of param
          # add enum to validate values of type, not possible now coz bug in codegen
          type:
            type: string
            description: Type of param
          format:
            type: string
            description: Format of param
          default:
            oneOf:
              - type: string
              - type: number
              - type: boolean
            description: Default value
          required:
            type: array
            items:
              type: string
            description: Required fields for type = object
          properties:
            $ref: '#/components/schemas/JSONSchemaProperties'
          items:
            $ref: '#/components/schemas/ArrayItems'
          value:
            type: string
            description: Здесь хранится маппинг переменной, то место, откуда нужно взять значение переменной
            example: form_0.application_body.passport_number
        required:
          - title
          - type

    ArrayItems:
      type: object
      description: Описание типа, который хранится в массиве.
        Если type = object, тогда поле properties обязательное. Оно нужно для описание конкретного типа объектов,
        которые хранятся в массиве.
        Если type = array(многомерный массив у нас то есть), тогда поле items обязательное. Оно описывает тип массивов.
      properties:
        type:
          type: string
          description: Тип элементов массива
        properties:
          $ref: '#/components/schemas/JSONSchemaProperties'
        items:
          $ref: '#/components/schemas/ArrayItems'
      required:
        - type

    EndSystemSettings:
      type: object
      properties:
        microservice_id:
          type: string
          format: uuid
          example: 916ad995-8d13-49fb-82ee-edd4f97649e2
        URL:
          type: string
        method:
          type: string
          enum: [ "POST" ]
      required:
        - microservice_id
        - URL
        - method

    RequestExecutionInfoType:
      type: string
      description: Type of execution info
      enum:
        - question
        - answer

    ResponsePipelineSearch:
      type: object
      properties:
        items:
          type: array
          items:
            $ref: '#/components/schemas/SearchPipelineItem'
          description: list of pipelines
        total:
          type: integer
      required:
        - items
        - total

    SearchPipelineItem:
      type: object
      properties:
        name:
          type: string
          description: Имя пайплайна
        pipeline_id:
          type: string
          format: uuid
          example: 916ad995-8d13-49fb-82ee-edd4f97649e2
          description: ID пайплайна

    UsageResponse:
      type: object
      properties:
        name:
          type: string
          description: Имя блока
        pipelines:
          type: array
          items:
            $ref: '#/components/schemas/UsedBy'
        used:
          type: boolean
      required:
        - name
        - used
        - pipelines

    UsedBy:
      type: object
      properties:
        id:
          type: string
          description: ID сценария
        name:
          type: string
          description: Имя сценария
      required:
        - name
        - id

    RateApplicationRequest:
      type: object
      properties:
        comment:
          type: string
        rate:
          type: integer

    CreateTaskRequest:
      type: object
      required: [ parameters,version_id ]
      properties:
        parameters:
          type: object
          properties: { }
        version_id:
          type: string
          format: uuid
    DebugRunRequest:
      type: object
      required: [ action,break_points,work_number ]
      properties:
        action:
          type: string
          example: step_over,resume
        break_points:
          type: array
          items:
            type: string
        work_number:
          type: string
    RunPipelineBody:
      type: object
    RunVersionBody:
      type: object
    RunVersionsByPipelineIdRequest:
      required: [ application_body,pipeline_id,description,keys,attachment_fields ]
      type: object
      properties:
        application_body:
          type: object
          properties: { }
        pipeline_id:
          type: string
        is_test_application:
          type: boolean
        description:
          type: string
        keys:
          type: object
          additionalProperties:
            type: string
        attachment_fields:
          type: array
          items:
            type: string
    RunNewVersionByPrevVersionRequest:
      required: [ work_number,description,application_body,keys,attachment_fields ]
      type: object
      properties:
        work_number:
          type: string
        description:
          type: string
        application_body:
          type: object
          properties: { }
        keys:
          type: object
          additionalProperties:
            type: string
        attachment_fields:
          type: array
          items:
            type: string
    eriusTaskResponse:
      type: object
      properties:
        author:
          type: string
          description: Логин инициатора
        blueprint_id:
          type: string
          description: ID шаблона SD, на основании которого запускалась заявка
        debug:
          type: boolean
          description: Запускалась ли заявка в режиме отладки
        description:
          type: string
          description: Описание заявки (основной текст)
        human_status:
          $ref: '#/components/schemas/taskHumanStatus'
        id:
          type: string
          description: ID заявки
        last_changed_at:
          type: string
          description: Время последнего изменения
        name:
          type: string
          description: Название заявки
        parameters:
          type: object
          description: Параметры заявки
          properties: { }
        started_at:
          type: string
          description: Время начала исполнения заявки
        status:
          type: string
          description: Технический статус заявки
          enum:
            - finished
            - error
            - run
            - stopped
            - created
        steps:
          type: array
          items:
            $ref: '#/components/schemas/taskResponseStep'
        version_id:
          type: string
          description: Версия процесса заявки
        work_number:
          type: string
          description: Номер заявки
        finished_at:
          type: string
          description: Время окончания заявки
        rate:
          type: integer
          description: Оценка для выполненной заявки
        rate_comment:
          type: string
          description: Комментарий к оценке
        available_actions:
          type: array
          description: Доступные действия
          items:
            $ref: '#/components/schemas/action'
      required:
        - id
        - version_id
        - started_at
        - last_changed_at
        - name
        - description
        - status
        - human_status
        - author
        - debug
        - parameters
        - steps
        - work_number
        - blueprint_id
        - rate
        - rate_comment

    httpError:
      type: object
      properties:
        description:
          type: string
        error:
          type: string
        status_code:
          type: integer

    taskResponseStep:
      type: object
      properties:
        errors:
          type: array
          description: Массив ошибок
          items:
            type: string
        has_error:
          type: boolean
          description: Была ли ошибка
        is_delegate_of_any_step_member:
          type: boolean
          description: Является ли пользователь, запрашивающий заявку, делегатом кого-либо на этом шаге
        name:
          type: string
          description: Наименование шага
        state:
          type: object
          description: Объект состояния
          properties: { }
        status:
          description: Статус шага
          type: string
        steps:
          type: array
          items:
            type: string
        storage:
          type: object
          properties: { }
        time:
          type: string
        type:
          type: string

    action:
      type: object
      properties:
        id:
          type: string
          description: UUID действия
        button_type:
          type: string
          description: Тип отображаемой кнопки (primary, secondary, other, none)
        title:
          type: string
          description: Человекочитаемое наименование действия
        comment_enabled:
          type: boolean
          description: Возможность прикреплять комментарий к действию
        attachments_enabled:
          type: boolean
          description: Возможность прикреплять вложение к действию
      required:
        - id
        - button_type
        - comment_enabled
        - attachments_enabled

    blockType:
      type: string
      description: Block type (language)
      enum:
        - python3
        - go
        - scenario

    FunctionModel:
      type: object
      properties:
        block_type:
          $ref: '#/components/schemas/blockType'
        id:
          type: string
        inputs:
          type: array
          items:
            $ref: '#/components/schemas/FunctionValueModel'
        outputs:
          type: array
          items:
            $ref: '#/components/schemas/FunctionValueModel'
        params:
          $ref: '#/components/schemas/FunctionParams'
        shape_type:
          type: integer
        sockets:
          type: array
          items:
            $ref: '#/components/schemas/Socket'
        title:
          type: string
      required:
        - block_type
        - title
        - shape_type
        - next_funcs
        - id
        - sockets

    Socket:
      type: object
      description: Socket object
      properties:
        id:
          type: string
          description: Id of socket
        title:
          type: string
          description: User-friendly title of socket for user
        nextBlockIds:
          type: array
          items:
            type: string
          description: IDs of next blocks
        actionType:
          type: string
          enum: [ "primary", "secondary", "other" ]
          description: action type
      required:
        - id

    Params:
      type: object
      description: Block constant params
      oneOf:
        - $ref: '#/components/schemas/ApproverParams'
        - $ref: '#/components/schemas/ExecutionParams'
        - $ref: '#/components/schemas/ExecutableFunctionParams'
        - $ref: '#/components/schemas/SdApplicationParams'
        - $ref: '#/components/schemas/NotificationParams'
        - $ref: "#/components/schemas/ConditionParams"
        - $ref: "#/components/schemas/FormParams"
        - $ref: "#/components/schemas/PlaceholderParams"

    ConditionGroup:
      type: object
      description: Group with conditions
      properties:
        id:
          type: string
        name:
          type: string
        logicalOperator:
          type: string
          enum: [ "or", "and" ]
        conditions:
          type: array
          items:
            $ref: '#/components/schemas/Condition'
      required:
        - id
        - logicalOperator
        - conditions

    Condition:
      type: object
      description: Compare operands using operator
      properties:
        leftOperand:
          $ref: '#/components/schemas/operand'
        rightOperand:
          $ref: '#/components/schemas/operand'
        operator:
          oneOf:
            - $ref: '#/components/schemas/compareStringOperator'
            - $ref: '#/components/schemas/compareIntegerOperator'
            - $ref: '#/components/schemas/compareNumberOperator'
            - $ref: '#/components/schemas/compareBooleanOperator'
            - $ref: '#/components/schemas/compareDateOperator'
      required:
        - leftOperand
        - rightOperand
        - operator

    operand:
      description: Operand for comparison
      oneOf:
        - $ref: '#/components/schemas/variableOperand'
        - $ref: '#/components/schemas/valueOperand'
      discriminator:
        propertyName: operandType
        mapping:
          varOperand: variableOperand
          valOperand: valueOperand

    StringOperand:
      type: object
      description: Basic string operand, can provide working compare types for this type
      properties:
        dataType:
          type: string
          enum: [ "integer", "number", "date", "boolean", "string" ]
        operandType:
          type: string
          enum: [ "variableOperand", "valueOperand" ]
      required:
        - dataType
        - operandType

    IntegerOperand:
      type: object
      description: Basic integer operand, can provide working compare types for this type
      properties:
        dataType:
          type: string
          enum: [ "integer", "number",  "boolean" ]
        operandType:
          type: string
          enum: [ "variableOperand", "valueOperand" ]
      required:
        - dataType
        - operandType

    NumberOperand:
      type: object
      description: Basic number operand, can provide working compare types for this type
      properties:
        dataType:
          type: string
          enum: [ "integer", "number", "string" ]
        operandType:
          type: string
          enum: [ "variableOperand", "valueOperand" ]
      required:
        - dataType
        - operandType

    BooleanOperand:
      type: object
      description: Basic boolean operand, can provide working compare types for this type
      properties:
        dataType:
          type: string
          enum: [ "integer", "boolean", "string" ]
        operandType:
          type: string
          enum: [ "variableOperand", "valueOperand" ]
      required:
        - dataType
        - operandType

    DateOperand:
      type: object
      description: Basic date operand, can provide working compare types for this type
      properties:
        dataType:
          type: string
          enum: [ "date", "string" ]
        operandType:
          type: string
          enum: [ "variableOperand", "valueOperand" ]
      required:
        - dataType
        - operandType

    variableOperand:
      description: Operand which uses variable to compare in conditions. You can use for accessing object variable members (i.e. "applicationData", "applicationData.comment"), required one Operand
      allOf:
        - type: object
          properties:
            variableRef:
              type: string
          required:
            - variableRef
        - oneOf:
            - $ref: '#/components/schemas/StringOperand'
            - $ref: '#/components/schemas/IntegerOperand'
            - $ref: '#/components/schemas/NumberOperand'
            - $ref: '#/components/schemas/BooleanOperand'
            - $ref: '#/components/schemas/DateOperand'

    valueOperand:
      description: Operand which uses simple value to compare in conditions, required one Operand
      allOf:
        - type: object
          properties:
            value:
              type: string
          required:
            - value
        - oneOf:
            - $ref: '#/components/schemas/StringOperand'
            - $ref: '#/components/schemas/IntegerOperand'
            - $ref: '#/components/schemas/NumberOperand'
            - $ref: '#/components/schemas/BooleanOperand'
            - $ref: '#/components/schemas/DateOperand'

    compareStringOperator:
      type: string
      description: Used operator to compare string operands
      enum: [ "Равно", "Не равно", "Содержит", "Не Содержит" ]
      x-enum-varnames: [ "Equal", "NotEqual", "Contain", "NotContain" ]

    compareIntegerOperator:
      type: string
      description: Used operator to compare integer operands
      enum: [ "Равно", "Не равно", "Больше", "Больше или равно", "Меньше", "Меньше или равно" ]
      x-enum-varnames: [ "Equal", "NotEqual", "More", "MoreOrEqual", "Less", "LessOrEqual" ]

    compareNumberOperator:
      type: string
      description: Used operator to compare number operands
      enum: [ "Равно", "Не равно", "Больше", "Больше или равно", "Меньше", "Меньше или равно" ]
      x-enum-varnames: [ "Equal", "NotEqual", "More", "MoreOrEqual", "Less", "LessOrEqual" ]

    compareBooleanOperator:
      type: string
      description: Used operator to compare bool operands
      enum: [ "Равно", "Не равно" ]
      x-enum-varnames: [ "Equal", "NotEqual" ]

    compareDateOperator:
      type: string
      description: Used operator to compare date operands
      enum: [ "Равно", "Не равно", "Больше", "Больше или равно", "Меньше", "Меньше или равно" ]
      x-enum-varnames: [ "Equal", "NotEqual", "More", "MoreOrEqual", "Less", "LessOrEqual" ]

    ConditionParams:
      type: object
      description: Condition params
      properties:
        conditionGroups:
          type: array
          description: Groups with conditions
          items:
            $ref: '#/components/schemas/ConditionGroup'

    NotificationParams:
      type: object
      description: Notification params
      properties:
        people:
          type: array
          description: People to get notifications
          items:
            type: string
            description: Logins
        emails:
          type: array
          description: Emails to get notifications
          items:
            type: string
            description: Emails
        subject:
          type: string
          description: Notification subject
        text:
          type: string
          description: Notification body
      required:
        - people
        - emails
        - subject
        - text

    SdApplicationParams:
      type: object
      description: SD Application params
      properties:
        blueprint_id:
          type: string
          description: Template application ID
      required:
        - blueprint_id

    ExecutionParams:
      type: object
      description: Execution params
      properties:
        type:
          type: string
          enum:
            - user
            - group
            - from_schema
          description: >
            Execution type:
             * user - Single user
             * group - Execution group ID
             * from_schema - Selected by initiator
        executors:
          type: string
          description: Executor value (depends on type)
        sla:
          type: integer
          description: Execution SLA (in working hours)
          minimum: 1
        check_sla:
          type: boolean
          description: Is active SLA
        rework_sla:
          type: integer
          description: Execution rework SLA (in working hours)
          minimum: 16
        check_rework_sla:
          type: boolean
          description: Is rework SLA active
        forms_accessibility:
          type: array
          description: List of accessibility properties for forms
          items:
            $ref: '#/components/schemas/FormsAccessibility'
        executors_group_id:
          type: string
          description: Executors group id in SD
        executors_group_name:
          type: string
          description: Executors group name in SD
        repeat_prev_decision:
          type: boolean
          description: auto apply prev decision
        is_editable:
          type: boolean
          description: Show action edit application in SD
        work_type:
          $ref: "#/components/schemas/WorkType"
      required:
        - type
        - executors
        - sla
        - check_sla
        - rework_sla
        - check_rework_sla
        - executors_group_id
        - executors_group_name
        - repeat_prev_decision
        - is_editable

    PlaceholderParams:
      type: object
      description: Placeholder block params
      properties:
        name:
          type: string
          description: New task name
        description:
          type: string
          description: New task description
      required:
        - name
        - description

    FormParams:
      type: object
      description: Form params
      properties:
        form_executor_type:
          $ref: '#/components/schemas/FormExecutorType'
        executor:
          type: string
          description: Executor value
        schema_id:
          type: string
          description: form template id
        sla:
          type: integer
          description: form sla
          minimum: 1
        check_sla:
          type: boolean
          description: Is active SLA
        schema_name:
          type: string
          description: form template id name
        forms_accessibility:
          type: array
          description: List of accessibility properties for forms
          items:
            $ref: '#/components/schemas/FormsAccessibility'
        hide_executor_from_initiator:
          type: boolean
          description: Hide executor from initiator
        mapping:
          $ref: '#/components/schemas/JSONSchemaProperties'
        form_group_id:
          type: string
          description: Form group id in SD
        constants:
          type: object
          description: Constant values for function parameters (key of object is variable name)
<<<<<<< HEAD
        is_editable:
          type: boolean
          description: true - need manual fill when reenter in block
        form_re_enter_settings:
          $ref: '#/components/schemas/FormReEnterSettings'
=======
        work_type:
          $ref: "#/components/schemas/WorkType"
>>>>>>> 674f1d38
      required:
        - sla
        - check_sla
        - blueprint_id
        - blueprint_name
        - hide_executor_from_initiator

    FormExecutorType:
      type: string
      enum:
        - user
        - group
        - initiator
        - from_schema
        - auto_fill
      description: >
        Form executor type:
          * User - Single user
          * group - Form group ID
          * Initiator - Process initiator
          * From_schema - Selected by initiator
          * Auto_Fill - Auto Fill form by system

    ApproverType:
      type: string
      enum:
        - user
        - group
        - head
        - fromSchema
      description: >
        Approver type:
          * user - Single user
          * group - Approver group ID
          * head - Receiver's head
          * FromSchema - Selected by initiator

    ApproverParams:
      type: object
      description: Approver params
      properties:
        type:
          $ref: '#/components/schemas/ApproverType'
        approver:
          type: string
          description: Approver value (depends on type)
          example: a.var1;b.var2;c.var3 (format for many approvers from schema)
        approvementRule:
          $ref: '#/components/schemas/ApprovementRule'
        forms_accessibility:
          type: array
          description: List of accessibility properties for forms
          items:
            $ref: '#/components/schemas/FormsAccessibility'
        sla:
          type: integer
          description: Approvement SLA (in working hours)
          minimum: 1
        check_sla:
          type: boolean
          description: Is active SLA
        rework_sla:
          type: integer
          description: Approvement rework SLA (in working hours)
          minimum: 16
        check_rework_sla:
          type: boolean
          description: Is rework SLA active
        auto_action:
          type: string
          description: Auto action to do (from action list)
        repeat_prev_decision:
          type: boolean
        is_editable:
          type: boolean
          description: Show action edit application in SD
        approvers_group_id:
          type: string
          description: Approvers group id in SD
        approvers_group_name:
          type: string
          description: Approvers group name in SD
        approve_status_name:
          type: string
          description: Approvement status
        work_type:
          $ref: "#/components/schemas/WorkType"
      required:
        - type
        - approver
        - sla
        - check_sla
        - rework_sla
        - check_rework_sla
        - repeat_prev_decision
        - is_editable
        - approvers_group_id
        - approvers_group_name
        - approve_status_name

    FormsChangelogResponse:
      type: array
      items:
        $ref: '#/components/schemas/FormChangelogItem'
      description: Changelog of filled form data

    FormChangelogItem:
      type: object
      properties:
        schema_id:
          type: string
          description: id of form schema id
        application_body:
          type: object
          properties: { }
          description: Filled form values
        description:
          type: string
          description: Compiled field keys and values of form used for notifications
        created_at:
          type: string
          description: Date of log item creation
        executor:
          type: string
          description: Login of form executor

    FormsAccessibility:
      type: object
      properties:
        node_id:
          type: string
          description: Form node ID
        name:
          type: string
          description: Form name
        description:
          type: string
          description: Form short description
        accessType:
          $ref: '#/components/schemas/FormAccessType'
      required:
        - node_id
        - name
        - accessType

    FormAccessType:
      type: string
      enum:
        - None
        - Read
        - ReadWrite
      description: Form accessibility preferences for certain node

    FormAccessTypeTranslated:
      type: string
      enum: [ "Скрыть", "Только для чтения", "Чтение и редактирование" ]
      x-enum-varnames: [ 'None', 'Read', 'ReadWrite' ]
      description: Form accessibility preferences for certain node (translated)

    ApprovementRule:
      type: string
      enum:
        - AnyOf
        - AllOf
      description: Count of approvers which will participate in approvement will depends of approvement type. 'Any of' will check only first approvement action, when 'all of' will be waiting for all approvers or auto actions.

    ApprovementRuleTranslated:
      type: string
      enum: [ "Один из согласующих", "Все согласующие" ]
      x-enum-varnames: [ 'AnyOf', 'AllOf' ]
      description: Count of approvers which will participate in approvement will depends of approvement type. 'Any of' will check only first approvement action, when 'all of' will be waiting for all approvers or auto actions (translated).

    FunctionParams:
      type: object
      properties:
        type:
          type: string
          description: Params type
          enum:
            - approver
            - servicedesk_application
            - execution
            - executable_function
            - notification
            - form
            - if
            - placeholder
        params:
          $ref: '#/components/schemas/Params'
      required:
        - type

    FunctionValueModel:
      type: object
      properties:
        comment:
          type: string
        name:
          type: string
        type:
          type: string
    ShapeEntity:
      type: object
      properties:
        icon:
          type: string
        id:
          type: integer
        title:
          type: string
      required:
        - id
        - title
        - icon
    Created:
      type: object
      properties:
        start:
          type: integer
        end:
          type: integer
      required:
        - start
        - end
    httpResponse:
      type: object
      properties:
        data:
          type: object
          properties: { }
        status_code:
          type: integer
      required:
        - status_code

    MonitoringTask:
      type: object
      properties:
        version_id:
          type: string
          format: uuid
          example: 916ad995-8d13-49fb-82ee-edd4f97649e2
          description: "Айди версии сценария для мониторинга"
        work_number:
          type: string
          description: "Номер заявки для мониторинга"
        scenario_info:
          $ref: '#/components/schemas/MonitoringScenarioInfo'
        history:
          type: array
          items:
            $ref: '#/components/schemas/MonitoringHistory'
      required:
        - version_id
        - work_number
        - scenario_info
        - history

    MonitoringHistory:
      type: object
      properties:
        block_id:
          type: string
          format: uuid
          example: 916ad995-8d13-49fb-82ee-edd4f97649e2
          description: "Айди ноды в variable_storage"
        status:
          type: string
          enum: [ "running", "finished" ]
          description: "Статус ноды"
        node_id:
          type: string
          description: "id ноды в заявке"
        real_name:
          type: string
          description: "читаемое имя ноды"
        block_date_init:
          type: string
          description: "Время перехода на конкретный блок"
          example: "2020-07-16T17:10:25.112704+03:00"
      required:
        - node_id
        - status
        - block_id
        - real_name

    MonitoringScenarioInfo:
      type: object
      properties:
        scenario_name:
          type: string
          description: "Имя сценария"
        creation_time:
          type: string
          description: "Время создания сценария"
        author:
          type: string
          description: "Автор сценария"
      required:
        - scenario_name
        - creation_time
        - author

    BlockContextResponse:
      type: object
      properties:
        blocks:
          type: object
          description: Ноды
          additionalProperties:
            $ref: '#/components/schemas/MonitoringBlockOutput'

    MonitoringBlockOutput:
      type: object
      properties:
        name:
          type: string
          description: Имя поля
        type:
          type: string
          description: Тип поля
        description:
          type: string
          description: Описание поля
        value:
          oneOf:
            - type: string
            - type: number
            - type: integer
            - type: array
            - type: object
            - type: boolean
          description: Значение поля
      required:
        - name
        - type
        - description
        - value

    MonitoringParamsResponse:
      type: object
      properties:
        started_at:
          type: string
          example: 2020-07-16T17:10:25.112704+03:00
        finished_at:
          type: string
          example: 2020-07-16T17:10:25.112704+03:00
        inputs:
          type: object
          description: Входные параметы
          additionalProperties:
            $ref: '#/components/schemas/MonitoringBlockParam'
        outputs:
          type: object
          description: Выходные параметы
          additionalProperties:
            $ref: '#/components/schemas/MonitoringBlockParam'

    MonitoringBlockParam:
      type: object
      properties:
        name:
          type: string
          description: Имя поля
        type:
          type: string
          description: Тип поля
        description:
          type: string
          description: Описание поля
        value:
          oneOf:
            - type: string
            - type: number
            - type: integer
            - type: array
            - type: object
            - type: boolean
          description: Значение поля
      required:
        - name
        - type
        - description
        - value
    NameExists:
      type: object
      properties:
        exists:
          type: boolean
          description: Существует ли имя
      required:
        - exists
    WorkType:
      type: string
      description: Рабочий режим
      enum:
        - 24/7
        - 8/5
        - 12/5<|MERGE_RESOLUTION|>--- conflicted
+++ resolved
@@ -4395,16 +4395,13 @@
         constants:
           type: object
           description: Constant values for function parameters (key of object is variable name)
-<<<<<<< HEAD
+        work_type:
+          $ref: "#/components/schemas/WorkType"
         is_editable:
           type: boolean
           description: true - need manual fill when reenter in block
         form_re_enter_settings:
           $ref: '#/components/schemas/FormReEnterSettings'
-=======
-        work_type:
-          $ref: "#/components/schemas/WorkType"
->>>>>>> 674f1d38
       required:
         - sla
         - check_sla
