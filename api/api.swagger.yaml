--- conflicted
+++ resolved
@@ -2831,9 +2831,7 @@
         start_schema:
           $ref: '#/components/schemas/JSONSchema'
         end_schema:
-<<<<<<< HEAD
-          type: string
-          description: JSON-схема выходных параметров пайплайна
+          $ref: '#/components/schemas/JSONSchema'
         resubmission_period:
           type: integer
           description: Срок, в течении которого придет уведомление о том, что пользователь повторно создал заявку. Указывается в часах.
@@ -2842,9 +2840,6 @@
         - start_schema
         - end_schema
         - resubmission_period
-=======
-          $ref: '#/components/schemas/JSONSchema'
->>>>>>> f6802fe1
 
     ExternalSystem:
       type: object
