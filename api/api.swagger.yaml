--- conflicted
+++ resolved
@@ -4964,13 +4964,8 @@
       description: Form accessibility preferences for certain node
     FormAccessTypeTranslated:
       type: string
-<<<<<<< HEAD
-      enum: ["Скрыть", "Только для чтения", "Чтение и редактирование", "Обязательное заполнение"]
-      x-enum-varnames: ['None', 'Read', 'ReadWrite', 'RequiredFill']
-=======
       enum: [ "Скрыть", "Только для чтения", "Чтение и редактирование", "Обязательное заполнение" ]
       x-enum-varnames: [ 'None', 'Read', 'ReadWrite', 'RequiredFill' ]
->>>>>>> 351fcac9
       description: Form accessibility preferences for certain node (translated)
     ApprovementRule:
       type: string
