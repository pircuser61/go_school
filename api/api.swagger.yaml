openapi: 3.0.1
info:
  title: Pipeliner API
  contact: {}
  version: "0.1"
servers:
  - url: //localhost:8181/api/pipeliner/v1
paths:
  /application/{workNumber}:
    get:
      summary: get application
      parameters:
        - name: workNumber
          in: path
          description: work number
          required: true
          schema:
            type: string
      operationId: getApplication
      responses:
        200:
          description: OK
          content:
            application/json:
              schema:
                type: object
                properties:
                  data:
                    $ref: '#/components/schemas/Application'
                  status_code:
                    type: integer
        400:
          description: Bad Request
          content:
            application/json:
              schema:
                $ref: '#/components/schemas/httpError'
        401:
          description: Unauthorized
          content:
            application/json:
              schema:
                $ref: '#/components/schemas/httpError'
        500:
          description: Internal Server Error
          content:
            application/json:
              schema:
                $ref: '#/components/schemas/httpError'
    post:
      summary: set application
      parameters:
        - name: workNumber
          in: path
          description: work number
          required: true
          schema:
            type: string
      operationId: setApplication
      requestBody:
        description: New debug task
        content:
          application/json:
            schema:
              $ref: '#/components/schemas/Application'
        required: true
      responses:
        200:
          description: OK
        400:
          description: Bad Request
          content:
            application/json:
              schema:
                $ref: '#/components/schemas/httpError'
        401:
          description: Unauthorized
          content:
            application/json:
              schema:
                $ref: '#/components/schemas/httpError'
        500:
          description: Internal Server Error
          content:
            application/json:
              schema:
                $ref: '#/components/schemas/httpError'
<<<<<<< HEAD
=======

>>>>>>> 1a9cbdde
  /debug/:
    post:
      tags:
        - debug
      summary: Create debug task
      description: Создать сессию отладки
      operationId: create-debug-task
      requestBody:
        description: New debug task
        content:
          application/json:
            schema:
              $ref: '#/components/schemas/CreateTaskRequest'
        required: true
      responses:
        200:
          description: OK
          content:
            application/json:
              schema:
                type: object
                properties:
                  data:
                    $ref: '#/components/schemas/EriusTask'
                  status_code:
                    type: integer
        400:
          description: Bad Request
          content:
            application/json:
              schema:
                $ref: '#/components/schemas/httpError'
        401:
          description: Unauthorized
          content:
            application/json:
              schema:
                $ref: '#/components/schemas/httpError'
        500:
          description: Internal Server Error
          content:
            application/json:
              schema:
                $ref: '#/components/schemas/httpError'
      x-codegen-request-body-name: debug
  /debug/{workNumber}:
    get:
      tags:
        - tasks
      summary: Debug task
      description: Получить debug-задачу
      operationId: debug-task
      parameters:
        - name: workNumber
          in: path
          description: work number
          required: true
          schema:
            type: string
      responses:
        200:
          description: OK
          content:
            application/json:
              schema:
                type: object
                properties:
                  data:
                    $ref: '#/components/schemas/DebugResult'
                  status_code:
                    type: integer
        400:
          description: Bad Request
          content:
            application/json:
              schema:
                $ref: '#/components/schemas/httpError'
        401:
          description: Unauthorized
          content:
            application/json:
              schema:
                $ref: '#/components/schemas/httpError'
        500:
          description: Internal Server Error
          content:
            application/json:
              schema:
                $ref: '#/components/schemas/httpError'
  /debug/run:
    post:
      tags:
        - debug
      summary: Start debug task
      description: Начать отладку
      operationId: start-debug-task
      requestBody:
        description: debug request
        content:
          application/json:
            schema:
              $ref: '#/components/schemas/DebugRunRequest'
        required: false
      responses:
        200:
          description: OK
          content:
            application/json:
              schema:
                type: object
                properties:
                  data:
                    $ref: '#/components/schemas/EriusTask'
                  status_code:
                    type: integer
        400:
          description: Bad Request
          content:
            application/json:
              schema:
                $ref: '#/components/schemas/httpError'
        401:
          description: Unauthorized
          content:
            application/json:
              schema:
                $ref: '#/components/schemas/httpError'
        500:
          description: Internal Server Error
          content:
            application/json:
              schema:
                $ref: '#/components/schemas/httpError'
      x-codegen-request-body-name: variables
  /modules:
    get:
      tags:
        - modules
      summary: Get list of modules
      description: Список блоков
      operationId: get-modules
      responses:
        200:
          description: OK
          content:
            application/json:
              schema:
                type: object
                properties:
                  data:
                    $ref: '#/components/schemas/EriusFunctionList'
                  status_code:
                    type: integer
        400:
          description: Bad Request
          content:
            application/json:
              schema:
                $ref: '#/components/schemas/httpError'
        500:
          description: Internal Server Error
          content:
            application/json:
              schema:
                $ref: '#/components/schemas/httpError'
  /modules/{moduleName}/usage:
    get:
      tags:
        - modules
      summary: Usage of module in pipelines
      description: Сценарии, в которых используется блок
      operationId: module-usage
      parameters:
        - name: moduleName
          in: path
          description: module name
          required: true
          schema:
            type: string
      responses:
        200:
          description: OK
          content:
            application/json:
              schema:
                type: object
                properties:
                  data:
                    $ref: '#/components/schemas/UsageResponse'
                  status_code:
                    type: integer
        400:
          description: Bad Request
          content:
            application/json:
              schema:
                $ref: '#/components/schemas/httpError'
        500:
          description: Internal Server Error
          content:
            application/json:
              schema:
                $ref: '#/components/schemas/httpError'
  /modules/usage:
    get:
      tags:
        - modules
      summary: Get list of modules usage
      description: Блоки и сценарии, в которых они используются
      operationId: all-modules-usage
      responses:
        200:
          description: OK
          content:
            application/json:
              schema:
                type: object
                properties:
                  data:
                    $ref: '#/components/schemas/AllUsageResponse'
                  status_code:
                    type: integer
        400:
          description: Bad Request
          content:
            application/json:
              schema:
                $ref: '#/components/schemas/httpError'
        500:
          description: Internal Server Error
          content:
            application/json:
              schema:
                $ref: '#/components/schemas/httpError'
  /pipelines:
    get:
      tags:
        - pipeline
      summary: Get list of pipelines
      description: Список сценариев
      operationId: list-pipelines
      parameters:
        - name: my
          in: query
          description: Show my pipelines only
          required: false
          schema:
            type: boolean
      responses:
        200:
          description: OK
          content:
            application/json:
              schema:
                type: object
                properties:
                  data:
                    $ref: '#/components/schemas/EriusScenarioList'
                  status_code:
                    type: integer
        401:
          description: Unauthorized
          content:
            application/json:
              schema:
                $ref: '#/components/schemas/httpError'
        500:
          description: Internal Server Error
          content:
            application/json:
              schema:
                $ref: '#/components/schemas/httpError'
    post:
      tags:
        - pipeline
      summary: Create pipeline
      description: Создать новый сценарий
      operationId: create-pipeline
      requestBody:
        description: New scenario
        content:
          application/json:
            schema:
              $ref: '#/components/schemas/EriusScenario'
        required: true
      responses:
        200:
          description: OK
          content:
            application/json:
              schema:
                type: object
                properties:
                  data:
                    $ref: '#/components/schemas/EriusScenario'
                  status_code:
                    type: integer
        400:
          description: Bad Request
          content:
            application/json:
              schema:
                $ref: '#/components/schemas/httpError'
        401:
          description: Unauthorized
          content:
            application/json:
              schema:
                $ref: '#/components/schemas/httpError'
        500:
          description: Internal Server Error
          content:
            application/json:
              schema:
                $ref: '#/components/schemas/httpError'
      x-codegen-request-body-name: pipeline
  /pipelines/{pipelineID}:
    get:
      tags:
        - pipeline
      summary: Get pipeline
      description: Получить сценарий по ID
      operationId: get-pipeline
      parameters:
        - name: pipelineID
          in: path
          description: Pipeline ID
          required: true
          schema:
            type: string
      responses:
        200:
          description: OK
          content:
            application/json:
              schema:
                type: object
                properties:
                  data:
                    $ref: '#/components/schemas/EriusScenario'
                  status_code:
                    type: integer
        400:
          description: Bad Request
          content:
            application/json:
              schema:
                $ref: '#/components/schemas/httpError'
        401:
          description: Unauthorized
          content:
            application/json:
              schema:
                $ref: '#/components/schemas/httpError'
        500:
          description: Internal Server Error
          content:
            application/json:
              schema:
                $ref: '#/components/schemas/httpError'
    delete:
      tags:
        - pipeline
      summary: Delete Pipeline
      description: Удалить сценарий
      operationId: delete-pipeline
      parameters:
        - name: pipelineID
          in: path
          description: Pipeline ID
          required: true
          schema:
            type: string
      responses:
        200:
          description: OK
          content:
            application/json:
              schema:
                $ref: '#/components/schemas/httpResponse'
        400:
          description: Bad Request
          content:
            application/json:
              schema:
                $ref: '#/components/schemas/httpError'
        401:
          description: Unauthorized
          content:
            application/json:
              schema:
                $ref: '#/components/schemas/httpError'
        500:
          description: Internal Server Error
          content:
            application/json:
              schema:
                $ref: '#/components/schemas/httpError'

  /pipelines/{pipelineID}/versions:
    get:
      tags:
        - pipeline
      summary: Get pipeline versions
      description: Получить все версии сценария по ID
      operationId: get-pipeline-versions
      parameters:
        - name: pipelineID
          in: path
          description: Pipeline ID
          required: true
          schema:
            type: string
      responses:
        200:
          description: OK
          content:
            application/json:
              schema:
                type: object
                properties:
                  data:
                    $ref: '#/components/schemas/ScenarioVersionInfoList'
                  status_code:
                    type: integer
        400:
          description: Bad Request
          content:
            application/json:
              schema:
                $ref: '#/components/schemas/httpError'
        401:
          description: Unauthorized
          content:
            application/json:
              schema:
                $ref: '#/components/schemas/httpError'
        500:
          description: Internal Server Error
          content:
            application/json:
              schema:
                $ref: '#/components/schemas/httpError'

  /pipelines/{pipelineID}/scheduler-tasks:
    post:
      tags:
        - pipeline
      summary: Active scheduler tasks
      description: Наличие у сценария активных заданий в шедулере
      operationId: list-scheduler-tasks
      parameters:
        - name: pipelineID
          in: path
          description: Pipeline ID
          required: true
          schema:
            type: string
      responses:
        200:
          description: OK
          content:
            application/json:
              schema:
                type: object
                properties:
                  data:
                    $ref: '#/components/schemas/SchedulerTasksResponse'
                  status_code:
                    type: integer
        400:
          description: Bad Request
          content:
            application/json:
              schema:
                $ref: '#/components/schemas/httpError'
        500:
          description: Internal Server Error
          content:
            application/json:
              schema:
                $ref: '#/components/schemas/httpError'
  /pipelines/{pipelineID}/tags:
    get:
      tags:
        - pipeline
        - tags
      summary: Get Pipeline Tags
      description: Список тегов сценария
      operationId: get-pipeline-tags
      parameters:
        - name: pipelineID
          in: path
          description: Pipeline ID
          required: true
          schema:
            type: string
      responses:
        200:
          description: OK
          content:
            application/json:
              schema:
                type: object
                properties:
                  data:
                    type: array
                    items:
                      $ref: '#/components/schemas/EriusTagInfo'
                  status_code:
                    type: integer
        400:
          description: Bad Request
          content:
            application/json:
              schema:
                $ref: '#/components/schemas/httpError'
        401:
          description: Unauthorized
          content:
            application/json:
              schema:
                $ref: '#/components/schemas/httpError'
        500:
          description: Internal Server Error
          content:
            application/json:
              schema:
                $ref: '#/components/schemas/httpError'
  /pipelines/{pipelineID}/tags/{ID}:
    put:
      tags:
        - pipeline
        - tags
      summary: Attach Tag
      description: Прикрепить тег к сценарию
      operationId: attach-tag
      parameters:
        - name: pipelineID
          in: path
          description: Pipeline ID
          required: true
          schema:
            type: string
        - name: ID
          in: path
          description: Tag ID
          required: true
          schema:
            type: string
      responses:
        200:
          description: OK
          content:
            application/json:
              schema:
                type: object
                properties:
                  data:
                    $ref: '#/components/schemas/EriusTagInfo'
                  status_code:
                    type: integer
        400:
          description: Bad Request
          content:
            application/json:
              schema:
                $ref: '#/components/schemas/httpError'
        401:
          description: Unauthorized
          content:
            application/json:
              schema:
                $ref: '#/components/schemas/httpError'
        500:
          description: Internal Server Error
          content:
            application/json:
              schema:
                $ref: '#/components/schemas/httpError'
    delete:
      tags:
        - pipeline
        - tags
      summary: Detach Tag
      description: Открепить тег от сценария
      operationId: detach-tag
      parameters:
        - name: pipelineID
          in: path
          description: Pipeline ID
          required: true
          schema:
            type: string
        - name: ID
          in: path
          description: Tag ID
          required: true
          schema:
            type: string
      responses:
        200:
          description: OK
          content:
            application/json:
              schema:
                $ref: '#/components/schemas/httpResponse'
        400:
          description: Bad Request
          content:
            application/json:
              schema:
                $ref: '#/components/schemas/httpError'
        401:
          description: Unauthorized
          content:
            application/json:
              schema:
                $ref: '#/components/schemas/httpError'
        500:
          description: Internal Server Error
          content:
            application/json:
              schema:
                $ref: '#/components/schemas/httpError'

  /pipelines/copy:
    post:
      tags:
        - pipeline
      summary: Creates copy of pipeline
      description: Создать собственную копию процесса
      operationId: copy-pipeline
      requestBody:
        description: Version body to copy
        content:
          application/json:
            schema:
              $ref: '#/components/schemas/EriusScenario'
      responses:
        200:
          description: OK
          content:
            application/json:
              schema:
                type: object
                properties:
                  data:
                    $ref: '#/components/schemas/EriusScenario'
                  status_code:
                    type: integer
        400:
          description: Bad Request
          content:
            application/json:
              schema:
                $ref: '#/components/schemas/httpError'
        401:
          description: Unauthorized
          content:
            application/json:
              schema:
                $ref: '#/components/schemas/httpError'
        500:
          description: Internal Server Error
          content:
            application/json:
              schema:
                $ref: '#/components/schemas/httpError'

  /pipelines/version:
    put:
      tags:
        - pipeline
      summary: Edit Draft
      description: Изменить черновик
      operationId: edit-version
      requestBody:
        description: New draft
        content:
          application/json:
            schema:
              $ref: '#/components/schemas/EriusScenario'
        required: true
      responses:
        200:
          description: OK
          content:
            application/json:
              schema:
                type: object
                properties:
                  data:
                    $ref: '#/components/schemas/EriusScenario'
                  status_code:
                    type: integer
        400:
          description: Bad Request
          content:
            application/json:
              schema:
                $ref: '#/components/schemas/httpError'
        401:
          description: Unauthorized
          content:
            application/json:
              schema:
                $ref: '#/components/schemas/httpError'
        500:
          description: Internal Server Error
          content:
            application/json:
              schema:
                $ref: '#/components/schemas/httpError'
      x-codegen-request-body-name: draft
  /pipelines/version/{ID}:
    get:
      tags:
        - version
      summary: Get pipeline version
      description: Получить версию сценария по ID
      operationId: get-pipeline-version
      parameters:
        - name: ID
          in: path
          description: Version ID
          required: true
          schema:
            type: string
      responses:
        200:
          description: OK
          content:
            application/json:
              schema:
                type: object
                properties:
                  data:
                    $ref: '#/components/schemas/EriusScenario'
                  status_code:
                    type: integer
        400:
          description: Bad Request
          content:
            application/json:
              schema:
                $ref: '#/components/schemas/httpError'
        401:
          description: Unauthorized
          content:
            application/json:
              schema:
                $ref: '#/components/schemas/httpError'
        500:
          description: Internal Server Error
          content:
            application/json:
              schema:
                $ref: '#/components/schemas/httpError'
    post:
      tags:
        - version
      summary: Create pipeline version
      description: Создать новую версию сценария
      operationId: create-pipeline-version
      parameters:
        - name: ID
          in: path
          description: Pipeline ID
          required: true
          schema:
            type: string
      requestBody:
        description: New version
        content:
          application/json:
            schema:
              $ref: '#/components/schemas/EriusScenario'
        required: true
      responses:
        200:
          description: OK
          content:
            application/json:
              schema:
                type: object
                properties:
                  data:
                    $ref: '#/components/schemas/EriusScenario'
                  status_code:
                    type: integer
        400:
          description: Bad Request
          content:
            application/json:
              schema:
                $ref: '#/components/schemas/httpError'
        401:
          description: Unauthorized
          content:
            application/json:
              schema:
                $ref: '#/components/schemas/httpError'
        500:
          description: Internal Server Error
          content:
            application/json:
              schema:
                $ref: '#/components/schemas/httpError'
      x-codegen-request-body-name: pipeline
    delete:
      tags:
        - version
      summary: Delete Version
      description: Удалить версию
      operationId: delete-version
      parameters:
        - name: ID
          in: path
          description: Version ID
          required: true
          schema:
            type: string
      responses:
        200:
          description: OK
          content:
            application/json:
              schema:
                $ref: '#/components/schemas/httpResponse'
        400:
          description: Bad Request
          content:
            application/json:
              schema:
                $ref: '#/components/schemas/httpError'
        401:
          description: Unauthorized
          content:
            application/json:
              schema:
                $ref: '#/components/schemas/httpError'
        500:
          description: Internal Server Error
          content:
            application/json:
              schema:
                $ref: '#/components/schemas/httpError'
  /pipelines/name:
    put:
      tags:
        - pipeline
      summary: Rename Pipeline
      description: Изменить имя черновика
      operationId: rename-pipeline
      requestBody:
        description: New name
        content:
          application/json:
            schema:
              $ref: '#/components/schemas/pipelineRename'
        required: true
      responses:
        200:
          description: OK
          content:
            application/json:
              schema:
                $ref: '#/components/schemas/httpResponse'
        400:
          description: Bad Request
          content:
            application/json:
              schema:
                $ref: '#/components/schemas/httpError'
        401:
          description: Unauthorized
          content:
            application/json:
              schema:
                $ref: '#/components/schemas/httpError'
        500:
          description: Internal Server Error
          content:
            application/json:
              schema:
                $ref: '#/components/schemas/httpError'
      x-codegen-request-body-name: draft
  /run/{pipelineID}:
    post:
      tags:
        - pipeline
        - run
      summary: Run Pipeline
      description: Запустить сценарий
      operationId: run-pipeline
      parameters:
        - name: pipelineID
          in: path
          description: Pipeline ID
          required: true
          schema:
            type: string
      requestBody:
        description: pipeline input
        content:
          application/json:
            schema:
              $ref: '#/components/schemas/RunPipelineBody'
        required: false
      responses:
        200:
          description: OK
          content:
            application/json:
              schema:
                type: object
                properties:
                  data:
                    $ref: '#/components/schemas/RunResponse'
                  status_code:
                    type: integer
        400:
          description: Bad Request
          content:
            application/json:
              schema:
                $ref: '#/components/schemas/httpError'
        401:
          description: Unauthorized
          content:
            application/json:
              schema:
                $ref: '#/components/schemas/httpError'
        500:
          description: Internal Server Error
          content:
            application/json:
              schema:
                $ref: '#/components/schemas/httpError'
      x-codegen-request-body-name: variables
  /run/version/{versionID}:
    post:
      tags:
        - version
        - run
      summary: Run Version
      description: Запустить версию
      operationId: run-version
      parameters:
        - name: versionID
          in: path
          description: Version ID
          required: true
          schema:
            type: string
      requestBody:
        description: pipeline input
        content:
          application/json:
            schema:
              $ref: '#/components/schemas/RunVersionBody'
        required: false
      responses:
        200:
          description: OK
          content:
            application/json:
              schema:
                type: object
                properties:
                  data:
                    $ref: '#/components/schemas/RunResponse'
                  status_code:
                    type: integer
        400:
          description: Bad Request
          content:
            application/json:
              schema:
                $ref: '#/components/schemas/httpError'
        401:
          description: Unauthorized
          content:
            application/json:
              schema:
                $ref: '#/components/schemas/httpError'
        500:
          description: Internal Server Error
          content:
            application/json:
              schema:
                $ref: '#/components/schemas/httpError'
      x-codegen-request-body-name: variables
  /run/versions/blueprint_id:
    post:
      tags:
        - version
        - run
      summary: Run Version By blueprintID
      description: Запустить все версии c blueprintID и первым блоком sd_application
      operationId: run-versions-by-blueprint-id
      requestBody:
        description: pipeline input
        content:
          application/json:
            schema:
              $ref: '#/components/schemas/RunVersionsByBlueprintIdRequest'
        required: false
      responses:
        200:
          description: OK
          content:
            application/json:
              schema:
                type: object
                properties:
                  data:
                    type: array
                    items:
                      $ref: '#/components/schemas/RunResponse'
                  status_code:
                    type: integer
        400:
          description: Bad Request
          content:
            application/json:
              schema:
                $ref: '#/components/schemas/httpError'
        401:
          description: Unauthorized
          content:
            application/json:
              schema:
                $ref: '#/components/schemas/httpError'
        500:
          description: Internal Server Error
          content:
            application/json:
              schema:
                $ref: '#/components/schemas/httpError'
      x-codegen-request-body-name: variables
  /run/version/new_version:
    post:
      tags:
        - version
        - run
      summary: Run Version
      description: Запустить версию
      operationId: run-new-version-by-prev-version
      requestBody:
        description: pipeline input
        content:
          application/json:
            schema:
              $ref: '#/components/schemas/RunNewVersionByPrevVersionRequest'
        required: false
      responses:
        200:
          description: OK
        400:
          description: Bad Request
          content:
            application/json:
              schema:
                $ref: '#/components/schemas/httpError'
        401:
          description: Unauthorized
          content:
            application/json:
              schema:
                $ref: '#/components/schemas/httpError'
        500:
          description: Internal Server Error
          content:
            application/json:
              schema:
                $ref: '#/components/schemas/httpError'
      x-codegen-request-body-name: variables
  /tags:
    get:
      tags:
        - tags
      summary: Get Tags
      description: Cписок тегов
      operationId: get-tags
      responses:
        200:
          description: OK
          content:
            application/json:
              schema:
                type: object
                properties:
                  data:
                    type: array
                    items:
                      $ref: '#/components/schemas/EriusTagInfo'
                  status_code:
                    type: integer
        400:
          description: Bad Request
          content:
            application/json:
              schema:
                $ref: '#/components/schemas/httpError'
        401:
          description: Unauthorized
          content:
            application/json:
              schema:
                $ref: '#/components/schemas/httpError'
        500:
          description: Internal Server Error
          content:
            application/json:
              schema:
                $ref: '#/components/schemas/httpError'
    put:
      tags:
        - tags
      summary: Edit Tag
      description: Изменить тег
      operationId: edit-tag
      requestBody:
        description: Modified tag
        content:
          application/json:
            schema:
              $ref: '#/components/schemas/EriusTagInfo'
        required: true
      responses:
        200:
          description: OK
          content:
            application/json:
              schema:
                type: object
                properties:
                  data:
                    $ref: '#/components/schemas/EriusTagInfo'
                  status_code:
                    type: integer
        400:
          description: Bad Request
          content:
            application/json:
              schema:
                $ref: '#/components/schemas/httpError'
        401:
          description: Unauthorized
          content:
            application/json:
              schema:
                $ref: '#/components/schemas/httpError'
        500:
          description: Internal Server Error
          content:
            application/json:
              schema:
                $ref: '#/components/schemas/httpError'
      x-codegen-request-body-name: tag
    post:
      tags:
        - tags
      summary: Create Tag
      description: Создать новый тег
      operationId: create-tag
      requestBody:
        description: New tag
        content:
          application/json:
            schema:
              $ref: '#/components/schemas/EriusTagInfo'
        required: true
      responses:
        200:
          description: OK
          content:
            application/json:
              schema:
                type: object
                properties:
                  data:
                    $ref: '#/components/schemas/EriusTagInfo'
                  status_code:
                    type: integer
        400:
          description: Bad Request
          content:
            application/json:
              schema:
                $ref: '#/components/schemas/httpError'
        401:
          description: Unauthorized
          content:
            application/json:
              schema:
                $ref: '#/components/schemas/httpError'
        500:
          description: Internal Server Error
          content:
            application/json:
              schema:
                $ref: '#/components/schemas/httpError'
      x-codegen-request-body-name: tag
  /tags/{ID}:
    delete:
      tags:
        - tags
      summary: Remove Tag
      description: Удалить тег
      operationId: remove-tag
      parameters:
        - name: ID
          in: path
          description: Tag ID
          required: true
          schema:
            type: string
      responses:
        200:
          description: OK
          content:
            application/json:
              schema:
                $ref: '#/components/schemas/httpResponse'
        400:
          description: Bad Request
          content:
            application/json:
              schema:
                $ref: '#/components/schemas/httpError'
        401:
          description: Unauthorized
          content:
            application/json:
              schema:
                $ref: '#/components/schemas/httpError'
        500:
          description: Internal Server Error
          content:
            application/json:
              schema:
                $ref: '#/components/schemas/httpError'
  /tasks:
    get:
      tags:
        - pipeline
        - tasks
      summary: Get Tasks
      description: Получить задачи
      operationId: get-tasks
      parameters:
        - name: name
          in: query
          description: Pipeline name
          schema:
            type: string
        - name: taskIDs
          in: query
          description: Task IDs
          style: form
          explode: false
          schema:
            type: array
            items:
              type: string
        - name: order
          in: query
          description: Order
          schema:
            type: string
        - name: limit
          in: query
          description: Limit
          schema:
            type: integer
            default: 10
        - name: offset
          in: query
          description: Offset
          schema:
            type: integer
            default: 0
        - name: created
          in: query
          content:
            application/json:
              schema:
                $ref: '#/components/schemas/Created'
        - name: archived
          in: query
          schema:
            type: boolean
        - name: selectAs
          in: query
          schema:
            type: string
        - name: forCarousel
          in: query
          schema:
            type: boolean
          description: get tasks with status wait or done
      responses:
        200:
          description: OK
          content:
            application/json:
              schema:
                type: object
                properties:
                  data:
                    $ref: '#/components/schemas/EriusTasksPage'
                  status_code:
                    type: integer
        400:
          description: Bad Request
          content:
            application/json:
              schema:
                $ref: '#/components/schemas/httpError'
        401:
          description: Unauthorized
          content:
            application/json:
              schema:
                $ref: '#/components/schemas/httpError'
        500:
          description: Internal Server Error
          content:
            application/json:
              schema:
                $ref: '#/components/schemas/httpError'
  /tasks/{workNumber}:
    get:
      tags:
        - tasks
      summary: Get Task
      description: Получить экземпляр задачи
      operationId: get-task
      parameters:
        - name: workNumber
          in: path
          description: work number
          required: true
          schema:
            type: string
      responses:
        200:
          description: OK
          content:
            application/json:
              schema:
                type: object
                properties:
                  data:
                    $ref: '#/components/schemas/eriusTaskResponse'
                  status_code:
                    type: integer
        400:
          description: Bad Request
          content:
            application/json:
              schema:
                $ref: '#/components/schemas/httpError'
        401:
          description: Unauthorized
          content:
            application/json:
              schema:
                $ref: '#/components/schemas/httpError'
        500:
          description: Internal Server Error
          content:
            application/json:
              schema:
                $ref: '#/components/schemas/httpError'
    post:
      tags:
        - tasks
      summary: Update Task
      description: Update task
      operationId: update-task
      parameters:
        - name: workNumber
          in: path
          description: work number
          required: true
          schema:
            type: string
      requestBody:
        description: Task update data
        content:
          application/json:
            schema:
              $ref: '#/components/schemas/TaskUpdate'
        required: true
      responses:
        200:
          description: OK
          content:
            application/json:
              schema:
                $ref: '#/components/schemas/httpResponse'
        400:
          description: Bad Request
          content:
            application/json:
              schema:
                $ref: '#/components/schemas/httpError'
        401:
          description: Unauthorized
          content:
            application/json:
              schema:
                $ref: '#/components/schemas/httpError'
        500:
          description: Internal Server Error
          content:
            application/json:
              schema:
                $ref: '#/components/schemas/httpError'
      x-codegen-request-body-name: data
  /tasks/count:
    get:
      tags:
        - pipeline
        - tasks
      summary: Get amount of tasks
      description: Получить количество задач по каждой категории
      operationId: get-tasks-count
      responses:
        200:
          description: OK
          content:
            application/json:
              schema:
                type: object
                properties:
                  data:
                    $ref: '#/components/schemas/CountTasks'
                  status_code:
                    type: integer
        400:
          description: Bad Request
          content:
            application/json:
              schema:
                $ref: '#/components/schemas/httpError'
        401:
          description: Unauthorized
          content:
            application/json:
              schema:
                $ref: '#/components/schemas/httpError'
        500:
          description: Internal Server Error
          content:
            application/json:
              schema:
                $ref: '#/components/schemas/httpError'
  /tasks/last-by-version/{versionID}:
    get:
      tags:
        - tasks
      summary: Get last debug task for version
      description: Получить последнюю debug-задачу версии сценария
      operationId: last-version-debug-task
      parameters:
        - name: versionID
          in: path
          description: Version ID
          required: true
          schema:
            type: string
      responses:
        200:
          description: OK
          content:
            application/json:
              schema:
                type: object
                properties:
                  data:
                    $ref: '#/components/schemas/EriusTask'
                  status_code:
                    type: integer
        400:
          description: Bad Request
          content:
            application/json:
              schema:
                $ref: '#/components/schemas/httpError'
        401:
          description: Unauthorized
          content:
            application/json:
              schema:
                $ref: '#/components/schemas/httpError'
        500:
          description: Internal Server Error
          content:
            application/json:
              schema:
                $ref: '#/components/schemas/httpError'
  /tasks/pipeline/{pipelineID}:
    get:
      tags:
        - pipeline
        - tasks
      summary: Get Pipeline Tasks
      description: Получить задачи по сценарию
      operationId: get-pipeline-tasks
      parameters:
        - name: pipelineID
          in: path
          description: Pipeline ID
          required: true
          schema:
            type: string
      responses:
        200:
          description: OK
          content:
            application/json:
              schema:
                type: object
                properties:
                  data:
                    $ref: '#/components/schemas/EriusTasks'
                  status_code:
                    type: integer
        400:
          description: Bad Request
          content:
            application/json:
              schema:
                $ref: '#/components/schemas/httpError'
        401:
          description: Unauthorized
          content:
            application/json:
              schema:
                $ref: '#/components/schemas/httpError'
        500:
          description: Internal Server Error
          content:
            application/json:
              schema:
                $ref: '#/components/schemas/httpError'
  /tasks/version/{versionID}:
    get:
      tags:
        - version
        - tasks
      summary: Get Version Tasks
      description: Получить задачи по версии сценарию
      operationId: get-version-tasks
      parameters:
        - name: versionID
          in: path
          description: Version ID
          required: true
          schema:
            type: string
      responses:
        200:
          description: OK
          content:
            application/json:
              schema:
                type: object
                properties:
                  data:
                    $ref: '#/components/schemas/EriusTasks'
                  status_code:
                    type: integer
        400:
          description: Bad Request
          content:
            application/json:
              schema:
                $ref: '#/components/schemas/httpError'
        401:
          description: Unauthorized
          content:
            application/json:
              schema:
                $ref: '#/components/schemas/httpError'
        500:
          description: Internal Server Error
          content:
            application/json:
              schema:
                $ref: '#/components/schemas/httpError'
components:
  schemas:
    AllUsageResponse:
      type: object
      properties:
        pipelines:
          type: object
          additionalProperties:
            type: array
            items:
              type: string
      required:
        - pipelines

    CountTasks:
      type: object
      properties:
        active:
          type: integer
        approve:
          type: integer
        execute:
          type: integer
      required:
        - active
        - approve
        - execute

    DebugResult:
      type: object
      properties:
        block_name:
          type: string
        break_points:
          type: array
          items:
            type: string
        status:
          type: string
          description: todo define values
          example: run,error,finished,created
        task:
          $ref: '#/components/schemas/EriusTask'
      required:
        - block_name
        - status
        - break_points
        - task

    EriusFunc:
      type: object
      properties:
        block_type:
          $ref: '#/components/schemas/blockType'
        input:
          type: array
          items:
            $ref: '#/components/schemas/EriusFunctionValue'
        next:
          type: object
          additionalProperties:
            type: array
            items:
              type: string
        sockets:
          type: array
          items:
            $ref: '#/components/schemas/Socket'
        output:
          type: array
          items:
            $ref: '#/components/schemas/EriusFunctionValue'
        param_type:
          type: string
        params:
          type: object
          properties: {}
        short_title:
          type: string
          example: lock-bts
        title:
          type: string
          example: lock-bts
        type_id:
          type: string
          example: approver
        x:
          type: integer
        y:
          type: integer
      required:
        - type_id
        - block_type
        - title
        - next

    EriusFunctionList:
      type: object
      properties:
        funcs:
          type: array
          description: Block modules
          items:
            $ref: '#/components/schemas/FunctionModel'
        shapes:
          type: array
          description: Block shapes
          items:
            $ref: '#/components/schemas/ShapeEntity'
      required:
        - funcs
        - shapes

    EriusFunctionValue:
      type: object
      properties:
        global:
          type: string
          example: block.some_data
        name:
          type: string
          example: some_data
        type:
          type: string
          example: string
      required:
        - name
        - type
        - global

    pipeline:
      type: object
      properties:
        blocks:
          type: object
          additionalProperties:
            $ref: '#/components/schemas/EriusFunc'
        entrypoint:
          type: string
      required:
        - entrypoint
        - blocks
    pipelineRename:
      type: object
      properties:
        name:
          type: string
          description: Новое имя сценария
        id:
          type: string
          description: ID сценария для переименования
          format: uuid
          example: 916ad995-8d13-49fb-82ee-edd4f97649e2
      required:
        - name
        - id
    EriusScenario:
      type: object
      description: A single scenario with all content
      properties:
        approved_at:
          type: string
          example: 2020-07-16T17:10:25.112704+03:00
        author:
          type: string
          example: testAuthor
        comment:
          type: string
        comment_rejected:
          type: string
        created_at:
          type: string
          example: 2020-07-16T17:10:25.112704+03:00
        hasDraft:
          type: boolean
        id:
          type: string
          format: uuid
          example: 916ad995-8d13-49fb-82ee-edd4f97649e2
        input:
          type: array
          items:
            $ref: '#/components/schemas/EriusFunctionValue'
        name:
          type: string
          example: ScenarioName
        output:
          type: array
          items:
            $ref: '#/components/schemas/EriusFunctionValue'
        pipeline:
          $ref: '#/components/schemas/pipeline'
        status:
          type: integer
          description: 1 - Draft, 2 - Approved, 3 - Deleted, 4 - Rejected, 5 - On
            Approve
        tags:
          type: array
          items:
            $ref: '#/components/schemas/EriusTagInfo'
        version_id:
          type: string
          format: uuid
          example: 916ad995-8d13-49fb-82ee-edd4f97649e2
      required:
        - id
        - version_id
        - status
        - name
        - pipeline
        - author
        - tags
        - comment
        - comment_rejected

    ScenarioVersionInfoList:
      type: array
      items:
        $ref: '#/components/schemas/EriusVersionInfo'

    EriusScenarioInfo:
      type: object
      properties:
        approved_at:
          type: string
          example: 2020-07-16T17:10:25.112704+03:00
        approver:
          type: string
          example: testApprover
        author:
          type: string
          example: testAuthor
        comment:
          type: string
        comment_rejected:
          type: string
        created_at:
          type: string
          example: 2020-07-16T17:10:25.112704+03:00
        id:
          type: string
          format: uuid
          example: 916ad995-8d13-49fb-82ee-edd4f97649e2
        last_run:
          type: string
          example: 2020-07-16T17:10:25.112704+03:00
        last_run_status:
          type: string
        name:
          type: string
          example: ScenarioName
        status:
          $ref: '#/components/schemas/scenarioStatus'
        tags:
          type: array
          items:
            $ref: '#/components/schemas/EriusTagInfo'
        version_id:
          type: string
          format: uuid
          example: 916ad995-8d13-49fb-82ee-edd4f97649e2

      required:
        - id
        - version_id
        - created_at
        - author
        - approver
        - name
        - tags
        - status
        - comment
        - comment_rejected

    EriusScenarioList:
      type: array
      items:
        $ref: '#/components/schemas/EriusScenarioInfo'

    EriusTagInfo:
      type: object
      required: [id,name,status,color,isMarker]
      properties:
        color:
          type: string
        id:
          type: string
          format: uuid
          example: 916ad995-8d13-49fb-82ee-edd4f97649e2
        isMarker:
          type: boolean
        name:
          type: string
        status:
          type: integer
          description: 1 - Created, 3 - Deleted

    taskHumanStatus:
      type: string
      description: Task human readable status
      enum:
        - new
        - approvement
        - approved
        - done

    EriusTask:
      type: object
      properties:
        author:
          type: string
        blueprint_id:
          type: string
        debug:
          type: boolean
        description:
          type: string
        human_status:
          $ref: '#/components/schemas/taskHumanStatus'
        id:
          type: string
        last_changed_at:
          type: string
        name:
          type: string
        parameters:
          type: object
          properties: {}
        started_at:
          type: string
        status:
          type: string
        steps:
          type: array
          items:
            $ref: '#/components/schemas/Step'
        version_id:
          type: string
        work_number:
          type: string
      required:
        - id
        - version_id
        - started_at
        - last_changed_at
        - name
        - description
        - status
        - human_status
        - author
        - debug
        - parameters
        - steps
        - work_number
        - blueprint_id

    EriusTasks:
      type: object
      properties:
        tasks:
          type: array
          items:
            $ref: '#/components/schemas/EriusTask'
    EriusTasksPage:
      type: object
      properties:
        tasks:
          type: array
          items:
            $ref: '#/components/schemas/EriusTask'
        total:
          type: integer
      required:
        - tasks
        - total

    EriusVersionInfo:
      type: object
      properties:
        version_id:
          type: string
          format: uuid
          example: 916ad995-8d13-49fb-82ee-edd4f97649e2
        approved_at:
          type: string
          example: 2020-07-16T17:10:25.112704+03:00
        approver:
          type: string
          example: testApprover
        author:
          type: string
          example: testAuthor
        created_at:
          type: string
          example: 2020-07-16T17:10:25.112704+03:00
        updated_at:
          type: string
          example: 2020-07-16T17:10:25.112704+03:00
        usage_count:
          type: integer
          description: How many times is the version used as a subprocess
        is_actual:
          type: boolean
          description: If the version is currently used as an actual one
        status:
          $ref: '#/components/schemas/scenarioStatus'
      required:
        - version_id
        - approved_at
        - author
        - created_at
        - updated_at
        - usage_count
        - is_actual
        - status

    scenarioStatus:
      type: integer
      enum:
        - 1
        - 2
        - 3
        - 4
        - 5
      description: >
        Tag status:
         * 1 - Draft
         * 2 - Approved
         * 3 - Deleted
         * 4 - Rejected
         * 5 - On approve
    sendEditAppUpdateParams:
      type: object
      description: Send application to edit from approver
      properties:
        comment:
          type: string
          description: Comment from approver
        attachments:
          type: array
          items:
            type: string
      required:
        - comment
        - attachments
    createNewWorkUpdateParams:
      type: object
      description: Send edited application to new process
    RunResponse:
      type: object
      properties:
        errors:
          type: array
          items:
            type: string
        output:
          type: object
          properties: {}
        pipeline_id:
          type: string
          format: uuid
          example: 916ad995-8d13-49fb-82ee-edd4f97649e2
        status:
          type: string
          example: runned
        work_number:
          type: string
      required:
        - pipeline_id
        - work_number
        - status
        - output
        - errors

    SchedulerTasksResponse:
      type: object
      properties:
        result:
          type: boolean
          description: If active tasks exist
      required:
        - result

    Step:
      type: object
      properties:
        errors:
          type: array
          items:
            type: string
        has_error:
          type: boolean
        name:
          type: string
        state:
          type: object
          properties: {}
        status:
          type: string
          description: Task step execution status
          enum:
            - idle
            - ready
            - running
            - finished
        steps:
          type: array
          items:
            type: string
        storage:
          type: object
          properties: {}
        time:
          type: string
        type:
          type: string
      required:
        - time
        - type
        - name
        - state
        - storage
        - errors
        - steps
        - has_error
        - status

    TaskUpdate:
      type: object
      properties:
        action:
          type: string
          example: approvement
          enum:
            - approvement
            - execution
            - change_executor
            - request_execution_info
            - executor_start_work
            - request_add_info
        parameters:
          type: object
          description: Task update params
          oneOf:
            - $ref: '#/components/schemas/ApproverUpdateParams'
            - $ref: '#/components/schemas/ExecutionUpdateParams'
            - $ref: '#/components/schemas/ExecutorChangeParams'
            - $ref: '#/components/schemas/RequestInfoUpdateParams'
            - $ref: '#/components/schemas/ExecutableFunctionParams'
      required:
        - action
        - parameters

    ApproverUpdateParams:
      type: object
      description: Approver update params
      properties:
        decision:
          $ref: '#/components/schemas/approverDecision'
        comment:
          type: string
          description: Comment from approver
      required:
        - decision
        - comment

    ExecutionUpdateParams:
      type: object
      description: Executor update params
      properties:
        decision:
          $ref: '#/components/schemas/executionDecision'
        comment:
          type: string
          description: Comment from executor
      required:
        - decision
        - comment

    approverDecision:
      type: string
      enum:
        - approved
        - rejected
      description: >
        Approver decision:
         * approved - approver approved block
         * rejected - approver rejected block

    executionDecision:
      type: string
      enum:
        - executed
        - rejected
      description: >
        Executor decision:
         * executed - executor executed block
         * rejected - executor rejected block

    ExecutorChangeParams:
      type: object
      description: Executor change params
      properties:
        newExecutorLogin:
          type: string
          description: New executor login
        comment:
          type: string
          description: Comment from executor
      required:
        - newExecutorLogin
        - comment

    RequestInfoUpdateParams:
      type: object
      description: Executor request info params
      properties:
        reqType:
          $ref: '#/components/schemas/RequestExecutionInfoType'
        executorLogin:
          type: string
          description: executor login
        comment:
          type: string
          description: Comment from executor
        attachments:
          type: array
          items:
            type: string
      required:
        - reqType
        - comment
        - attachments
        - executorLogin

    ExecutableFunctionParams:
      type: object
      description: Chosen function to be executed
      properties:
        name:
          type: string
          description: Function name
        version:
          type: string
          description: Used function version
      required:
        - name
        - version

    RequestExecutionInfoType:
      type: string
      description: Type of execution info
      enum:
        - question
        - answer

    UsageResponse:
      type: object
      properties:
        name:
          type: string
          description: Имя блока
        pipelines:
          type: array
          items:
            $ref: '#/components/schemas/UsedBy'
        used:
          type: boolean
      required:
        - name
        - used
        - pipelines

    UsedBy:
      type: object
      properties:
        id:
          type: string
          description: ID сценария
        name:
          type: string
          description: Имя сценария
      required:
        - name
        - id

    Application:
      type: object
      additionalProperties: true

    CreateTaskRequest:
      type: object
      required: [parameters,version_id]
      properties:
        parameters:
          type: object
          properties: {}
        version_id:
          type: string
          format: uuid
    DebugRunRequest:
      type: object
      required: [action,break_points,work_number]
      properties:
        action:
          type: string
          example: step_over,resume
        break_points:
          type: array
          items:
            type: string
        work_number:
          type: string
    RunPipelineBody:
      type: object
    RunVersionBody:
      type: object
    RunVersionsByBlueprintIdRequest:
      required: [application_body,blueprint_id,description]
      type: object
      properties:
        application_body:
          type: object
          properties: {}
        blueprint_id:
          type: string
        description:
          type: string
    RunNewVersionByPrevVersionRequest:
      required: [work_number,blueprint_id,description,application_body]
      type: object
      properties:
        work_number:
          type: string
        blueprint_id:
          type: string
        description:
          type: string
        application_body:
          type: object
          properties: {}
    eriusTaskResponse:
      type: object
      properties:
        author:
          type: string
        blueprint_id:
          type: string
        debug:
          type: boolean
        description:
          type: string
        human_status:
          $ref: '#/components/schemas/taskHumanStatus'
        id:
          type: string
        last_changed_at:
          type: string
        name:
          type: string
        parameters:
          type: object
          properties: {}
        started_at:
          type: string
        status:
          type: string
        steps:
          type: array
          items:
            $ref: '#/components/schemas/step'
        version_id:
          type: string
        work_number:
          type: string
      required:
        - id
        - version_id
        - started_at
        - last_changed_at
        - name
        - description
        - status
        - human_status
        - author
        - debug
        - parameters
        - steps
        - work_number
        - blueprint_id

    httpError:
      type: object
      properties:
        description:
          type: string
        error:
          type: string
        status_code:
          type: integer

    step:
      type: object
      properties:
        errors:
          type: array
          items:
            type: string
        has_error:
          type: boolean
        name:
          type: string
        state:
          type: object
          properties: {}
        status:
          type: string
        steps:
          type: array
          items:
            type: string
        storage:
          type: object
          properties: {}
        time:
          type: string
        type:
          type: string

    blockType:
      type: string
      description: Block type (language)
      enum:
        - python3
        - go
        - scenario

    FunctionModel:
      type: object
      properties:
        block_type:
          $ref: '#/components/schemas/blockType'
        id:
          type: string
        inputs:
          type: array
          items:
            $ref: '#/components/schemas/FunctionValueModel'
        outputs:
          type: array
          items:
            $ref: '#/components/schemas/FunctionValueModel'
        params:
          $ref: '#/components/schemas/FunctionParams'
        shape_type:
          type: integer
        sockets:
          type: array
          items:
            $ref: '#/components/schemas/Socket'
        title:
          type: string
      required:
        - block_type
        - title
        - shape_type
        - next_funcs
        - id
        - sockets

    Socket:
      type: object
      description: Socket object
      properties:
        id:
          type: string
          description: Id of socket
        title:
          type: string
          description: User-friendly title of socket for user
        nextBlockIds:
          type: array
          items:
            type: string
          description: IDs of next blocks
      required:
        - id

    Params:
      type: object
      description: Block constant params
      oneOf:
        - $ref: '#/components/schemas/ApproverParams'
        - $ref: '#/components/schemas/ExecutionParams'
        - $ref: '#/components/schemas/SdApplicationParams'
        - $ref: '#/components/schemas/NotificationParams'
        - $ref: "#/components/schemas/ConditionParams"

    ConditionGroup:
      type: object
      description: Group with conditions
      properties:
        id:
          type: string
        name:
          type: string
        logicalOperator:
          type: string
          enum: [ "or", "and" ]
        conditions:
          type: array
          items:
            $ref: '#/components/schemas/Condition'
      required:
        - id
        - logicalOperator
        - conditions

    Condition:
      type: object
      description: Compare operands using operator
      properties:
        leftOperand:
          $ref: '#/components/schemas/operand'
        rightOperand:
          $ref: '#/components/schemas/operand'
        operator:
          oneOf:
            - $ref: '#/components/schemas/compareStringOperator'
            - $ref: '#/components/schemas/compareIntegerOperator'
            - $ref: '#/components/schemas/compareNumberOperator'
            - $ref: '#/components/schemas/compareBooleanOperator'
            - $ref: '#/components/schemas/compareDateOperator'
      required:
        - leftOperand
        - rightOperand
        - operator

    operand:
      description: Operand for comparison
      oneOf:
        - $ref: '#/components/schemas/variableOperand'
        - $ref: '#/components/schemas/valueOperand'
      discriminator:
        propertyName: operandType
        mapping:
          varOperand: variableOperand
          valOperand: valueOperand

    StringOperand:
      type: object
      description: Basic string operand, can provide working compare types for this type
      properties:
        dataType:
          type: string
          enum: ["integer", "number", "date", "boolean", "string"]
        operandType:
          type: string
          enum: ["variableOperand", "valueOperand"]
      required:
        - dataType
        - operandType

    IntegerOperand:
      type: object
      description: Basic integer operand, can provide working compare types for this type
      properties:
        dataType:
          type: string
          enum: ["integer", "number",  "boolean" ]
        operandType:
          type: string
          enum: ["variableOperand", "valueOperand"]
      required:
        - dataType
        - operandType

    NumberOperand:
      type: object
      description: Basic number operand, can provide working compare types for this type
      properties:
        dataType:
          type: string
          enum: ["integer", "number", "string"]
        operandType:
          type: string
          enum: ["variableOperand", "valueOperand"]
      required:
        - dataType
        - operandType

    BooleanOperand:
      type: object
      description: Basic boolean operand, can provide working compare types for this type
      properties:
        dataType:
          type: string
          enum: ["integer", "boolean", "string"]
        operandType:
          type: string
          enum: ["variableOperand", "valueOperand"]
      required:
        - dataType
        - operandType

    DateOperand:
      type: object
      description: Basic date operand, can provide working compare types for this type
      properties:
        dataType:
          type: string
          enum: ["date", "string"]
        operandType:
          type: string
          enum: ["variableOperand", "valueOperand"]
      required:
        - dataType
        - operandType

    variableOperand:
      description: Operand which uses variable to compare in conditions. You can use for accessing object variable members (i.e. "applicationData", "applicationData.comment"), required one Operand
      allOf:
        - type: object
          properties:
            variableRef:
              type: string
          required:
            - variableRef
        - oneOf:
            - $ref: '#/components/schemas/StringOperand'
            - $ref: '#/components/schemas/IntegerOperand'
            - $ref: '#/components/schemas/NumberOperand'
            - $ref: '#/components/schemas/BooleanOperand'
            - $ref: '#/components/schemas/DateOperand'

    valueOperand:
      description: Operand which uses simple value to compare in conditions, required one Operand
      allOf:
        - type: object
          properties:
            value:
              type: string
          required:
            - value
        - oneOf:
            - $ref: '#/components/schemas/StringOperand'
            - $ref: '#/components/schemas/IntegerOperand'
            - $ref: '#/components/schemas/NumberOperand'
            - $ref: '#/components/schemas/BooleanOperand'
            - $ref: '#/components/schemas/DateOperand'

    compareStringOperator:
      type: string
      description: Used operator to compare string operands
      enum: [ "Равно", "Не равно", "Содержит", "Не Содержит" ]
      x-enum-varnames: [ "Equal", "NotEqual", "Contain", "NotContain" ]

    compareIntegerOperator:
      type: string
      description: Used operator to compare integer operands
      enum: [ "Равно", "Не равно", "Больше", "Больше или равно", "Меньше", "Меньше или равно" ]
      x-enum-varnames: [ "Equal", "NotEqual", "More", "MoreOrEqual", "Less", "LessOrEqual" ]

    compareNumberOperator:
      type: string
      description: Used operator to compare number operands
      enum: [ "Равно", "Не равно", "Больше", "Больше или равно", "Меньше", "Меньше или равно" ]
      x-enum-varnames: [ "Equal", "NotEqual", "More", "MoreOrEqual", "Less", "LessOrEqual" ]

    compareBooleanOperator:
      type: string
      description: Used operator to compare bool operands
      enum: [ "Равно", "Не равно" ]
      x-enum-varnames: [ "Equal", "NotEqual" ]

    compareDateOperator:
      type: string
      description: Used operator to compare date operands
      enum: [ "Равно", "Не равно", "Больше", "Больше или равно", "Меньше", "Меньше или равно" ]
      x-enum-varnames: [ "Equal", "NotEqual", "More", "MoreOrEqual", "Less", "LessOrEqual" ]

    ConditionParams:
      type: object
      description: Condition params
      properties:
        conditionGroups:
          type: array
          description: Groups with conditions
          items:
            $ref: '#/components/schemas/ConditionGroup'

    NotificationParams:
      type: object
      description: Notification params
      properties:
        people:
          type: array
          description: People to get notifications
          items:
            type: string
            description: Logins
        emails:
          type: array
          description: Emails to get notifications
          items:
            type: string
            description: Emails
        subject:
          type: string
          description: Notification subject
        text:
          type: string
          description: Notification body
      required:
        - people
        - emails
        - subject
        - text

    SdApplicationParams:
      type: object
      description: SD Application params
      properties:
        blueprint_id:
          type: string
          description: Template application ID
      required:
        - blueprint_id

    ExecutionParams:
      type: object
      description: Execution params
      properties:
        type:
          type: string
          enum:
            - user
            - group
          description: >
            Execution type:
             * user - Single user
             * group - Execution group ID
        executors:
          type: string
          description: Executor value (depends on type)
        sla:
          type: integer
          description: Execution SLA (in working hours)
          minimum: 1
        executors_group_id:
          type: string
          description: Executors group id in SD
        executors_group_name:
          type: string
          description: Executors group name in SD
      required:
        - type
        - executors
        - sla
        - executors_group_id
        - executors_group_name

    ApproverType:
      type: string
      enum:
        - user
        - group
        - head
        - fromSchema
      description: >
        Approver type:
          * user - Single user
          * group - Approver group ID
          * head - Receiver's head
          * FromSchema - Selected by initiator

    ApproverParams:
      type: object
      description: Approver params
      properties:
        type:
          $ref: '#/components/schemas/ApproverType'
        approver:
          type: string
          description: Approver value (depends on type)
        approvementRule:
          $ref: '#/components/schemas/ApprovementRule'
        sla:
          type: integer
          description: Approvement SLA (in working hours)
          minimum: 1
        auto_action:
          $ref: '#/components/schemas/ApproveAutoAction'
        repeat_prev_decision:
          type: boolean
        is_editable:
          type: boolean
          description: Show action edit application in SD
        approvers_group_id:
          type: string
          description: Approvers group id in SD
        approvers_group_name:
          type: string
          description: Approvers group name in SD
      required:
        - type
        - approver
        - sla
        - repeat_prev_decision
        - is_editable
        - approvers_group_id
        - approvers_group_name

    ApprovementRule:
      type: string
      enum: [ "Один из согласующих", "Все согласующие" ]
      x-enum-varnames: [ "AnyOf", "AllOf" ]
      description: Count of approvers which will participate in approvement will depends of approvement type. 'Any of' will check only first approvement action, when 'all of' will be waiting for all approvers or auto actions.

    ApproveAutoAction:
      type: string
      description: Action to do automatically in case SLA is breached
      enum:
        - approve
        - reject

    Application:
      type: object
      additionalProperties: true

    FunctionParams:
      type: object
      properties:
        type:
          type: string
          description: Params type
          enum:
            - approver
            - servicedesk_application
            - execution
            - notification
        params:
          $ref: '#/components/schemas/Params'
      required:
        - type
    FunctionValueModel:
      type: object
      properties:
        comment:
          type: string
        name:
          type: string
        type:
          type: string
    ShapeEntity:
      type: object
      properties:
        icon:
          type: string
        id:
          type: integer
        title:
          type: string
      required:
        - id
        - title
        - icon
    Created:
      type: object
      properties:
        start:
          type: integer
        end:
          type: integer
      required:
        - start
        - end
    httpResponse:
      type: object
      properties:
        data:
          type: object
          properties: { }
        status_code:
          type: integer
      required:
        - status_code<|MERGE_RESOLUTION|>--- conflicted
+++ resolved
@@ -85,10 +85,6 @@
             application/json:
               schema:
                 $ref: '#/components/schemas/httpError'
-<<<<<<< HEAD
-=======
-
->>>>>>> 1a9cbdde
   /debug/:
     post:
       tags:
@@ -240,6 +236,44 @@
                 properties:
                   data:
                     $ref: '#/components/schemas/EriusFunctionList'
+                  status_code:
+                    type: integer
+        400:
+          description: Bad Request
+          content:
+            application/json:
+              schema:
+                $ref: '#/components/schemas/httpError'
+        500:
+          description: Internal Server Error
+          content:
+            application/json:
+              schema:
+                $ref: '#/components/schemas/httpError'
+  /modules/{moduleName}:
+    post:
+      tags:
+        - modules
+      summary: Run Module By Name
+      description: Запустить блок
+      operationId: module-run
+      parameters:
+        - name: moduleName
+          in: path
+          description: module name
+          required: true
+          schema:
+            type: string
+      responses:
+        200:
+          description: OK
+          content:
+            application/json:
+              schema:
+                type: object
+                properties:
+                  data:
+                    $ref: '#/components/schemas/UsageResponse'
                   status_code:
                     type: integer
         400:
@@ -2911,10 +2945,6 @@
         - approve
         - reject
 
-    Application:
-      type: object
-      additionalProperties: true
-
     FunctionParams:
       type: object
       properties:
