openapi: '3.0.0'
info:
  title: Pipeliner
  version: 1.0.0

servers:
  - url: https://dev.jocasta.mts-corp.ru/{basePath}
    description: Dev
    variables:
      basePath:
        default: api/pipeliner/v1
  - url: http://localhost:8000/{basePath}
    description: Local
    variables:
      basePath:
        default: api/pipeliner/v1

security:
  - OAuth2:
      - openid

components:
  securitySchemes:
    OAuth2:
      type: oauth2
      flows:
        authorizationCode:
          authorizationUrl: https://isso-dev.mts.ru/auth/realms/mts/protocol/openid-connect/auth
          tokenUrl: https://isso-dev.mts.ru/auth/realms/mts/protocol/openid-connect/token
          scopes:
            openid: Main scope

  parameters:
    pipelineID:
      name: pipelineID
      in: path
      required: true
      description: Pipeline UUID
      schema:
        type: string
        format: uuid

    versionID:
      name: versionID
      in: path
      required: true
      description: Version UUID
      schema:
        type: string
        format: uuid

    tagID:
      name: tagID
      in: path
      required: true
      description: Tag UUID
      schema:
        type: string
        format: uuid

    moduleName:
      name: moduleName
      in: path
      required: true
      description: Module name
      schema:
        type: string

    workNumber:
      name: workNumber
      in: path
      required: true
      description: Unique work number
      schema:
        type: string

    name:
      name: name
      in: query
      required: false
      description: Task name
      schema:
        type: string

    taskIDs:
      name: taskIDs
      in: query
      required: false
      description: Task IDs
      schema:
        type: array
        items:
          type: string

    created:
      name: created
      in: query
      required: false
      description: Task creation date
      content:
        application/json:
          schema:
            $ref: '#/components/schemas/timePeriod'

    order:
      name: order
      in: query
      required: false
      description: Sort order
      schema:
        type: string
        enum:
          - asc
          - desc

    selectAs:
      name: selectAs
      in: query
      required: false
      description: Select as
      schema:
        type: string
        enum:
          - approver
          - executor

    archived:
      name: archived
      in: query
      required: false
      description: Archived tasks
      schema:
        type: boolean

    limit:
      name: limit
      in: query
      required: false
      description: Res limit
      schema:
        type: integer
        default: 10

    offset:
      name: offset
      in: query
      required: false
      description: Res offset
      schema:
        type: integer

  schemas:
    timePeriod:
      type: object
      description: A certain time period
      properties:
        start:
          type: integer
          description: Timestamp (in seconds)
        end:
          type: integer
          description: Timestamp (in seconds)
      required:
        - start
        - end


    error:
      type: object
      description: Error object
      properties:
        status_code:
          type: integer
          description: Error internal status code
        error:
          type: string
          description: Error
        description:
          type: string
          description: Ru error
      required:
        - status_code
        - error
        - description

    tagStatus:
      type: integer
      enum:
        - 1
        - 3
      description: >
        Tag status:
         * 1 - Created
         * 3 - Deleted

    runVersionsByBlueprintIdRequest:
      type: object
      description: Data for run versions by blueprint_id
      properties:
        blueprint_id:
          type: string
          description: servicedesk template id
          format: uuid
        description:
          type: string
          description: template description
        application_body:
          type: object
          description: template fields with values. map key - value
          additionalProperties: true

    tagInfo:
      type: object
      description: Scenario tag
      properties:
        id:
          type: string
          description: Tag UUID
          format: uuid
        name:
          type: string
          description: Tag name
        status:
          $ref: '#/components/schemas/tagStatus'
        color:
          type: string
          description: Tag color
        isMarker:
          type: boolean
          description: If tag is a marker
      required:
        - id
        - name
        - status
        - color
        - isMarker

    versionInfo:
      type: object
      description: Version info
      properties:
        version_id:
          type: string
          description: Version UUID
          format: uuid
        created_at:
          type: string
          description: Version creation time
          format: date-time
        approved_at:
          type: string
          description: Version approvement time
          format: date-time
        author:
          type: string
          description: Author login
        approver:
          type: string
          description: Approver login
      required:
        - version_id
        - created_at
        - author
        - approver

    scenarioStatus:
      type: integer
      enum:
        - 1
        - 2
        - 3
        - 4
        - 5
      description: >
        Tag status:
         * 1 - Draft
         * 2 - Approved
         * 3 - Deleted
         * 4 - Rejected
         * 5 - On approve

    scenarioInfo:
      type: object
      description: Scenario info
      properties:
        id:
          type: string
          description: Scenario UUID
          format: uuid
        version_id:
          type: string
          description: Version UUID
          format: uuid
        created_at:
          type: string
          description: Version creation time
          format: date-time
        approved_at:
          type: string
          description: Version approvement time
          format: date-time
        author:
          type: string
          description: Author login
        approver:
          type: string
          description: Approver login
        name:
          type: string
          description: Name
        tags:
          type: array
          description: Scenario tags
          items:
            $ref: '#/components/schemas/tagInfo'
        last_run:
          type: string
          description: Version last run time
          format: date-time
        last_run_status:
          type: string
          description: Version last run status
        status:
          $ref: '#/components/schemas/scenarioStatus'
        comment:
          type: string
          description: Scenario comment
        comment_rejected:
          type: string
          description: Scenario comment (if it was rejected)
        history:
          type: array
          description: Scenario versions history
          items:
            $ref: '#/components/schemas/versionInfo'
      required:
        - id
        - version_id
        - created_at
        - author
        - approver
        - name
        - tags
        - status
        - comment
        - comment_rejected
        - version_history

    scenarios:
      type: object
      description: List of scenarios
      properties:
        pipelines:
          type: array
          description: Approved scenarios
          items:
            $ref: '#/components/schemas/scenarioInfo'
        drafts:
          type: array
          description: Scenario drafts
          items:
            $ref: '#/components/schemas/scenarioInfo'
        on_approve:
          type: array
          description: Scenarios on approve
          items:
            $ref: '#/components/schemas/scenarioInfo'
        tags:
          type: array
          description: Scenario tags
          items:
            $ref: '#/components/schemas/tagInfo'
      required:
        - pipelines
        - drafts
        - on_approve
        - tags

    functionValue:
      type: object
      description: Variable
      properties:
        name:
          type: string
          description: Variable name
          example: some_data
        type:
          type: string
          description: Variable type
        global:
          type: string
          description: Variable global identifier
          example: block.some_data
      required:
        - name
        - type
        - global

    approverType:
      type: string
      enum:
        - user
        - group
        - head
      description: >
        Approver type:
         * user - Single user
         * group - Approver group ID
         * head - Receiver's head

    approverDecision:
      type: string
      enum:
        - approved
        - rejected
      description: >
        Approver decision:
         * approved - approver approved block 
         * rejected - approver rejected block

    approverParams:
      type: object
      description: Approver params
      properties:
        type:
          $ref: '#/components/schemas/approverType'
        approver:
          type: string
          description: Apprver value (depends on type)
        sla:
          type: integer
          description: Approvement SLA (in working hours)
          minimum: 1
        auto_action:
          $ref: '#/components/schemas/approveAutoAction'
      required:
        - type
        - approver
        - sla

    approveAutoAction:
      type: string
      description: Action to do automatically in case SLA is breached
      enum:
        - approve
        - reject

    approverUpdateParams:
      type: object
      description: Approver update params
      properties:
        decision:
          $ref: '#/components/schemas/approverDecision'
        comment:
          type: string
          description: Comment from approver
      required:
        - decision
        - comment

    sdApplicationParams:
      type: object
      description: SD Application params
      properties:
        blueprint_id:
          type: string
          description: Template application ID
      required:
        - blueprint_id

    executionParams:
      type: object
      description: Execution params
      properties:
        type:
          $ref: '#/components/schemas/executionType'
        execution:
          type: string
          description: Executor value (depends on type)
        sla:
          type: integer
          description: Execution SLA (in working hours)
          minimum: 1
      required:
        - type
        - execution
        - sla

    conditionParams:
      type: object
      description: Condition params
      properties:
        conditionGroups:
          type: array
          description: Groups with conditions
          items:
            $ref: '#/components/schemas/conditionGroup'

    conditionGroup:
      type: object
      description: Group with conditions
      properties:
        id:
          type: string
        name:
          type: string
        logicalOperator:
          type: string
          enum: [ "or", "and" ]
        conditions:
          type: array
          items:
            $ref: '#/components/schemas/condition'
      required:
        - id
        - logicalOperator
        - conditions

    condition:
      type: object
      description: Compare operands using operator
      properties:
        leftOperand:
          $ref: '#/components/schemas/operand'
        rightOperand:
          $ref: '#/components/schemas/operand'
        operator:
          $ref: '#/components/schemas/compareOperator'
      required:
        - leftOperand
        - rightOperand
        - operator

    operand:
      description: Operand for comparison
      oneOf:
        - $ref: '#/components/schemas/variableOperand'
        - $ref: '#/components/schemas/valueOperand'
      discriminator:
        propertyName: operandType
        mapping:
          varOperand: variableOperand
          valOperand: valueOperand

    basicOperand:
      type: object
      description: Basic operand, used for polymorphism
      properties:
        dataType:
          type: string
        operandType:
          type: string
<<<<<<< HEAD
          enum: ["variableOperand", "valueOperand"]
      required:
        - dataType
        - operandType
=======
          enum: [ "variableOperand", "valueOperand" ]
>>>>>>> 80f58d81

    variableOperand:
      description: Operand which uses variable to compare in conditions. You can use for accessing object variable members (i.e. "applicationData", "applicationData.comment")
      allOf:
        - $ref: '#/components/schemas/basicOperand'
        - type: object
          properties:
            variableRef:
              type: string
          required:
            - variableRef

    valueOperand:
      description: Operand which uses simple value to compare in conditions
      allOf:
        - $ref: '#/components/schemas/basicOperand'
        - type: object
          properties:
            value:
              type: string
          required:
            - value

    compareOperator:
      type: string
      description: Used operator to compare operands
      enum: [ "Равно", "Не равно" ]
      x-enum-varnames: [ "Equal", "NotEqual" ]

    notificationParams:
      type: object
      description: Notification params
      properties:
        people:
          type: array
          description: People to get notifications
          items:
            type: string
            description: Email or login
        subject:
          type: string
          description: Notification subject
        text:
          type: string
          description: Notification body
      required:
        - people
        - subject
        - text

    executionType:
      type: string
      enum:
        - user
        - group
      description: >
        Execution type:
         * user - Single user
         * group - Execution group ID

    params:
      type: object
      description: Block constant params
      oneOf:
        - $ref: '#/components/schemas/approverParams'
        - $ref: '#/components/schemas/executionParams'
        - $ref: '#/components/schemas/sdApplicationParams'
        - $ref: '#/components/schemas/notificationParams'
        - $ref: "#/components/schemas/conditionParams"

    paramsType:
      type: string
      description: Params type
      enum:
        - approver
        - servicedesk_application
        - execution
        - notification

    functionsParams:
      type: object
      description: Block params description
      properties:
        type:
          $ref: '#/components/schemas/paramsType'
        params:
          $ref: '#/components/schemas/params'
      required:
        - type

    block_type:
      type: string
      description: Block type (language)
      enum:
        - python3
        - go
        - internal
        - term
        - scenario

    shapeEntity:
      type: object
      description: Entity shape
      properties:
        id:
          type: integer
          description: Shape unique ID
        title:
          type: string
          description: Block name
        icon:
          type: string
          description: Shape icon
      required:
        - id
        - title
        - icon

    functionModel:
      type: object
      description: Function block model
      properties:
        block_type:
          $ref: '#/components/schemas/block_type'
        title:
          type: string
          description: Block title
        inputs:
          type: array
          description: Input vars
          items:
            $ref: '#/components/schemas/functionValue'
        outputs:
          type: array
          description: Ourput vars
          items:
            $ref: '#/components/schemas/functionValue'
        shape_type:
          type: integer
          description: Block shape type
        id:
          type: string
          description: Block unique ID
        params:
          $ref: '#/components/schemas/functionsParams'
        sockets:
          type: array
          description: Output sockets
          items:
            type: string
      required:
        - block_type
        - title
        - shape_type
        - next_funcs
        - id
        - sockets

    func:
      type: object
      description: Function block
      properties:
        x:
          type: integer
          description: X coord
        y:
          type: integer
          description: Y coord
        type_id:
          type: string
          description: Function type id
        block_type:
          $ref: '#/components/schemas/block_type'
        title:
          type: string
          description: Block title
        short_title:
          type: string
          description: Block short title
        input:
          type: array
          description: Input vars
          items:
            $ref: '#/components/schemas/functionValue'
        output:
          type: array
          description: Ourput vars
          items:
            $ref: '#/components/schemas/functionValue'
        param_type:
          $ref: '#/components/schemas/paramsType'
        params:
          $ref: '#/components/schemas/params'
        next:
          type: object
          description: Sockets outputs
          additionalProperties:
            type: array
            description: Next blocks
            items:
              type: string
      required:
        - type_id
        - block_type
        - title
        - next

    pipeline:
      type: object
      description: Chain of blocks
      properties:
        entrypoint:
          type: string
          description: Entrypoint block name
        blocks:
          type: object
          additionalProperties:
            $ref: '#/components/schemas/func'
      required:
        - entrypoint
        - blocks

    scenario:
      type: object
      description: A single scenario with all content
      properties:
        id:
          type: string
          description: Scenario UUID
          format: uuid
        version_id:
          type: string
          description: Version UUID
          format: uuid
        status:
          $ref: '#/components/schemas/scenarioStatus'
        has_draft:
          type: boolean
          description: If scenario has draft
        name:
          type: string
          description: Name
        input:
          type: array
          description: Input vars
          items:
            $ref: '#/components/schemas/functionValue'
        output:
          type: array
          description: Ourput vars
          items:
            $ref: '#/components/schemas/functionValue'
        pipeline:
          $ref: '#/components/schemas/pipeline'
        created_at:
          type: string
          description: Version creation time
          format: date-time
        approved_at:
          type: string
          description: Version approvement time
          format: date-time
        author:
          type: string
          description: Author login
        tags:
          type: array
          description: Scenario tags
          items:
            $ref: '#/components/schemas/tagInfo'
        comment:
          type: string
          description: Scenario comment
        comment_rejected:
          type: string
          description: Scenario comment (if it was rejected)
      required:
        - id
        - version_id
        - status
        - name
        - pipeline
        - author
        - tags
        - comment
        - comment_rejected

    schedulerTasks:
      type: object
      properties:
        result:
          type: boolean
          description: If active tasks exist
      required:
        - result

    functionList:
      type: object
      description: Existing modules
      properties:
        funcs:
          type: array
          description: Block modules
          items:
            $ref: '#/components/schemas/functionModel'
        shapes:
          type: array
          description: Block shapes
          items:
            $ref: '#/components/schemas/shapeEntity'
      required:
        - funcs
        - shapes

    modulesUsage:
      type: object
      description: Modules usage
      properties:
        pipelines:
          type: object
          description: Pipelines lists
          additionalProperties:
            type: array
            items:
              type: string
      required:
        - pipelines

    usedBy:
      type: object
      description: Module usage
      properties:
        name:
          type: string
          description: Scenario name
        id:
          type: string
          description: Scenario UUID
          format: uuid
      required:
        - name
        - id

    moduleUsage:
      type: object
      description: Module usage
      properties:
        name:
          type: string
          description: Module name
        used:
          type: boolean
          description: If module is used
        pipelines:
          type: array
          description: Which pipelines use module
          items:
            $ref: '#/components/schemas/usedBy'
      required:
        - name
        - used
        - pipelines

    runInfo:
      type: object
      description: Pipeleine run info
      properties:
        pipeline_id:
          type: string
          description: Pipeline UUID
          format: uuid
        work_number:
          type: string
          description: Spawned work number
        status:
          type: string
          description: Task status
        output:
          type: object
          description: Run output
        errors:
          type: array
          description: Run errors
          items:
            type: string
      required:
        - pipeline_id
        - work_number
        - status
        - output
        - errors

    taskStepStatus:
      type: string
      description: Task step execution status
      enum:
        - idle
        - ready
        - running
        - finished

    taskStep:
      type: object
      description: Task step
      properties:
        time:
          type: string
          description: Task step time
          format: date-time
        type:
          type: string
          description: Step type
        name:
          type: string
          description: Step name
        state:
          type: object
          description: Step state
          additionalProperties: true
        storage:
          type: object
          description: Step variable storage
          additionalProperties: true
        errors:
          type: array
          description: Current errors
          items:
            type: string
        steps:
          type: array
          description: Current steps
          items:
            type: string
        has_error:
          type: boolean
          description: If step has error
        status:
          $ref: '#/components/schemas/taskStepStatus'
      required:
        - time
        - type
        - name
        - state
        - storage
        - errors
        - steps
        - has_error
        - status

    taskHumanStatus:
      type: string
      description: Task human readable status
      enum:
        - new
        - approvement
        - approved
        - done

    task:
      type: object
      description: Runned task
      properties:
        id:
          type: string
          description: Task UUID
          format: uuid
        version_id:
          type: string
          description: Version UUID
          format: uuid
        started_at:
          type: string
          description: Task start time
          format: date-time
        last_changed_at:
          type: string
          description: Task last update time
          format: date-time
        name:
          type: string
          description: Task name
        status:
          type: string
          description: Task status
        human_status:
          $ref: '#/components/schemas/taskHumanStatus'
        author:
          type: string
          description: Author login
        debug:
          type: boolean
          description: If task is run in debug mode
        parameters:
          type: object
          description: Task start params
          additionalProperties: true
        steps:
          type: array
          description: Task current steps
          items:
            $ref: '#/components/schemas/taskStep'
        work_number:
          type: string
          description: Work unique number
      required:
        - id
        - version_id
        - started_at
        - last_changed_at
        - name
        - status
        - human_status
        - author
        - debug
        - parameters
        - steps
        - work_number

    debugTask:
      type: object
      properties:
        block_name:
          type: string
          description: Current exec block name
        status:
          type: string
          description: Current exec block status
        break_points:
          type: array
          description: Run breakpoints
          items:
            type: string
        task:
          $ref: '#/components/schemas/task'
      required:
        - block_name
        - status
        - break_points
        - task

    tasksPage:
      type: object
      description: Tasks page
      properties:
        tasks:
          type: array
          description: Tasks on page
          items:
            $ref: '#/components/schemas/task'
        total:
          type: integer
          description: Total number of tasks
      required:
        - tasks
        - total

    debugRunData:
      type: object
      description: Data to start debugging
      properties:
        work_number:
          type: string
          description: Work unique number
        break_points:
          type: array
          description: Run breakpoints
          items:
            type: string
        action:
          type: string
          description: Task action
      required:
        - work_number
        - break_points
        - action

    createTaskData:
      type: object
      properties:
        version_id:
          type: string
          description: Version UUID
          format: uuid
        parameters:
          type: object
          description: Task start params
          additionalProperties: true
      required:
        - version_id
        - parameters

    updateTaskData:
      type: object
      properties:
        action:
          type: string
          enum:
            - approvement
        parameters:
          type: object
          description: Task update params
          oneOf:
            - $ref: '#/components/schemas/approverUpdateParams'
      required:
        - action
        - parameters

  responses:
    ListPipelinesResp:
      description: Pipelines list
      content:
        application/json:
          schema:
            type: object
            properties:
              status_code:
                type: integer
                description: Internal status code
              data:
                $ref: '#/components/schemas/scenarios'
            required:
              - status_code

    ScenarioResp:
      description: A scenario
      content:
        application/json:
          schema:
            type: object
            properties:
              status_code:
                type: integer
                description: Internal status code
              data:
                $ref: '#/components/schemas/scenario'
            required:
              - status_code

    ModulesResp:
      description: Existing modules
      content:
        application/json:
          schema:
            type: object
            properties:
              status_code:
                type: integer
                description: Internal status code
              data:
                $ref: '#/components/schemas/functionList'
            required:
              - status_code

    ModulesUsageResp:
      description: Existing modules usage
      content:
        application/json:
          schema:
            type: object
            properties:
              status_code:
                type: integer
                description: Internal status code
              data:
                $ref: '#/components/schemas/modulesUsage'
            required:
              - status_code

    ModuleUsageResp:
      description: Certain module usage
      content:
        application/json:
          schema:
            type: object
            properties:
              status_code:
                type: integer
                description: Internal status code
              data:
                $ref: '#/components/schemas/moduleUsage'
            required:
              - status_code

    OKResp:
      description: OK resp
      content:
        application/json:
          schema:
            type: object
            properties:
              status_code:
                type: integer
                description: Internal status code
            required:
              - status_code

    SchedulerTasksResp:
      description: If there are any existing tasks
      content:
        application/json:
          schema:
            type: object
            properties:
              status_code:
                type: integer
                description: Internal status code
              data:
                $ref: '#/components/schemas/schedulerTasks'
            required:
              - status_code

    PipelineTagResp:
      description: Pipeline tag info
      content:
        application/json:
          schema:
            type: object
            properties:
              status_code:
                type: integer
                description: Internal status code
              data:
                $ref: '#/components/schemas/tagInfo'
            required:
              - status_code

    PipelineTagsResp:
      description: Pipeline tags info
      content:
        application/json:
          schema:
            type: object
            properties:
              status_code:
                type: integer
                description: Internal status code
              data:
                type: array
                description: Pipeline tags
                items:
                  $ref: '#/components/schemas/tagInfo'
            required:
              - status_code

    RunResp:
      description: Pipeline run response
      content:
        application/json:
          schema:
            type: object
            properties:
              status_code:
                type: integer
                description: Internal status code
              data:
                $ref: '#/components/schemas/runInfo'
            required:
              - status_code

    TasksPageResp:
      description: Page with tasks
      content:
        application/json:
          schema:
            type: object
            properties:
              status_code:
                type: integer
                description: Internal status code
              data:
                $ref: '#/components/schemas/tasksPage'
            required:
              - status_code

    TaskResp:
      description: Task
      content:
        application/json:
          schema:
            type: object
            properties:
              status_code:
                type: integer
                description: Internal status code
              data:
                $ref: '#/components/schemas/task'
            required:
              - status_code

    TasksResp:
      description: Tasks
      content:
        application/json:
          schema:
            type: object
            properties:
              status_code:
                type: integer
                description: Internal status code
              data:
                type: array
                description: Tasks
                items:
                  $ref: '#/components/schemas/task'
            required:
              - status_code

    RunVersionsByBlueprintIdResponse:
      description: info about started versions
      content:
        application/json:
          schema:
            type: object
            properties:
              data:
                type: array
                description: started versions
                items:
                  $ref: '#/components/schemas/runInfo'
            required:
              - status_code

    DebugTaskResp:
      description: Debug task
      content:
        application/json:
          schema:
            type: object
            properties:
              status_code:
                type: integer
                description: Internal status code
              data:
                $ref: '#/components/schemas/debugTask'
            required:
              - status_code

    BadRequestError:
      description: Got bad request data
      content:
        application/json:
          schema:
            $ref: '#/components/schemas/error'

    AccessTokenError:
      description: Got no or an invalid access token
      content:
        application/json:
          schema:
            $ref: '#/components/schemas/error'

    WentWrongError:
      description: Smth went wrong on backend
      content:
        application/json:
          schema:
            $ref: '#/components/schemas/error'



paths:
  /pipelines:
    get:
      operationId: ListPipelines
      summary: List existing pipelines
      description: List all the existing pipelines
      tags:
        - pipeline
      responses:
        200:
          $ref: '#/components/responses/ListPipelinesResp'
        401:
          $ref: '#/components/responses/AccessTokenError'
        500:
          $ref: '#/components/responses/WentWrongError'

    post:
      operationId: CreatePipeline
      summary: Create new pipeline
      description: Create new pipeline
      tags:
        - pipeline
      requestBody:
        required: true
        content:
          application/json:
            schema:
              $ref: '#/components/schemas/scenario'
      responses:
        200:
          $ref: '#/components/responses/ScenarioResp'
        400:
          $ref: '#/components/responses/BadRequestError'
        401:
          $ref: '#/components/responses/AccessTokenError'
        500:
          $ref: '#/components/responses/WentWrongError'

  /pipelines/{pipelineID}:
    parameters:
      - $ref: '#/components/parameters/pipelineID'

    get:
      operationId: GetPipeline
      summary: Get a pipeline
      description: Get a pipeline by its UUID
      tags:
        - pipeline
      responses:
        200:
          $ref: '#/components/responses/ScenarioResp'
        400:
          $ref: '#/components/responses/BadRequestError'
        401:
          $ref: '#/components/responses/AccessTokenError'
        500:
          $ref: '#/components/responses/WentWrongError'

    delete:
      operationId: DeletePipeline
      summary: Delete a pipeline
      description: Delete a pipeline by its UUID
      tags:
        - pipeline
      responses:
        200:
          $ref: '#/components/responses/OKResp'
        400:
          $ref: '#/components/responses/BadRequestError'
        401:
          $ref: '#/components/responses/AccessTokenError'
        500:
          $ref: '#/components/responses/WentWrongError'

  /pipelines/{pipelineID}/scheduler-tasks:
    parameters:
      - $ref: '#/components/parameters/pipelineID'

    get:
      operationId: ListSchedulerTasks
      summary: Checks active tasks existance
      description: Checks if there are any active tasks
      tags:
        - pipeline
      responses:
        200:
          $ref: '#/components/responses/SchedulerTasksResp'
        400:
          $ref: '#/components/responses/BadRequestError'
        401:
          $ref: '#/components/responses/AccessTokenError'
        500:
          $ref: '#/components/responses/WentWrongError'

  /pipelines/{pipelineID}/tags/{tagID}:
    parameters:
      - $ref: '#/components/parameters/pipelineID'
      - $ref: '#/components/parameters/tagID'

    put:
      operationId: AttachTag
      summary: Add a tag
      description: Add an existing tag to a pipeline
      tags:
        - tags
      responses:
        200:
          $ref: '#/components/responses/PipelineTagResp'
        400:
          $ref: '#/components/responses/BadRequestError'
        401:
          $ref: '#/components/responses/AccessTokenError'
        500:
          $ref: '#/components/responses/WentWrongError'

    get:
      operationId: GetPipelineTag
      summary: Get pipeline tags
      description: Get existing tags, attached to a pipeline
      tags:
        - tags
      responses:
        200:
          $ref: '#/components/responses/PipelineTagsResp'
        400:
          $ref: '#/components/responses/BadRequestError'
        401:
          $ref: '#/components/responses/AccessTokenError'
        500:
          $ref: '#/components/responses/WentWrongError'

    delete:
      operationId: DetachTag
      summary: Delete pipeline tag
      description: Detach a tag from pipeline
      tags:
        - tags
      responses:
        200:
          $ref: '#/components/responses/OKResp'
        400:
          $ref: '#/components/responses/BadRequestError'
        401:
          $ref: '#/components/responses/AccessTokenError'
        500:
          $ref: '#/components/responses/WentWrongError'

  /pipelines/version/{pipelineID}:
    parameters:
      - $ref: '#/components/parameters/pipelineID'

    post:
      operationId: CreatePipelineVersion
      summary: Create pipeline version
      description: Create a new pipeline version
      tags:
        - version
      requestBody:
        required: true
        content:
          application/json:
            schema:
              $ref: '#/components/schemas/scenario'
      responses:
        200:
          $ref: '#/components/responses/ScenarioResp'
        400:
          $ref: '#/components/responses/BadRequestError'
        401:
          $ref: '#/components/responses/AccessTokenError'
        500:
          $ref: '#/components/responses/WentWrongError'

  /pipelines/version/{versionID}:
    parameters:
      - $ref: '#/components/parameters/versionID'

    get:
      operationId: GetPipelineVersion
      summary: Get pipeline version
      description: Get an existing pipeline version
      tags:
        - version
      responses:
        200:
          $ref: '#/components/responses/ScenarioResp'
        400:
          $ref: '#/components/responses/BadRequestError'
        401:
          $ref: '#/components/responses/AccessTokenError'
        500:
          $ref: '#/components/responses/WentWrongError'

    delete:
      operationId: DeleteVersion
      summary: Delete pipeline version
      description: Delete an existing pipeline version
      tags:
        - version
      responses:
        200:
          $ref: '#/components/responses/OKResp'
        400:
          $ref: '#/components/responses/BadRequestError'
        401:
          $ref: '#/components/responses/AccessTokenError'
        500:
          $ref: '#/components/responses/WentWrongError'

  /pipelines/version:
    parameters:
      - $ref: '#/components/parameters/pipelineID'

    put:
      operationId: EditVersion
      summary: Edit pipeline version
      description: Edit a pipeline version
      tags:
        - version
      requestBody:
        required: true
        content:
          application/json:
            schema:
              $ref: '#/components/schemas/scenario'
      responses:
        200:
          $ref: '#/components/responses/ScenarioResp'
        400:
          $ref: '#/components/responses/BadRequestError'
        401:
          $ref: '#/components/responses/AccessTokenError'
        500:
          $ref: '#/components/responses/WentWrongError'

  /modules:
    get:
      operationId: GetModules
      summary: Get modules
      description: Get all existing movdules
      tags:
        - modules
      responses:
        200:
          $ref: '#/components/responses/ModulesResp'
        400:
          $ref: '#/components/responses/BadRequestError'
        401:
          $ref: '#/components/responses/AccessTokenError'
        500:
          $ref: '#/components/responses/WentWrongError'

  /modules/usage:
    get:
      operationId: AllModulesUsage
      summary: Get all modules usage
      description: Get all modules usage
      tags:
        - modules
      responses:
        200:
          $ref: '#/components/responses/ModulesUsageResp'
        400:
          $ref: '#/components/responses/BadRequestError'
        401:
          $ref: '#/components/responses/AccessTokenError'
        500:
          $ref: '#/components/responses/WentWrongError'

  /modules/{moduleName}/usage:
    parameters:
      - $ref: '#/components/parameters/moduleName'

    get:
      operationId: ModuleUsage
      summary: Get module usage
      description: Get module usage
      tags:
        - modules
      responses:
        200:
          $ref: '#/components/responses/ModuleUsageResp'
        400:
          $ref: '#/components/responses/BadRequestError'
        401:
          $ref: '#/components/responses/AccessTokenError'
        500:
          $ref: '#/components/responses/WentWrongError'

  /modules/{moduleName}:
    parameters:
      - $ref: '#/components/parameters/moduleName'

    post:
      operationId: ModuleRun
      summary: Run a module
      description: Run a module
      tags:
        - modules
      responses:
        200:
          $ref: '#/components/responses/ModuleUsageResp'
        400:
          $ref: '#/components/responses/BadRequestError'
        401:
          $ref: '#/components/responses/AccessTokenError'
        500:
          $ref: '#/components/responses/WentWrongError'

  /tags:
    get:
      operationId: GetTags
      summary: Get tags
      description: Get tags
      tags:
        - tags
      responses:
        200:
          $ref: '#/components/responses/PipelineTagsResp'
        400:
          $ref: '#/components/responses/BadRequestError'
        401:
          $ref: '#/components/responses/AccessTokenError'
        500:
          $ref: '#/components/responses/WentWrongError'

    post:
      operationId: CreateTag
      summary: Create a tag
      description: Create a new tag
      tags:
        - tags
      requestBody:
        required: true
        content:
          application/json:
            schema:
              $ref: '#/components/schemas/tagInfo'
      responses:
        200:
          $ref: '#/components/responses/PipelineTagResp'
        400:
          $ref: '#/components/responses/BadRequestError'
        401:
          $ref: '#/components/responses/AccessTokenError'
        500:
          $ref: '#/components/responses/WentWrongError'

    put:
      operationId: EditTag
      summary: Edit a tag
      description: Edit an existing tag
      tags:
        - tags
      requestBody:
        required: true
        content:
          application/json:
            schema:
              $ref: '#/components/schemas/tagInfo'
      responses:
        200:
          $ref: '#/components/responses/PipelineTagResp'
        400:
          $ref: '#/components/responses/BadRequestError'
        401:
          $ref: '#/components/responses/AccessTokenError'
        500:
          $ref: '#/components/responses/WentWrongError'

  /tags/{tagID}:
    parameters:
      - $ref: '#/components/parameters/tagID'

    get:
      operationId: RemoveTag
      summary: Delete a tag
      description: Delete an existing tag
      tags:
        - tags
      responses:
        200:
          $ref: '#/components/responses/OKResp'
        400:
          $ref: '#/components/responses/BadRequestError'
        401:
          $ref: '#/components/responses/AccessTokenError'
        500:
          $ref: '#/components/responses/WentWrongError'

  /run/{pipelineID}:
    parameters:
      - $ref: '#/components/parameters/pipelineID'

    post:
      operationId: RunPipeline
      summary: Run pipeline
      description: Run pipeline latest version
      tags:
        - pipeline
      requestBody:
        required: false
        content:
          application/json:
            schema:
              type: object
              additionalProperties: true
      responses:
        200:
          $ref: '#/components/responses/RunResp'
        400:
          $ref: '#/components/responses/BadRequestError'
        401:
          $ref: '#/components/responses/AccessTokenError'
        500:
          $ref: '#/components/responses/WentWrongError'

  /run/version/{versionID}:
    parameters:
      - $ref: '#/components/parameters/versionID'

    post:
      operationId: RunVersion
      summary: Run pipeline version
      description: Run pipeline version
      tags:
        - pipeline
      requestBody:
        required: false
        content:
          application/json:
            schema:
              type: object
              additionalProperties: true
      responses:
        200:
          $ref: '#/components/responses/RunResp'
        400:
          $ref: '#/components/responses/BadRequestError'
        401:
          $ref: '#/components/responses/AccessTokenError'
        500:
          $ref: '#/components/responses/WentWrongError'

  /tasks:
    parameters:
      - $ref: '#/components/parameters/name'
      - $ref: '#/components/parameters/taskIDs'
      - $ref: '#/components/parameters/created'
      - $ref: '#/components/parameters/order'
      - $ref: '#/components/parameters/selectAs'
      - $ref: '#/components/parameters/archived'
      - $ref: '#/components/parameters/limit'
      - $ref: '#/components/parameters/offset'

    get:
      operationId: GetTasks
      summary: Get tasks
      description: Get existing tasks
      tags:
        - tasks
      responses:
        200:
          $ref: '#/components/responses/TasksPageResp'
        400:
          $ref: '#/components/responses/BadRequestError'
        401:
          $ref: '#/components/responses/AccessTokenError'
        500:
          $ref: '#/components/responses/WentWrongError'

  /tasks/{workNumber}:
    parameters:
      - $ref: '#/components/parameters/workNumber'

    get:
      operationId: GetTask
      summary: Get task
      description: Get existing task by work number
      tags:
        - tasks
      responses:
        200:
          $ref: '#/components/responses/TaskResp'
        400:
          $ref: '#/components/responses/BadRequestError'
        401:
          $ref: '#/components/responses/AccessTokenError'
        500:
          $ref: '#/components/responses/WentWrongError'

    post:
      operationId: UpdateTask
      summary: Update task
      description: Update existing task by work number and provided data
      tags:
        - tasks
      requestBody:
        required: true
        content:
          application/json:
            schema:
              $ref: '#/components/schemas/updateTaskData'
      responses:
        200:
          $ref: '#/components/responses/OKResp'
        400:
          $ref: '#/components/responses/BadRequestError'
        401:
          $ref: '#/components/responses/AccessTokenError'
        500:
          $ref: '#/components/responses/WentWrongError'

  /tasks/last-by-version/{versionID}:
    parameters:
      - $ref: '#/components/parameters/versionID'

    get:
      operationId: LastVersionDebugTask
      summary: Get last debug task by version
      description: Get last debug task by version
      tags:
        - tasks
      responses:
        200:
          $ref: '#/components/responses/TaskResp'
        400:
          $ref: '#/components/responses/BadRequestError'
        401:
          $ref: '#/components/responses/AccessTokenError'
        500:
          $ref: '#/components/responses/WentWrongError'

  /tasks/pipeline/{pipelineID}:
    parameters:
      - $ref: '#/components/parameters/pipelineID'

    get:
      operationId: GetPipelineTasks
      summary: Get tasks by pipeline ID
      description: Get tasks by pipeline ID
      tags:
        - tasks
      responses:
        200:
          $ref: '#/components/responses/TasksResp'
        400:
          $ref: '#/components/responses/BadRequestError'
        401:
          $ref: '#/components/responses/AccessTokenError'
        500:
          $ref: '#/components/responses/WentWrongError'

  /tasks/version/{versionID}:
    parameters:
      - $ref: '#/components/parameters/versionID'

    get:
      operationId: GetVersionTasks
      summary: Get tasks by version ID
      description: Get tasks by version ID
      tags:
        - tasks
      responses:
        200:
          $ref: '#/components/responses/TasksResp'
        400:
          $ref: '#/components/responses/BadRequestError'
        401:
          $ref: '#/components/responses/AccessTokenError'
        500:
          $ref: '#/components/responses/WentWrongError'

  /debug/:
    post:
      operationId: CreateDebugTask
      summary: Create debug task
      description: Create debug task
      tags:
        - tasks
      requestBody:
        required: true
        content:
          application/json:
            schema:
              $ref: '#/components/schemas/debugRunData'
      responses:
        200:
          $ref: '#/components/responses/TaskResp'
        400:
          $ref: '#/components/responses/BadRequestError'
        401:
          $ref: '#/components/responses/AccessTokenError'
        500:
          $ref: '#/components/responses/WentWrongError'

  /debug/run:
    parameters:
      - $ref: '#/components/parameters/versionID'

    post:
      operationId: StartDebugTask
      summary: Start debug task
      description: Start debug task
      tags:
        - tasks
      requestBody:
        required: true
        content:
          application/json:
            schema:
              $ref: '#/components/schemas/debugRunData'
      responses:
        200:
          $ref: '#/components/responses/TaskResp'
        400:
          $ref: '#/components/responses/BadRequestError'
        401:
          $ref: '#/components/responses/AccessTokenError'
        500:
          $ref: '#/components/responses/WentWrongError'

  /debug/{workNumber}:
    parameters:
      - $ref: '#/components/parameters/workNumber'

    post:
      operationId: DebugTask
      summary: Get debug task
      description: Get debug task
      tags:
        - tasks
      responses:
        200:
          $ref: '#/components/responses/DebugTaskResp'
        400:
          $ref: '#/components/responses/BadRequestError'
        401:
          $ref: '#/components/responses/AccessTokenError'
        500:
          $ref: '#/components/responses/WentWrongError'

  /run/versions/blueprint_id:
    post:
      operationId: RunVersionsByBlueprintID
      summary: Run Versions by blueprint_id
      description: Запустить все версии c blueprintID и первым блоком sd_application
      tags:
        - versions, run, blueprint_id
      requestBody:
        required: true
        content:
          application/json:
            schema:
              $ref: '#/components/schemas/runVersionsByBlueprintIdRequest'
      responses:
        200:
          $ref: '#/components/responses/RunVersionsByBlueprintIdResponse'
        400:
          $ref: '#/components/responses/BadRequestError'
        401:
          $ref: '#/components/responses/AccessTokenError'
        500:
          $ref: '#/components/responses/WentWrongError'<|MERGE_RESOLUTION|>--- conflicted
+++ resolved
@@ -550,14 +550,10 @@
           type: string
         operandType:
           type: string
-<<<<<<< HEAD
           enum: ["variableOperand", "valueOperand"]
       required:
         - dataType
         - operandType
-=======
-          enum: [ "variableOperand", "valueOperand" ]
->>>>>>> 80f58d81
 
     variableOperand:
       description: Operand which uses variable to compare in conditions. You can use for accessing object variable members (i.e. "applicationData", "applicationData.comment")
