package kafka

import (
	c "context"
	"errors"
	"fmt"
	"time"

	"github.com/Shopify/sarama"

	"github.com/rcrowley/go-metrics"

	"gitlab.services.mts.ru/abp/myosotis/logger"

	msgkit "gitlab.services.mts.ru/jocasta/msg-kit"

	e "gitlab.services.mts.ru/jocasta/pipeliner/internal/entity"
)

type Service struct {
	log logger.Logger

	producerSd *msgkit.Producer
	producer   *msgkit.Producer
	consumer   *msgkit.Consumer

	brokers       []string
	topics        []string
	serviceConfig Config

	MessageHandler *msgkit.MessageHandler[RunnerInMessage]
}

const (
	kafkaNetTimeout = 3 * time.Second
)

//nolint:gocritic //если тут удобно по значению значит пусть будет по значению
<<<<<<< HEAD
func NewService(log logger.Logger, cfg Config) (*Service, error) {
	topics := []string{cfg.ProducerTopicSD, cfg.ProducerTopic, cfg.ConsumerTopic}
=======
func NewService(log logger.Logger, cfg Config) (*Service, bool, error) {
	s := &Service{
		log: log,

		brokers:       cfg.Brokers,
		serviceConfig: cfg,
	}

	topics := []string{cfg.ProducerTopic, cfg.ConsumerTopic}
>>>>>>> 3125f8f4

	if len(cfg.Brokers) == 0 || len(topics) == 0 {
		return s, false, errors.New("brokers or topics is empty")
	}

	if cfg.HealthCheckTimeout == 0 {
		return s, false, errors.New("field health_check is empty")
	}

	s.topics = topics

	m := metrics.DefaultRegistry
	m.UnregisterAll()

	saramaCfg := sarama.NewConfig()
	saramaCfg.MetricRegistry = m
	saramaCfg.Producer.Return.Successes = true // Producer.Return.Successes must be true to be used in a SyncProducer
	saramaCfg.Net.DialTimeout = kafkaNetTimeout

	saramaClient, err := sarama.NewClient(cfg.Brokers, saramaCfg)
	if err != nil {
		return s, true, fmt.Errorf("failed to create client: %w", err)
	}

	producerToSD, err := msgkit.NewProducer(saramaClient, cfg.ProducerTopicSD)
	if err != nil {
		return nil, err
	}

	producer, err := msgkit.NewProducer(saramaClient, cfg.ProducerTopic)
	if err != nil {
		return s, true, err
	}

	s.producer = producer

	consumer, err := msgkit.NewConsumer(saramaClient, cfg.ConsumerGroup, cfg.ConsumerTopic)
	if err != nil {
		return s, true, err
	}

	s.consumer = consumer

<<<<<<< HEAD
		topics:        topics,
		brokers:       cfg.Brokers,
		serviceConfig: cfg,

		producerSd: producerToSD,
		producer:   producer,
		consumer:   consumer,
	}, nil
}

func (s *Service) ProduceFuncMessage(ctx c.Context, message *RunnerOutMessage) error {
	if s == nil {
=======
	return s, true, nil
}

func (s *Service) Produce(ctx c.Context, message *RunnerOutMessage) error {
	if s == nil || s.producer == nil {
>>>>>>> 3125f8f4
		return errors.New("kafka service unavailable")
	}

	return s.producer.Produce(ctx, message)
}

func (s *Service) ProduceEventMessage(ctx c.Context, message *e.NodeKafkaEvent) error {
	if s == nil {
		return errors.New("kafka service unavailable")
	}

	return s.producerSd.Produce(ctx, message)
}

func (s *Service) CloseProducer() error {
	if s != nil && s.producer != nil {
		return s.producer.Close()
	}

	return nil
}

func (s *Service) InitMessageHandler(handler func(c.Context, RunnerInMessage) error) {
	if s == nil {
		return
	}

	s.MessageHandler = msgkit.NewMessageHandler[RunnerInMessage](s.log, handler, "function_return")
}

func (s *Service) StartConsumer(ctx c.Context) {
	if s == nil || s.consumer == nil {
		return
	}

	go func() {
		err := s.consumer.Serve(ctx, s.MessageHandler)
		if err != nil {
			s.log.Error(err)
		}
	}()
}

// nolint:gocognit //its ok here
func (s *Service) StartCheckHealth() {
	for {
		<-time.After(time.Duration(s.serviceConfig.HealthCheckTimeout) * time.Second)

		s.checkHealth()
	}
}

func (s *Service) checkHealth() {
	m := metrics.DefaultRegistry
	m.UnregisterAll()

	saramaCfg := sarama.NewConfig()
	saramaCfg.MetricRegistry = m
	saramaCfg.Producer.Return.Successes = true // Producer.Return.Successes must be true to be used in a SyncProducer
	saramaCfg.Net.DialTimeout = kafkaNetTimeout

	admin, err := sarama.NewClusterAdmin(s.brokers, saramaCfg)
	if err != nil || s.consumer == nil || s.producer == nil {
		s.log.WithError(err).Error("couldn't connect to kafka! Trying to reconnect")

		msg := s.MessageHandler

		newService, _, reconnectErr := NewService(s.log, s.serviceConfig)
		if reconnectErr != nil {
			s.log.WithError(reconnectErr).Error("failed to reconnect to kafka")

			return
		}

		*s = *newService

		s.MessageHandler = msg

		s.StartConsumer(c.Background())

		s.log.Info("the reconnection to kafka was successful")

		return
	}

	topics, topicErr := admin.DescribeTopics(s.topics)
	if topicErr != nil {
		s.log.WithError(topicErr).Error("error describe topics")

		adminErr := admin.Close()
		if adminErr != nil {
			s.log.WithError(adminErr).Error("couldn't close admin client connection")
		}

		return
	}

	for _, v := range topics {
		if v.Err == 0 {
			continue
		}

		s.log.WithError(err).Error(fmt.Sprintf("topic %s exists error", v.Name))

		adminErr := admin.Close()
		if adminErr != nil {
			s.log.WithError(adminErr).Error("couldn't close admin client connection")
		}
	}

	adminErr := admin.Close()
	if adminErr != nil {
		s.log.WithError(adminErr).Error("couldn't close admin client connection")
	}
}<|MERGE_RESOLUTION|>--- conflicted
+++ resolved
@@ -36,10 +36,6 @@
 )
 
 //nolint:gocritic //если тут удобно по значению значит пусть будет по значению
-<<<<<<< HEAD
-func NewService(log logger.Logger, cfg Config) (*Service, error) {
-	topics := []string{cfg.ProducerTopicSD, cfg.ProducerTopic, cfg.ConsumerTopic}
-=======
 func NewService(log logger.Logger, cfg Config) (*Service, bool, error) {
 	s := &Service{
 		log: log,
@@ -49,7 +45,6 @@
 	}
 
 	topics := []string{cfg.ProducerTopic, cfg.ConsumerTopic}
->>>>>>> 3125f8f4
 
 	if len(cfg.Brokers) == 0 || len(topics) == 0 {
 		return s, false, errors.New("brokers or topics is empty")
@@ -76,8 +71,10 @@
 
 	producerToSD, err := msgkit.NewProducer(saramaClient, cfg.ProducerTopicSD)
 	if err != nil {
-		return nil, err
-	}
+		return s, true, err
+	}
+
+	s.producerSd = producerToSD
 
 	producer, err := msgkit.NewProducer(saramaClient, cfg.ProducerTopic)
 	if err != nil {
@@ -93,26 +90,11 @@
 
 	s.consumer = consumer
 
-<<<<<<< HEAD
-		topics:        topics,
-		brokers:       cfg.Brokers,
-		serviceConfig: cfg,
-
-		producerSd: producerToSD,
-		producer:   producer,
-		consumer:   consumer,
-	}, nil
+	return s, true, nil
 }
 
 func (s *Service) ProduceFuncMessage(ctx c.Context, message *RunnerOutMessage) error {
-	if s == nil {
-=======
-	return s, true, nil
-}
-
-func (s *Service) Produce(ctx c.Context, message *RunnerOutMessage) error {
 	if s == nil || s.producer == nil {
->>>>>>> 3125f8f4
 		return errors.New("kafka service unavailable")
 	}
 
@@ -120,7 +102,7 @@
 }
 
 func (s *Service) ProduceEventMessage(ctx c.Context, message *e.NodeKafkaEvent) error {
-	if s == nil {
+	if s == nil || s.producerSd == nil {
 		return errors.New("kafka service unavailable")
 	}
 
@@ -129,7 +111,17 @@
 
 func (s *Service) CloseProducer() error {
 	if s != nil && s.producer != nil {
-		return s.producer.Close()
+		err := s.producer.Close()
+		if err != nil {
+			return err
+		}
+	}
+
+	if s != nil && s.producerSd != nil {
+		err := s.producerSd.Close()
+		if err != nil {
+			return err
+		}
 	}
 
 	return nil
