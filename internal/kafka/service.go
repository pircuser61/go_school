package kafka

import (
	c "context"
	"errors"
	"fmt"
	"time"

	"github.com/Shopify/sarama"

	"github.com/rcrowley/go-metrics"

	"gitlab.services.mts.ru/abp/myosotis/logger"

	msgkit "gitlab.services.mts.ru/jocasta/msg-kit"

	e "gitlab.services.mts.ru/jocasta/pipeliner/internal/entity"
)

type Service struct {
	log logger.Logger

	producerSd         *msgkit.Producer
<<<<<<< HEAD
	producer           *msgkit.Producer
	consumerFunctions  *msgkit.Consumer
	consumerTaskRunner *msgkit.Consumer
=======
	producerFuncResult *msgkit.Producer
	producer           *msgkit.Producer
	consumer           *msgkit.Consumer
>>>>>>> 81f8ec65

	brokers       []string
	topics        []string
	serviceConfig Config

<<<<<<< HEAD
	FuncMessageHandler       *msgkit.MessageHandler[RunnerInMessage]
	TaskRunnerMessageHandler *msgkit.MessageHandler[RunTaskMessage]
=======
	MessageHandler *msgkit.MessageHandler[RunnerInMessage]

	ctxCancel     c.CancelFunc
	isConsuming   bool
	stoppedByPing bool
>>>>>>> 81f8ec65
}

const (
	kafkaNetTimeout = 3 * time.Second
)

//nolint:gocritic //если тут удобно по значению значит пусть будет по значению
func NewService(log logger.Logger, cfg Config) (*Service, bool, error) {
	s := &Service{
		log: log,

		brokers:       cfg.Brokers,
		serviceConfig: cfg,
		stoppedByPing: false,
	}

	topics := []string{cfg.ProducerTopic, cfg.ProducerTopicSD, cfg.ConsumerFunctionsTopic, cfg.ConsumerTaskRunnerTopic}

	if len(cfg.Brokers) == 0 || len(topics) == 0 {
		return s, false, errors.New("brokers or topics is empty")
	}

	if cfg.HealthCheckTimeout == 0 {
		return s, false, errors.New("field health_check is empty")
	}

	s.topics = topics

	m := metrics.DefaultRegistry
	m.UnregisterAll()

	saramaCfg := sarama.NewConfig()
	saramaCfg.MetricRegistry = m
	saramaCfg.Producer.Return.Successes = true // Producer.Return.Successes must be true to be used in a SyncProducer
	saramaCfg.Net.DialTimeout = kafkaNetTimeout

	saramaClient, err := sarama.NewClient(cfg.Brokers, saramaCfg)
	if err != nil {
		return s, true, fmt.Errorf("failed to create client: %w", err)
	}

	producerToSD, err := msgkit.NewProducer(saramaClient, cfg.ProducerTopicSD)
	if err != nil {
		return s, true, err
	}

	s.producerSd = producerToSD

	producer, err := msgkit.NewProducer(saramaClient, cfg.ProducerTopic)
	if err != nil {
		return s, true, err
	}

	s.producer = producer

<<<<<<< HEAD
	consumerFunctions, err := msgkit.NewConsumer(saramaClient, cfg.ConsumerGroup, cfg.ConsumerFunctionsTopic)
=======
	producerFuncResult, err := msgkit.NewProducer(saramaClient, cfg.ConsumerTopic)
	if err != nil {
		return s, true, err
	}

	s.producerFuncResult = producerFuncResult

	consumer, err := msgkit.NewConsumer(saramaClient, cfg.ConsumerGroup, cfg.ConsumerTopic)
>>>>>>> 81f8ec65
	if err != nil {
		return s, true, err
	}

	consumerRunner, err := msgkit.NewConsumer(saramaClient, cfg.ConsumerGroup, cfg.ConsumerTaskRunnerTopic)
	if err != nil {
		return s, true, err
	}

	s.consumerFunctions = consumerFunctions
	s.consumerTaskRunner = consumerRunner

	return s, true, nil
}

func (s *Service) ProduceFuncMessage(ctx c.Context, message *RunnerOutMessage) error {
	if s == nil || s.producer == nil || s.producerFuncResult == nil {
		return errors.New("kafka service unavailable")
	}

	return s.producer.Produce(ctx, message)
}

func (s *Service) ProduceFuncResultMessage(ctx c.Context, message *RunnerInMessage) error {
	if s == nil || s.producer == nil || s.producerFuncResult == nil {
		return errors.New("kafka service unavailable")
	}

	return s.producerFuncResult.Produce(ctx, message)
}

//nolint:all //its ok here
func (s *Service) ProduceEventMessage(ctx c.Context, message *e.NodeKafkaEvent) error {
	if message == nil {
		return nil
	}

	l := s.log.WithField("workNumber", message.WorkNumber).
		WithField("nodeName", message.NodeName).
		WithField("action", message.Action)

	l.Info("try to send event to kafka")

	if s == nil || s.producerSd == nil {
		return errors.New("kafka service unavailable")
	}

	err := s.producerSd.Produce(ctx, message)
	if err != nil {
		l.Error("error send event to kafka", err)

		return err
	}

	l.Info("success send event to kafka")

	return nil
}

func (s *Service) CloseProducer() error {
	if s != nil && s.producer != nil || s.producerFuncResult == nil {
		err := s.producer.Close()
		if err != nil {
			return err
		}
	}

	if s != nil && s.producerSd != nil {
		err := s.producerSd.Close()
		if err != nil {
			return err
		}
	}

	return nil
}

func (s *Service) InitMessageHandler(
	handlerFunc func(c.Context, RunnerInMessage) error,
	handlerRunTask func(c.Context, RunTaskMessage) error,
) {
	if s == nil {
		return
	}

	s.FuncMessageHandler = msgkit.NewMessageHandler[RunnerInMessage](s.log, handlerFunc, "function_return")
	s.TaskRunnerMessageHandler = msgkit.NewMessageHandler[RunTaskMessage](s.log, handlerRunTask, "run_task")
}

func (s *Service) StartConsumer(ctx c.Context) {
<<<<<<< HEAD
	if s == nil || s.consumerFunctions == nil || s.consumerTaskRunner == nil {
=======
	if s == nil || s.consumer == nil || s.isConsuming {
>>>>>>> 81f8ec65
		return
	}

	serveCtx, cancel := c.WithCancel(ctx)
	s.ctxCancel = cancel

	go func() {
<<<<<<< HEAD
		err := s.consumerFunctions.Serve(ctx, s.FuncMessageHandler)
		if err != nil {
			s.consumerFunctions = nil
			s.log.Error(err)
		}
	}()

	go func() {
		err := s.consumerTaskRunner.Serve(ctx, s.TaskRunnerMessageHandler)
		if err != nil {
			s.consumerTaskRunner = nil
=======
		s.isConsuming = true
		s.stoppedByPing = false

		err := s.consumer.Serve(serveCtx, s.MessageHandler)
		if err != nil {
>>>>>>> 81f8ec65
			s.log.Error(err)
		}

		s.isConsuming = false
	}()
}

func (s *Service) StopConsumer() {
	s.ctxCancel()

	s.stoppedByPing = true
}

// nolint:gocognit //its ok here
func (s *Service) StartCheckHealth() {
	for {
		<-time.After(time.Duration(s.serviceConfig.HealthCheckTimeout) * time.Second)

		s.checkHealth()
	}
}

func (s *Service) checkHealth() {
	m := metrics.DefaultRegistry
	m.UnregisterAll()

	saramaCfg := sarama.NewConfig()
	saramaCfg.MetricRegistry = m
	saramaCfg.Producer.Return.Successes = true // Producer.Return.Successes must be true to be used in a SyncProducer
	saramaCfg.Net.DialTimeout = kafkaNetTimeout

	admin, err := sarama.NewClusterAdmin(s.brokers, saramaCfg)
<<<<<<< HEAD
	if err != nil || s.consumerFunctions == nil || s.consumerTaskRunner == nil || s.producer == nil {
=======
	if err != nil || (!s.isConsuming && !s.stoppedByPing) || s.producer == nil || s.producerFuncResult == nil {
>>>>>>> 81f8ec65
		s.log.WithError(err).Error("couldn't connect to kafka! Trying to reconnect")

		msgFunc := s.FuncMessageHandler
		msgRun := s.TaskRunnerMessageHandler

		newService, _, reconnectErr := NewService(s.log, s.serviceConfig)
		*s = *newService
		s.FuncMessageHandler = msgFunc
		s.TaskRunnerMessageHandler = msgRun

		if reconnectErr != nil {
			s.log.WithError(reconnectErr).Error("failed to reconnect to kafka")

			return
		}

		s.StartConsumer(c.Background())

		s.log.Info("the reconnection to kafka was successful")

		return
	}

	topics, topicErr := admin.DescribeTopics(s.topics)
	if topicErr != nil {
		s.log.WithError(topicErr).Error("error describe topics")

		adminErr := admin.Close()
		if adminErr != nil {
			s.log.WithError(adminErr).Error("couldn't close admin client connection")
		}

		return
	}

	for _, v := range topics {
		if v.Err == 0 {
			continue
		}

		s.log.WithError(err).Error(fmt.Sprintf("topic %s exists error", v.Name))

		adminErr := admin.Close()
		if adminErr != nil {
			s.log.WithError(adminErr).Error("couldn't close admin client connection")
		}
	}

	adminErr := admin.Close()
	if adminErr != nil {
		s.log.WithError(adminErr).Error("couldn't close admin client connection")
	}
}<|MERGE_RESOLUTION|>--- conflicted
+++ resolved
@@ -21,30 +21,21 @@
 	log logger.Logger
 
 	producerSd         *msgkit.Producer
-<<<<<<< HEAD
+	producerFuncResult *msgkit.Producer
 	producer           *msgkit.Producer
 	consumerFunctions  *msgkit.Consumer
 	consumerTaskRunner *msgkit.Consumer
-=======
-	producerFuncResult *msgkit.Producer
-	producer           *msgkit.Producer
-	consumer           *msgkit.Consumer
->>>>>>> 81f8ec65
 
 	brokers       []string
 	topics        []string
 	serviceConfig Config
 
-<<<<<<< HEAD
 	FuncMessageHandler       *msgkit.MessageHandler[RunnerInMessage]
 	TaskRunnerMessageHandler *msgkit.MessageHandler[RunTaskMessage]
-=======
-	MessageHandler *msgkit.MessageHandler[RunnerInMessage]
 
 	ctxCancel     c.CancelFunc
 	isConsuming   bool
 	stoppedByPing bool
->>>>>>> 81f8ec65
 }
 
 const (
@@ -100,18 +91,14 @@
 
 	s.producer = producer
 
-<<<<<<< HEAD
+	producerFuncResult, err := msgkit.NewProducer(saramaClient, cfg.ConsumerFunctionsTopic)
+	if err != nil {
+		return s, true, err
+	}
+
+	s.producerFuncResult = producerFuncResult
+
 	consumerFunctions, err := msgkit.NewConsumer(saramaClient, cfg.ConsumerGroup, cfg.ConsumerFunctionsTopic)
-=======
-	producerFuncResult, err := msgkit.NewProducer(saramaClient, cfg.ConsumerTopic)
-	if err != nil {
-		return s, true, err
-	}
-
-	s.producerFuncResult = producerFuncResult
-
-	consumer, err := msgkit.NewConsumer(saramaClient, cfg.ConsumerGroup, cfg.ConsumerTopic)
->>>>>>> 81f8ec65
 	if err != nil {
 		return s, true, err
 	}
@@ -202,11 +189,7 @@
 }
 
 func (s *Service) StartConsumer(ctx c.Context) {
-<<<<<<< HEAD
-	if s == nil || s.consumerFunctions == nil || s.consumerTaskRunner == nil {
-=======
-	if s == nil || s.consumer == nil || s.isConsuming {
->>>>>>> 81f8ec65
+	if s == nil || s.consumerFunctions == nil || s.consumerTaskRunner == nil || s.isConsuming {
 		return
 	}
 
@@ -214,25 +197,16 @@
 	s.ctxCancel = cancel
 
 	go func() {
-<<<<<<< HEAD
-		err := s.consumerFunctions.Serve(ctx, s.FuncMessageHandler)
-		if err != nil {
-			s.consumerFunctions = nil
-			s.log.Error(err)
-		}
-	}()
-
-	go func() {
-		err := s.consumerTaskRunner.Serve(ctx, s.TaskRunnerMessageHandler)
-		if err != nil {
-			s.consumerTaskRunner = nil
-=======
 		s.isConsuming = true
 		s.stoppedByPing = false
 
-		err := s.consumer.Serve(serveCtx, s.MessageHandler)
-		if err != nil {
->>>>>>> 81f8ec65
+		err := s.consumerFunctions.Serve(serveCtx, s.FuncMessageHandler)
+		if err != nil {
+			s.log.Error(err)
+		}
+
+		err = s.consumerTaskRunner.Serve(serveCtx, s.TaskRunnerMessageHandler)
+		if err != nil {
 			s.log.Error(err)
 		}
 
@@ -265,11 +239,7 @@
 	saramaCfg.Net.DialTimeout = kafkaNetTimeout
 
 	admin, err := sarama.NewClusterAdmin(s.brokers, saramaCfg)
-<<<<<<< HEAD
-	if err != nil || s.consumerFunctions == nil || s.consumerTaskRunner == nil || s.producer == nil {
-=======
 	if err != nil || (!s.isConsuming && !s.stoppedByPing) || s.producer == nil || s.producerFuncResult == nil {
->>>>>>> 81f8ec65
 		s.log.WithError(err).Error("couldn't connect to kafka! Trying to reconnect")
 
 		msgFunc := s.FuncMessageHandler
