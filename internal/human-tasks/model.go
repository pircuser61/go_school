--- conflicted
+++ resolved
@@ -57,13 +57,10 @@
 				}
 			}
 		}
-<<<<<<< HEAD
-=======
 	}
 
 	for _, v := range loginsAndDates {
 		result = append(result, v)
->>>>>>> 53ea1c1f
 	}
 
 	return result
