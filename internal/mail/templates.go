package mail

import (
	"fmt"
	"strconv"
	"strings"

	"gitlab.services.mts.ru/jocasta/pipeliner/internal/script"
)

const (
	defaultApprovementActionName = "согласования"

	TaskUrlTemplate = "%s/applications/details/%s"
)

type Template struct {
	Subject   string
	Text      string
	Variables interface{}
}

type Notification struct {
	Template Template
	To       []string
}

type ExecutorNotifTemplate struct {
	WorkNumber, SdUrl, ExecutorName, Initiator, Description, BlockID, Mailto string
}

func NewApprovementSLATpl(id, name, sdUrl, status string) Template {
	actionName := getApprovementActionNameByStatus(status, defaultApprovementActionName)
	return Template{
		Subject: fmt.Sprintf("По заявке %s %s истекло время %s", id, name, actionName),
		Text:    "Истекло время {{.ActionName}} заявки {{.Name}}<br>Для ознакомления Вы можете перейти в <a href={{.Link}}>заявку</a>",
		Variables: struct {
			Name       string `json:"name"`
			Link       string `json:"link"`
			ActionName string `json:"actionName"`
		}{
			Name:       name,
			Link:       fmt.Sprintf(TaskUrlTemplate, sdUrl, id),
			ActionName: actionName,
		},
	}
}

func NewApprovementHalfSLATpl(id, name, sdUrl, status string) Template {
	actionName := getApprovementActionNameByStatus(status, defaultApprovementActionName)
	return Template{
		Subject: fmt.Sprintf("По заявке %s %s истекает время %s", id, name, actionName),
		Text:    "Истекает время {{.ActionName}} заявки {{.Name}}<br>Для ознакомления Вы можете перейти в <a href={{.Link}}>заявку</a>",
		Variables: struct {
			Name       string `json:"name"`
			Link       string `json:"link"`
			ActionName string `json:"actionName"`
		}{
			Name:       name,
			Link:       fmt.Sprintf(TaskUrlTemplate, sdUrl, id),
			ActionName: actionName,
		},
	}
}

func NewExecutionSLATpl(id, name, sdUrl string) Template {
	return Template{
		Subject: fmt.Sprintf("По заявке %s %s истекло время исполнения", id, name),
		Text:    "Истекло время исполнения заявки {{.Name}}<br>Для ознакомления Вы можете перейти в <a href={{.Link}}>заявку</a>",
		Variables: struct {
			Name string `json:"name"`
			Link string `json:"link"`
		}{
			Name: name,
			Link: fmt.Sprintf(TaskUrlTemplate, sdUrl, id),
		},
	}
}

func NewExecutiontHalfSLATpl(id, name, sdUrl string) Template {
	return Template{
		Subject: fmt.Sprintf("По заявке %s %s истекает время исполнения", id, name),
		Text:    "Истекает время исполнения заявки {{.Name}}<br>Для ознакомления Вы можете перейти в <a href={{.Link}}>заявку</a>",
		Variables: struct {
			Name string `json:"name"`
			Link string `json:"link"`
		}{
			Name: name,
			Link: fmt.Sprintf(TaskUrlTemplate, sdUrl, id),
		},
	}
}

func NewReworkSLATpl(id, sdUrl string, reworkSla int) Template {
	return Template{
		Subject: fmt.Sprintf("Заявка %s автоматически перенесена в архив", id),
		Text: `Уважаемый коллега, истек срок ожидания доработок по заявке {{.Id}}.</br>
Заявка автоматически перенесена в архив по истечении {{.Duration}} дней.</br>
Для просмотра заявки перейдите по <a href={{.Link}}>ссылке</a><br>`,
		Variables: struct {
			Id       string `json:"id"`
			Duration string `json:"duration"`
			Link     string `json:"link"`
		}{
			Id:       id,
			Duration: strconv.Itoa(reworkSla / 8),
			Link:     fmt.Sprintf(TaskUrlTemplate, sdUrl, id),
		},
	}
}

func NewRequestExecutionInfoTpl(id, name, sdUrl string) Template {
	return Template{
		Subject: fmt.Sprintf("Заявка %s запрос дополнительной информации", id),
		Text: `Уважаемый коллега, по заявке {{.Id}} требуется дополнительная информация<br>
				Для ознакомления Вы можете перейти в <a href={{.Link}}>заявку</a>`,
		Variables: struct {
			Id   string `json:"id"`
			Name string `json:"name"`
			Link string `json:"link"`
		}{
			Id:   id,
			Name: name,
			Link: fmt.Sprintf(TaskUrlTemplate, sdUrl, id),
		},
	}
}

func NewRequestFormExecutionInfoTpl(id, name, sdUrl string) Template {
	return Template{
		Subject: fmt.Sprintf("Заявка №%s - Необходимо предоставить информацию", id),
		Text: `Уважаемый коллега, по заявке {{.Id}} необходимо предоставить информацию.<br>
				Для просмотра и заполнения полей заявки перейдите по <a href={{.Link}}>ссылке</a>`,
		Variables: struct {
			Id   string `json:"id"`
			Name string `json:"name"`
			Link string `json:"link"`
		}{
			Id:   id,
			Name: name,
			Link: fmt.Sprintf(TaskUrlTemplate, sdUrl, id),
		},
	}
}

func NewRequestApproverInfoTpl(id, name, sdUrl string) Template {
	return Template{
		Subject: fmt.Sprintf("Заявка %s запрос дополнительной информации", id),
		Text: `Уважаемый коллега, по заявке № {{.Id}} требуется дополнительная информация<br>
				Для просмотра перейдите по <a href={{.Link}}>ссылке</a>`,
		Variables: struct {
			Id   string `json:"id"`
			Name string `json:"name"`
			Link string `json:"link"`
		}{
			Id:   id,
			Name: name,
			Link: fmt.Sprintf(TaskUrlTemplate, sdUrl, id),
		},
	}
}

func NewAnswerApproverInfoTpl(id, name, sdUrl string) Template {
	return Template{
		Subject: fmt.Sprintf("Заявка %s запрос дополнительной информации", id),
		Text: `Уважаемый коллега, по заявке № {{.Id}} была получена дополнительная информация<br>
				Для просмотра перейдите по <a href={{.Link}}>ссылке</a>`,
		Variables: struct {
			Id   string `json:"id"`
			Name string `json:"name"`
			Link string `json:"link"`
		}{
			Id:   id,
			Name: name,
			Link: fmt.Sprintf(TaskUrlTemplate, sdUrl, id),
		},
	}
}

func NewAnswerExecutionInfoTpl(id, name, sdUrl string) Template {
	return Template{
		Subject: fmt.Sprintf("Заявка %s  получена дополнительная информация", id),
		Text: `Уважаемый коллега, по заявке {{.Id}} была получена дополнительная информация<br>
				Для ознакомления Вы можете перейти в <a href={{.Link}}>заявку</a>`,
		Variables: struct {
			Id   string `json:"id"`
			Name string `json:"name"`
			Link string `json:"link"`
		}{
			Id:   id,
			Name: name,
			Link: fmt.Sprintf(TaskUrlTemplate, sdUrl, id),
		},
	}
}

func NewAppInitiatorStatusNotificationTpl(id, name, action, description, sdUrl string) Template {
	subject := fmt.Sprintf("Заявка %s %s", id, action)
	textPart := `Уважаемый коллега, заявка {{.Id}} <b>{{.Action}}</b><br>`

	if action == "ознакомлено" {
		subject = fmt.Sprintf("Ознакомление по заявке %s", id)
		textPart = `Уважаемый коллега, заявка {{.Id}} получена виза <b>Ознакомлен</b><br>`
	}

	if action == "проинформировано" {
		subject = fmt.Sprintf("Информирование по заявке %s", id)
		textPart = `Уважаемый коллега, заявка {{.Id}} получена виза <b>Проинформирован</b><br>`
	}

	return Template{
		Subject: subject,
		Text: textPart + `Для просмотра перейдите по <a href={{.Link}}>ссылке</a><br>
			Текст заявки:<br><br>
			<pre style="white-space: pre-wrap; word-break: keep-all; font-family: inherit;">{{.Description}}</pre>`,
		Variables: struct {
			Id          string `json:"id"`
			Name        string `json:"name"`
			Link        string `json:"link"`
			Action      string `json:"action"`
			Description string `json:"description"`
		}{
			Id:          id,
			Name:        name,
			Link:        fmt.Sprintf(TaskUrlTemplate, sdUrl, id),
			Action:      action,
			Description: description,
		},
	}
}

type NewAppPersonStatusTpl struct {
	WorkNumber  string
	Name        string
	Status      string
	Action      string
	DeadLine    string
	Description string
	SdUrl       string
	Mailto      string

	BlockID                   string
	ExecutionDecisionExecuted string
	ExecutionDecisionRejected string

	// actions for approver
	ApproverActions []Action

	IsEditable bool
}

const (
	statusExecution = "processing"
)

func NewAppPersonStatusNotificationTpl(in *NewAppPersonStatusTpl) Template {
	actionName := getApprovementActionNameByStatus(in.Status, in.Action)

	buttons := ""
	if in.Status == statusExecution {
		buttons = getExecutionButtons(
			in.WorkNumber,
			in.Mailto,
			in.BlockID,
			in.ExecutionDecisionExecuted,
			in.ExecutionDecisionRejected,
			in.IsEditable,
		)
	}

	if in.Status == script.SettingStatusApprovement ||
		in.Status == script.SettingStatusApproveConfirm ||
		in.Status == script.SettingStatusApproveView ||
		in.Status == script.SettingStatusApproveInform ||
		in.Status == script.SettingStatusApproveSign {
		buttons = getApproverButtons(in.WorkNumber, in.Mailto, in.BlockID, in.ApproverActions, in.IsEditable)
	}

	return Template{
		Subject: fmt.Sprintf("Заявка %s ожидает %s", in.WorkNumber, actionName),
		Text: `Уважаемый коллега, заявка {{.Id}} <b>ожидает {{.Action}}</b><br>
				Для просмотра перейдите по <a href={{.Link}}>ссылке</a><br>
				Срок {{.Action}} до {{.Deadline}}<br>
				{{.Buttons}}
				Текст заявки:<br><br>
				<pre style="white-space: pre-wrap; word-break: keep-all; font-family: inherit;">{{.Description}}</pre>`,
		Variables: struct {
			Id          string `json:"id"`
			Name        string `json:"name"`
			Link        string `json:"link"`
			Action      string `json:"action"`
			Deadline    string `json:"deadline"`
			Description string `json:"description"`
			Buttons     string `json:"buttons"`
		}{
			Id:          in.WorkNumber,
			Name:        in.Name,
			Link:        fmt.Sprintf(TaskUrlTemplate, in.SdUrl, in.WorkNumber),
			Action:      actionName,
			Deadline:    in.DeadLine,
			Description: in.Description,
			Buttons:     buttons,
		},
	}
}

func NewAnswerSendToEditTpl(id, name, sdUrl string) Template {
	return Template{
		Subject: fmt.Sprintf("Заявка %s  требует доработки", id),
		Text: `Уважаемый коллега, заявка {{.Id}} <b>требует доработки.</b><br>
				Для просмотра перейти по <a href={{.Link}}>ссылке</a>`,
		Variables: struct {
			Id   string `json:"id"`
			Name string `json:"name"`
			Link string `json:"link"`
		}{
			Id:   id,
			Name: name,
			Link: fmt.Sprintf(TaskUrlTemplate, sdUrl, id),
		},
	}
}

func NewExecutionNeedTakeInWorkTpl(dto *ExecutorNotifTemplate) Template {
	actionSubject := fmt.Sprintf(subjectTpl, dto.BlockID, "", dto.WorkNumber, executionStartWorkAction)
	actionSubject = strings.ReplaceAll(actionSubject, " ", "")
	actionBtn := fmt.Sprintf(buttonTpl, dto.Mailto, actionSubject, "Взять в работу")

	return Template{
		Subject: fmt.Sprintf("Заявка №%s назначена на Группу исполнителей", dto.WorkNumber),
		Text: `<p>Уважаемый коллега, заявка {{.Id}} <b>назначена на Группу исполнителей</b></br>
 Для просмотра перейти по <a href={{.Link}}>ссылке</a></br>
 <b>Действия с заявкой</b>
 {{.ActionBtn}}
 ------------ Описание ------------  </br>
<pre style="white-space: pre-wrap; word-break: keep-all; font-family: inherit;">{{.Description}}</pre>

<style>
    p {
        font-family: : Arial;
        font-size: 11px;
        margin-bottom: -20px;
    }
</style>`,
		Variables: struct {
			Id          string `json:"id"`
			Link        string `json:"link"`
			Description string `json:"description"`
			ActionBtn   string `json:"actionBtn"`
		}{
			Id:          dto.WorkNumber,
			Link:        fmt.Sprintf(TaskUrlTemplate, dto.SdUrl, dto.WorkNumber),
			Description: dto.Description,
			ActionBtn:   actionBtn,
		},
	}
}

func NewExecutionTakenInWorkTpl(dto *ExecutorNotifTemplate) Template {
	return Template{
<<<<<<< HEAD
		Subject: fmt.Sprintf("Заявка №%s взята в работу пользователем %s", dto.Id, dto.ExecutorName),
		Text: `Уважаемый коллега, заявка {{.Id}} <b>взята в работу</b> пользователем <b>{{.Executor}}</b><br>
=======
		Subject: fmt.Sprintf("Заявка №%s взята в работу пользователем %s", dto.WorkNumber, dto.ExecutorName),
		Text: `<p>Уважаемый коллега, заявка {{.Id}} <b>взята в работу</b> пользователем <b>{{.Executor}}</b></br>
>>>>>>> 099c3405
 <b>Инициатор: </b>{{.Initiator}}</br>
 <b>Ссылка на заявку: </b><a href={{.Link}}>{{.Link}}</a></br>
 ------------ Описание ------------  </br>
<pre style="white-space: pre-wrap; word-break: keep-all; font-family: inherit;">{{.Description}}</pre>

<style>
    p {
        font-family: : Arial;
        font-size: 11px;
        margin-bottom: -20px;
    }
</style>`,
		Variables: struct {
			Id          string `json:"id"`
			Executor    string `json:"executor"`
			Link        string `json:"link"`
			Initiator   string `json:"initiator"`
			Description string `json:"description"`
		}{
			Id:          dto.WorkNumber,
			Executor:    dto.ExecutorName,
			Link:        fmt.Sprintf(TaskUrlTemplate, dto.SdUrl, dto.WorkNumber),
			Initiator:   dto.Initiator,
			Description: dto.Description,
		},
	}
}

func NewAddApproversTpl(id, name, sdUrl, status string) Template {
	actionName := getApprovementActionNameByStatus(status, defaultApprovementActionName)

	return Template{
		Subject: fmt.Sprintf("Заявка %s ожидает %s", id, actionName),
		Text: `Уважаемый коллега, заявка {{.Id}} <b>ожидает {{.ActionName}}.</b><br>
				Для просмотра перейти по <a href={{.Link}}>ссылке</a>`,
		Variables: struct {
			Id         string `json:"id"`
			Name       string `json:"name"`
			Link       string `json:"link"`
			ActionName string `json:"actionName"`
		}{
			Id:         id,
			Name:       name,
			Link:       fmt.Sprintf(TaskUrlTemplate, sdUrl, id),
			ActionName: actionName,
		},
	}
}

func NewDecisionMadeByAdditionalApprover(id, fullname, decision, comment, sdUrl string) Template {
	if comment != "" {
		comment = ": " + comment
	}
	return Template{
		Subject: fmt.Sprintf("Получена рецензия по Заявке №%s", id),
		Text: `Уважаемый коллега, получена рецензия по заявке №{{.Id}}<br>
				{{.Fullname}} {{.Decision}}{{.Comment}}<br>
				Для просмотра перейдите по <a href={{.Link}}>ссылке</a><br>
				
				<style>
					p {
						font-family: Arial;
						font-size: 11px;
						margin-bottom: -20px;
					}
				</style>`,
		Variables: struct {
			Id       string `json:"id"`
			Fullname string `json:"fullname"`
			Decision string `json:"decision"`
			Comment  string `json:"comment"`
			Link     string `json:"link"`
		}{
			Id:       id,
			Fullname: fullname,
			Decision: decision,
			Comment:  comment,
			Link:     fmt.Sprintf(TaskUrlTemplate, sdUrl, id),
		},
	}
}

func NewDayBeforeRequestAddInfoSLABreached(id, sdUrl string) Template {
	return Template{
		Subject: fmt.Sprintf("По заявке №%s требуется дополнительная информация", id),
		Text: `Уважаемый коллега, по вашей заявке №{{.Id}} 
				необходимо предоставить дополнительную информацию в течение 
				одного рабочего дня с момента данного уведомления, 
				иначе заявка будет автоматически <b>перенесена в архив</b>.</br> 
				Заявка доступна по <a href={{.Link}}>ссылке</a></p></br>`,
		Variables: struct {
			Id   string `json:"id"`
			Link string `json:"link"`
		}{
			Id:   id,
			Link: fmt.Sprintf(TaskUrlTemplate, sdUrl, id),
		},
	}
}

func NewRequestAddInfoSLABreached(id, sdUrl string) Template {
	return Template{
		Subject: fmt.Sprintf("Заявка №%s автоматически перенесена в архив", id),
		Text: `Уважаемый коллега, заявка №{{.Id}} 
				автоматически перенесена в архив из-за отсутствия ответа 
				на запрос дополнительной информации в течение 3 дней 
				Заявка доступна по <a href={{.Link}}>ссылке</a></p></br>`,
		Variables: struct {
			Id   string `json:"id"`
			Link string `json:"link"`
		}{
			Id:   id,
			Link: fmt.Sprintf(TaskUrlTemplate, sdUrl, id),
		},
	}
}

func getApprovementActionNameByStatus(status, defaultActionName string) (res string) {
	switch status {
	case script.SettingStatusApprovement:
		return "согласования"
	case script.SettingStatusApproveConfirm:
		return "утверждения"
	case script.SettingStatusApproveView:
		return "ознакомления"
	case script.SettingStatusApproveInform:
		return "подтверждения об информировании"
	case script.SettingStatusApproveSign:
		return "подписания"
	default:
		return defaultActionName
	}
}

type Action struct {
	Title              string
	InternalActionName string
}

const (
	subjectTpl = "step_name=%s|decision=%s|work_number=%s|action_name=%s"
	buttonTpl  = "<a href='mailto:%s?subject=%s&body=Вы можете оставить комментарий здесь' target='_blank'>%s</a><br>"

	actionApproverSendEditApp   = "approver_send_edit_app"
	actionExecutorSendEditApp   = "executor_send_edit_app"
	taskUpdateActionExecution   = "execution"
	taskUpdateActionApprovement = "approvement"
	executionStartWorkAction    = "executor_start_work"
)

func getApproverButtons(workNumber, mailto, blockId string, actions []Action, isEditable bool) string {
	buttons := make([]string, 0, len(actions))
	for i := range actions {
		if actions[i].InternalActionName == actionApproverSendEditApp {
			continue
		}
		subject := fmt.Sprintf(
			subjectTpl,
			blockId,
			actions[i].InternalActionName,
			workNumber,
			taskUpdateActionApprovement,
		)

		subject = strings.ReplaceAll(subject, " ", "")
		buttons = append(buttons, fmt.Sprintf(buttonTpl, mailto, subject, actions[i].Title))
	}

	if isEditable {
		sendEditAppSubject := fmt.Sprintf(subjectTpl, blockId, "", workNumber, actionApproverSendEditApp)
		sendEditAppSubject = strings.ReplaceAll(sendEditAppSubject, " ", "")
		sendEditAppBtn := fmt.Sprintf(buttonTpl, mailto, sendEditAppSubject, "Вернуть на доработку")
		buttons = append(buttons, sendEditAppBtn)
	}

	return fmt.Sprintf("<b>Действия с заявкой</b><br>%s", strings.Join(buttons, ""))
}

func getExecutionButtons(workNumber, mailto, blockId, executed, rejected string, isEditable bool) string {
	executedSubject := fmt.Sprintf(subjectTpl, blockId, executed, workNumber, taskUpdateActionExecution)
	executedSubject = strings.ReplaceAll(executedSubject, " ", "")
	executedBtn := fmt.Sprintf(buttonTpl, mailto, executedSubject, "Решить")

	rejectedSubject := fmt.Sprintf(subjectTpl, blockId, rejected, workNumber, taskUpdateActionExecution)
	rejectedSubject = strings.ReplaceAll(rejectedSubject, " ", "")
	rejectedBtn := fmt.Sprintf(buttonTpl, mailto, rejectedSubject, "Отклонить")

	buttons := []string{
		executedBtn,
		rejectedBtn,
	}

	if isEditable {
		sendEditAppSubject := fmt.Sprintf(subjectTpl, blockId, "", workNumber, actionExecutorSendEditApp)
		sendEditAppSubject = strings.ReplaceAll(sendEditAppSubject, " ", "")
		sendEditAppBtn := fmt.Sprintf(buttonTpl, mailto, sendEditAppSubject, "Вернуть на доработку")
		buttons = append(buttons, sendEditAppBtn)
	}

	return fmt.Sprintf("<b>Действия с заявкой</b><br> %s", strings.Join(buttons, ""))
}<|MERGE_RESOLUTION|>--- conflicted
+++ resolved
@@ -358,13 +358,8 @@
 
 func NewExecutionTakenInWorkTpl(dto *ExecutorNotifTemplate) Template {
 	return Template{
-<<<<<<< HEAD
 		Subject: fmt.Sprintf("Заявка №%s взята в работу пользователем %s", dto.Id, dto.ExecutorName),
 		Text: `Уважаемый коллега, заявка {{.Id}} <b>взята в работу</b> пользователем <b>{{.Executor}}</b><br>
-=======
-		Subject: fmt.Sprintf("Заявка №%s взята в работу пользователем %s", dto.WorkNumber, dto.ExecutorName),
-		Text: `<p>Уважаемый коллега, заявка {{.Id}} <b>взята в работу</b> пользователем <b>{{.Executor}}</b></br>
->>>>>>> 099c3405
  <b>Инициатор: </b>{{.Initiator}}</br>
  <b>Ссылка на заявку: </b><a href={{.Link}}>{{.Link}}</a></br>
  ------------ Описание ------------  </br>
