--- conflicted
+++ resolved
@@ -26,15 +26,13 @@
 }
 
 type ExecutorNotifTemplate struct {
-<<<<<<< HEAD
-	Id           string
+	WorkNumber   string
 	SdUrl        string
 	ExecutorName string
 	Initiator    string
 	Description  string
-=======
-	WorkNumber, SdUrl, ExecutorName, Initiator, Description, BlockID, Mailto string
->>>>>>> aafb5381
+	BlockID      string
+	Mailto       string
 }
 
 func NewApprovementSLATpl(id, name, sdUrl, status string) Template {
@@ -331,12 +329,11 @@
 
 func NewExecutionNeedTakeInWorkTpl(dto *ExecutorNotifTemplate) Template {
 	actionSubject := fmt.Sprintf(subjectTpl, dto.BlockID, "", dto.WorkNumber, executionStartWorkAction)
-	actionSubject = strings.ReplaceAll(actionSubject, " ", "")
 	actionBtn := fmt.Sprintf(buttonTpl, dto.Mailto, actionSubject, "Взять в работу")
 
 	return Template{
 		Subject: fmt.Sprintf("Заявка №%s назначена на Группу исполнителей", dto.WorkNumber),
-		Text: `<p>Уважаемый коллега, заявка {{.Id}} <b>назначена на Группу исполнителей</b></br>
+		Text: `Уважаемый коллега, заявка {{.Id}} <b>назначена на Группу исполнителей</b></br>
  Для просмотра перейти по <a href={{.Link}}>ссылке</a></br>
  <b>Действия с заявкой</b>
  {{.ActionBtn}}
@@ -366,7 +363,7 @@
 
 func NewExecutionTakenInWorkTpl(dto *ExecutorNotifTemplate) Template {
 	return Template{
-		Subject: fmt.Sprintf("Заявка №%s взята в работу пользователем %s", dto.Id, dto.ExecutorName),
+		Subject: fmt.Sprintf("Заявка №%s взята в работу пользователем %s", dto.WorkNumber, dto.ExecutorName),
 		Text: `Уважаемый коллега, заявка {{.Id}} <b>взята в работу</b> пользователем <b>{{.Executor}}</b><br>
  <b>Инициатор: </b>{{.Initiator}}</br>
  <b>Ссылка на заявку: </b><a href={{.Link}}>{{.Link}}</a></br>
