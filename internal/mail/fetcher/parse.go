package fetcher

import (
	c "context"
	"fmt"
	"io"
	"strings"

	"gitlab.services.mts.ru/abp/myosotis/logger"

	"github.com/emersion/go-imap"
	"github.com/emersion/go-message/mail"

	"github.com/pkg/errors"

	"go.opencensus.io/trace"
)

type ActionPayload struct {
	WorkNumber string `json:"workNumber"`
	StepName   string `json:"stepName"`
	ActionName string `json:"actionName"`
	Decision   string `json:"decision"`
	Comment    string `json:"comment"`
}

type ParsedEmail struct {
	From   string
	To     string
	Action *ActionPayload
}

func (s *service) processMessage(ctx c.Context, msg *imap.Message, section *imap.BodySectionName) (*ParsedEmail, error) {
	const fn = "mail.fetcher.processMessage"
	ctx, span := trace.StartSpan(ctx, fn)
	defer span.End()

	if msg == nil {
		err := errors.Wrap(errors.New("server didn't return message"), "no messages")
		return nil, err
	}

	log := logger.GetLogger(ctx)

	msgBody := msg.GetBody(section)
	if msgBody == nil {
		err := errors.Wrap(errors.New("server didn't return message"), "no messages")
		return nil, err
	}

	msgReader, err := mail.CreateReader(msgBody)
	if err != nil {
		err = errors.Wrap(err, "can't create reader")
		return nil, err
	}

	log.Info(fn, "start processing email")

	processedEmail, err := s.parseEmail(ctx, msgReader)
	if err != nil {
		err = errors.Wrap(err, "parseEmail")
		return nil, err
	}

	if processedEmail == nil || processedEmail.Action == nil {
		return nil, nil
	}

	return processedEmail, nil
}

func (s *service) parseEmail(ctx c.Context, r *mail.Reader) (pe *ParsedEmail, err error) {
	const funcName = "mail.fetcher.parseEmail"
	_, span := trace.StartSpan(ctx, funcName)
	defer span.End()

	headers, err := parseEmailHeaders(r.Header)
	if err != nil {
		return nil, errors.Wrap(err, funcName+": headers")
	}

	from := addressListToStrList(headers.From)
	if len(from) == 0 {
		return nil, errors.New("invalid from header")
	}

	to := addressListToStrList(headers.To)
	if len(to) == 0 {
		return nil, errors.New("invalid to header")
	}

	fields := strings.Split(headers.Subject, fieldsDelimiter)
	if len(fields) < 1 {
		return nil, errors.New("invalid subject to parse")
	}

	action, err := parseSubject(fields)
	if err != nil {
		return nil, err
	}

	if action != nil {
		var processedBody *parsedBody
		processedBody, err = parseMsgBody(ctx, r)
		if err != nil {
			return nil, err
		}

		if processedBody != nil {
			action.Comment = processedBody.Body
		}

		if action.Comment == "" {
			switch action.Decision {
			case "approve":
				action.Comment = "Согласовано"
			case "confirm":
				action.Comment = "Утверждено"
			case "informed":
				action.Comment = "Проинформировано"
			case "reject":
				action.Comment = "Отклонено"
			case "sign":
				action.Comment = "Подписано"
			case "viewed":
				action.Comment = "Ознакомлено"
			case "executed":
				action.Comment = "Решено"
			case "rejected":
				action.Comment = "Отклонено"
			}
		}
	}

	return &ParsedEmail{
		From:   from[0],
		To:     to[0],
		Action: action,
	}, nil
}

type parsedHeaders struct {
	From    []*mail.Address
	To      []*mail.Address
	Subject string
}

func parseEmailHeaders(header mail.Header) (headers *parsedHeaders, err error) {
	fromAddrs, err := header.AddressList("From")
	if err != nil {
		return nil, errors.Wrap(err, ": header From")
	}

	toAddrs, err := header.AddressList("To")
	if err != nil {
		return nil, errors.Wrap(err, ": header To")
	}

	subject, err := header.Subject()
	if err != nil {
		return nil, errors.Wrap(err, ": header Subject")
	}

	return &parsedHeaders{
		From:    fromAddrs,
		To:      toAddrs,
		Subject: subject,
	}, nil
}

func parseSubject(fields []string) (action *ActionPayload, err error) {
	action = &ActionPayload{}
	for i := range fields {
		keyValue := strings.Split(fields[i], fieldsKeyValueDelimiter)
		if len(keyValue) != 2 {
			return nil, errors.New("parseSubject, invalid subject: " + strings.Join(fields, ""))
		}

		switch keyValue[0] {
		case stepName:
			action.StepName = keyValue[1]
		case decision:
			action.Decision = keyValue[1]
		case workNumber:
			action.WorkNumber = keyValue[1]
		case actionName:
			action.ActionName = keyValue[1]
		}
	}

	return action, err
}

func addressListToStrList(addrs []*mail.Address) (res []string) {
	res = make([]string, 0)
	for i := range addrs {
		if addrs[i] != nil && len(addrs[i].Address) > 0 {
			res = append(res, addrs[i].Address)
		}
	}

	return res
}

type parsedBody struct {
	Body        string
	Attachments string
}

func parseMsgBody(ctx c.Context, r *mail.Reader) (*parsedBody, error) {
	const fn = "mail.fetcher.parseMsgBody"
	const startLine = "___ВАШ КОММЕНТАРИЙ НИЖЕ___"

	var (
		body, attachments string
		pb                parsedBody
	)

	log := logger.GetLogger(ctx)

LOOP:
	for {
		part, err := r.NextPart()
		if err == io.EOF {
			break
		} else if err != nil {
			return nil, errors.Wrap(err, fmt.Sprintf("%s, cant`t nexPart", fn))
		}

		switch h := part.Header.(type) {
		case *mail.InlineHeader:
<<<<<<< HEAD
			b, errRead := ioutil.ReadAll(part.Body)
			if errRead != nil {
				log.
					WithField("fn", fn).
					WithField("text", string(b)).
					Error(errors.Wrap(errRead, "can`t read body"))
				break LOOP
=======
			b, err := io.ReadAll(p.Body)
			if err != nil {
				log.Error(errors.Wrap(err, funcName))
>>>>>>> 40d9b2a2
			}
			body += string(b)
			break LOOP
		case *mail.AttachmentHeader:
			filename, _ := h.Filename()
			attachments += filename
		}
	}

	if body == "" && attachments == "" {
		pb.Body = ""
		pb.Attachments = attachments
		return &pb, nil
	}

	if !strings.Contains(body, startLine) {
		return nil, errors.Wrap(errors.New("no parsing lines found"), fn)
	}

	start := strings.Index(body, startLine)
	if start == -1 {
		body = ""
	} else {
		body = strings.Replace(body, startLine, "", 1)
	}
	pb.Body = body
	pb.Attachments = attachments

	return &pb, nil
}<|MERGE_RESOLUTION|>--- conflicted
+++ resolved
@@ -229,19 +229,13 @@
 
 		switch h := part.Header.(type) {
 		case *mail.InlineHeader:
-<<<<<<< HEAD
-			b, errRead := ioutil.ReadAll(part.Body)
+			b, errRead := io.ReadAll(part.Body)
 			if errRead != nil {
 				log.
 					WithField("fn", fn).
 					WithField("text", string(b)).
 					Error(errors.Wrap(errRead, "can`t read body"))
 				break LOOP
-=======
-			b, err := io.ReadAll(p.Body)
-			if err != nil {
-				log.Error(errors.Wrap(err, funcName))
->>>>>>> 40d9b2a2
 			}
 			body += string(b)
 			break LOOP
