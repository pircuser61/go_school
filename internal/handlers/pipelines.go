package handlers

import (
	"github.com/prometheus/client_golang/prometheus/promhttp"
	"net/http"

	"github.com/go-chi/chi/v5"
	"github.com/google/uuid"
	"go.opencensus.io/trace"

	"gitlab.services.mts.ru/abp/myosotis/logger"
<<<<<<< HEAD
	"gitlab.services.mts.ru/erius/pipeliner/internal/entity"
=======
	"gitlab.services.mts.ru/erius/monitoring/pkg/monitor"
	"gitlab.services.mts.ru/erius/monitoring/pkg/pipeliner/monitoring"
	"gitlab.services.mts.ru/jocasta/pipeliner/internal/script"

	"gitlab.services.mts.ru/jocasta/pipeliner/internal/db"
	"gitlab.services.mts.ru/jocasta/pipeliner/internal/entity"
	"gitlab.services.mts.ru/jocasta/pipeliner/internal/pipeline"
	"gitlab.services.mts.ru/jocasta/pipeliner/internal/store"
>>>>>>> cf4e536a
)

const (
	statusRunned   = "runned"
	statusFinished = "finished"
	statusError    = "error"
)

type RunContext struct {
	ID         string            `json:"id"`
	Parameters map[string]string `json:"parameters"`
}

<<<<<<< HEAD
// @Summary Active scheduler tasks
// @Description Наличие у сценария активных заданий в шедулере
=======
// ListPipelines godoc
// @Summary Get list of pipelines
// @Description Список сценариев
// @Tags pipeline
// @ID      list-pipelines
// @Produce json
// @success 200 {object} httpResponse{data=entity.EriusScenarioList}
// @success 401 {object} httpError
// @Failure 500 {object} httpError
// @Router /pipelines/ [get]
func (ae *APIEnv) ListPipelines(w http.ResponseWriter, req *http.Request) {
	ctx, s := trace.StartSpan(req.Context(), "list_pipelines")
	defer s.End()

	log := logger.GetLogger(ctx)

	drafts, err := ae.draftVersions(ctx)
	if err != nil {
		_ = err.sendError(w)

		return
	}

	approved, err := ae.approvedVersions(ctx)
	if err != nil {
		_ = err.sendError(w)

		return
	}

	onApprove, perr := ae.onApprovedVersions(ctx)
	if perr != nil {
		_ = perr.sendError(w)

		return
	}

	tags, err := ae.tags(ctx)
	if err != nil {
		_ = err.sendError(w)

		return
	}

	resp := entity.EriusScenarioList{
		Pipelines: approved,
		OnApprove: onApprove,
		Drafts:    drafts,
		Tags:      tags,
	}

	if err := sendResponse(w, http.StatusOK, resp); err != nil {
		e := UnknownError
		log.Error(e.errorMessage(err))
		_ = e.sendError(w)

		return
	}
}

// draftVersions выбирает версии сценария с признаком Draft,
// разрешенные для данного пользователя
//nolint:dupl //diff logic
func (ae *APIEnv) draftVersions(ctx context.Context) ([]entity.EriusScenarioInfo, *PipelinerError) {
	ctx, s := trace.StartSpan(ctx, "list_drafts")
	defer s.End()

	drafts, err := ae.DB.GetDraftVersions(ctx)
	if err != nil {
		return []entity.EriusScenarioInfo{}, &PipelinerError{GetAllDraftsError}
	}

	onapprove, err := ae.DB.GetOnApproveVersions(ctx)
	if err != nil {
		return []entity.EriusScenarioInfo{}, &PipelinerError{GetAllOnApproveError}
	}

	rejected, err := ae.DB.GetRejectedVersions(ctx)
	if err != nil {
		return []entity.EriusScenarioInfo{}, &PipelinerError{GetAllRejectedError}
	}

	drafts = append(drafts, onapprove...)
	drafts = append(drafts, rejected...)

	return filterVersionsByID(drafts, true, map[string]struct{}{}), nil
}

// onApprovedVersions выбирает версии сценариев с признаком OnApprove,
// разрешенные для данного пользователя
//nolint:dupl //different logic
func (ae *APIEnv) onApprovedVersions(ctx context.Context) ([]entity.EriusScenarioInfo, *PipelinerError) {
	ctx, s := trace.StartSpan(ctx, "list_on_approve_versions")
	defer s.End()

	log := logger.GetLogger(ctx)

	onApprove, err := ae.DB.GetOnApproveVersions(ctx)
	if err != nil {
		log.Error(GetAllOnApproveError.errorMessage(err))

		return []entity.EriusScenarioInfo{}, &PipelinerError{GetAllOnApproveError}
	}

	return onApprove, nil
}

// approvedVersions выбирает последние рабочие версии сценариев,
// разрешенные для данного пользователя
//nolint:dupl //different logic
func (ae *APIEnv) approvedVersions(ctx context.Context) ([]entity.EriusScenarioInfo, *PipelinerError) {
	ctx, s := trace.StartSpan(ctx, "list_approved_versions")
	defer s.End()

	log := logger.GetLogger(ctx)

	approved, err := ae.DB.GetApprovedVersions(ctx)
	if err != nil {
		log.Error(GetAllApprovedError.errorMessage(err))

		return []entity.EriusScenarioInfo{}, &PipelinerError{GetAllApprovedError}
	}

	return filterPipelinesByID(approved, true, map[string]struct{}{}), nil
}

// nolint:dupl // original code
func (ae *APIEnv) tags(ctx context.Context) ([]entity.EriusTagInfo, *PipelinerError) {
	ctx, s := trace.StartSpan(ctx, "list_tags")
	defer s.End()

	log := logger.GetLogger(ctx)

	tags, err := ae.DB.GetAllTags(ctx)
	if err != nil {
		log.Error(GetAllTagsError.errorMessage(err))

		return []entity.EriusTagInfo{}, &PipelinerError{GetAllTagsError}
	}

	return tags, nil
}

// GetPipelineVersion
// @Summary Get pipeline version
// @Description Получить версию сценария по ID
// @Tags version
// @ID      get-version
// @Produce json
// @Param versionID path string true "Version ID"
// @success 200 {object} httpResponse{data=entity.EriusScenario}
// @Failure 400 {object} httpError
// @Failure 401 {object} httpError
// @Failure 500 {object} httpError
// @Router /pipelines/version/{versionID} [get]
//nolint:dupl //its different
func (ae *APIEnv) GetPipelineVersion(w http.ResponseWriter, req *http.Request) {
	ctx, s := trace.StartSpan(req.Context(), "get_version")
	defer s.End()

	log := logger.GetLogger(ctx)

	versionID := chi.URLParam(req, "versionID")

	versionUUID, err := uuid.Parse(versionID)
	if err != nil {
		e := UUIDParsingError
		log.Error(e.errorMessage(err))
		_ = e.sendError(w)

		return
	}

	p, err := ae.DB.GetPipelineVersion(ctx, versionUUID)
	if err != nil {
		e := GetVersionError
		log.Error(e.errorMessage(err))
		_ = e.sendError(w)

		return
	}

	tags, err := ae.DB.GetPipelineTag(ctx, p.ID)
	if err != nil {
		e := GetPipelineTagsError
		log.Error(e.errorMessage(err))
		_ = e.sendError(w)
	}

	p.Tags = tags

	err = sendResponse(w, http.StatusOK, p)
	if err != nil {
		e := UnknownError
		log.Error(e.errorMessage(err))
		_ = e.sendError(w)

		return
	}
}

// GetPipeline
// @Summary Get pipeline
// @Description Получить сценарий по ID
>>>>>>> cf4e536a
// @Tags pipeline
// @ID pipeline-scheduler-tasks
// @Accept json
// @Produce json
// @Param pipelineID path string true "Pipeline ID"
// @Success 200 {object} httpResponse{data=entity.SchedulerTasksResponse}
// @Failure 400 {object} httpError
// @Failure 500 {object} httpError
<<<<<<< HEAD
// @Router /pipelines/{pipelineID}/scheduler-tasks [post]
func (ae *APIEnv) ListSchedulerTasks(w http.ResponseWriter, req *http.Request) {
	ctx, s := trace.StartSpan(req.Context(), "scheduler tasks list")
=======
// @Router /pipelines/pipeline/{pipelineID} [get]
//nolint:dupl //its different
func (ae *APIEnv) GetPipeline(w http.ResponseWriter, req *http.Request) {
	ctx, s := trace.StartSpan(req.Context(), "get_pipeline")
>>>>>>> cf4e536a
	defer s.End()

	log := logger.GetLogger(ctx)

	idParam := chi.URLParam(req, "pipelineID")

	id, err := uuid.Parse(idParam)
	if err != nil {
		e := UUIDParsingError
		log.Error(e.errorMessage(err))
		_ = e.sendError(w)

		return
	}

<<<<<<< HEAD
	tasks, err := ae.SchedulerClient.GetTasksByPipelineID(ctx, id)
	if err != nil {
		e := SchedulerClientFailed
=======
	p, err := ae.DB.GetPipeline(ctx, id)
	if err != nil {
		e := GetPipelineError
>>>>>>> cf4e536a
		log.Error(e.errorMessage(err))
		_ = e.sendError(w)

		return
	}

<<<<<<< HEAD
	// в текущей реализации возращаем только факт наличия заданий
	result := &entity.SchedulerTasksResponse{
		Result: len(tasks) > 0,
	}

	err = sendResponse(w, http.StatusOK, result)
=======
	tags, err := ae.DB.GetPipelineTag(ctx, p.ID)
	if err != nil {
		e := GetPipelineTagsError
		log.Error(e.errorMessage(err))
		_ = e.sendError(w)
	}

	p.Tags = tags

	err = sendResponse(w, http.StatusOK, p)
	if err != nil {
		e := UnknownError
		log.Error(e.errorMessage(err))
		_ = e.sendError(w)

		return
	}
}

// @Summary Create pipeline version
// @Description Создать новую версию сценария
// @Tags version
// @ID      create-version
// @Accept json
// @Produce json
// @Param pipeline   body entity.EriusScenario  true "New version"
// @Param pipelineID path string 				true "Pipeline ID"
// @success 200 {object} httpResponse{data=entity.EriusScenario}
// @Failure 400 {object} httpError
// @Failure 401 {object} httpError
// @Failure 500 {object} httpError
// @Router /pipelines/version/{pipelineID} [post]
func (ae *APIEnv) CreatePipelineVersion(w http.ResponseWriter, req *http.Request) {
	ctx, s := trace.StartSpan(req.Context(), "create_draft")
	defer s.End()

	log := logger.GetLogger(ctx)

	b, err := ioutil.ReadAll(req.Body)
	defer req.Body.Close()

	if err != nil {
		e := RequestReadError
		log.Error(e.errorMessage(err))
		_ = e.sendError(w)

		return
	}

	p := entity.EriusScenario{}

	err = json.Unmarshal(b, &p)
	if err != nil {
		e := PipelineParseError
		log.Error(e.errorMessage(err))
		_ = e.sendError(w)

		return
	}

	pipelineID := chi.URLParam(req, "pipelineID")

	p.ID, err = uuid.Parse(pipelineID)
	if err != nil {
		e := VersionCreateError
		log.Error(e.errorMessage(err))
		_ = e.sendError(w)

		return
	}

	p.VersionID = uuid.New()

	//nolint:govet //it doesn't shadow
	canCreate, err := ae.DB.DraftPipelineCreatable(ctx, p.ID, "")
>>>>>>> cf4e536a
	if err != nil {
		e := UnknownError
		log.Error(e.errorMessage(err))
		_ = e.sendError(w)

		return
	}
<<<<<<< HEAD
=======

	if !canCreate {
		e := PipelineHasDraft
		log.Error(e.errorMessage(err))
		_ = e.sendError(w)

		return
	}

	err = ae.DB.CreateVersion(ctx, &p, "", b)
	if err != nil {
		e := PipelineWriteError
		log.Error(e.errorMessage(err))
		_ = e.sendError(w)

		return
	}

	created, err := ae.DB.GetPipelineVersion(ctx, p.VersionID)
	if err != nil {
		e := PipelineReadError
		log.Error(e.errorMessage(err))
		_ = e.sendError(w)

		return
	}

	err = sendResponse(w, http.StatusOK, created)
	if err != nil {
		e := UnknownError
		log.Error(e.errorMessage(err))
		_ = e.sendError(w)

		return
	}
}

// @Summary Create pipeline
// @Description Создать новый сценарий
// @Tags pipeline
// @ID      create-pipeline
// @Accept json
// @Produce json
// @Param pipeline body entity.EriusScenario true "New scenario"
// @Success 200 {object} httpResponse{data=entity.EriusScenario}
// @Failure 400 {object} httpError
// @Failure 401 {object} httpError
// @Failure 500 {object} httpError
// @Router /pipelines/ [post]
//nolint:dupl //diff logic
func (ae *APIEnv) CreatePipeline(w http.ResponseWriter, req *http.Request) {
	ctx, s := trace.StartSpan(req.Context(), "create_pipeline")
	defer s.End()

	log := logger.GetLogger(ctx)

	b, err := ioutil.ReadAll(req.Body)
	defer req.Body.Close()

	if err != nil {
		e := RequestReadError
		log.Error(e.errorMessage(err))
		_ = e.sendError(w)

		return
	}

	p := entity.EriusScenario{}

	err = json.Unmarshal(b, &p)
	if err != nil {
		e := PipelineParseError
		log.Error(e.errorMessage(err))
		_ = e.sendError(w)

		return
	}

	p.ID = uuid.New()
	p.VersionID = uuid.New()

	canCreate, err := ae.DB.PipelineNameCreatable(ctx, p.Name)
	if err != nil {
		e := UnknownError
		log.Error(e.errorMessage(err))
		_ = e.sendError(w)

		return
	}

	if !canCreate {
		e := PipelineNameUsed
		log.Error(e.errorMessage(err))
		_ = e.sendError(w)

		return
	}

	err = ae.DB.CreatePipeline(ctx, &p, "", b)
	if err != nil {
		e := PipelineCreateError
		log.Error(e.errorMessage(err))
		_ = e.sendError(w)

		return
	}

	created, err := ae.DB.GetPipelineVersion(ctx, p.VersionID)
	if err != nil {
		e := PipelineReadError
		log.Error(e.errorMessage(err))
		_ = e.sendError(w)

		return
	}

	err = sendResponse(w, http.StatusOK, created)
	if err != nil {
		e := UnknownError
		log.Error(e.errorMessage(err))
		_ = e.sendError(w)

		return
	}
}

// @Summary Edit Draft
// @Description Изменить черновик
// @Tags pipeline
// @ID      edit-draft
// @Accept json
// @Produce json
// @Param draft body entity.EriusScenario true "New draft"
// @Success 200 {object} httpResponse{data=entity.EriusScenario}
// @Failure 400 {object} httpError
// @Failure 401 {object} httpError
// @Failure 500 {object} httpError
// @Router /pipelines/version [put]
//nolint:gocyclo //its  necessary
func (ae *APIEnv) EditVersion(w http.ResponseWriter, req *http.Request) {
	ctx, s := trace.StartSpan(req.Context(), "edit_draft")
	defer s.End()

	log := logger.GetLogger(ctx)

	b, err := ioutil.ReadAll(req.Body)
	defer req.Body.Close()

	if err != nil {
		e := RequestReadError
		log.Error(e.errorMessage(err))
		_ = e.sendError(w)

		return
	}

	p := entity.EriusScenario{}

	err = json.Unmarshal(b, &p)
	if err != nil {
		e := PipelineParseError
		log.Error(e.errorMessage(err))
		_ = e.sendError(w)

		return
	}

	canEdit, err := ae.DB.VersionEditable(ctx, p.VersionID)
	if err != nil {
		e := UnknownError
		log.Error(e.errorMessage(err))
		_ = e.sendError(w)

		return
	}

	if !canEdit {
		err = ae.DB.RollbackVersion(ctx, p.ID, p.VersionID)
		if err != nil {
			e := ApproveError
			log.Error(e.errorMessage(err))
			_ = e.sendError(w)

			return
		}

		err = sendResponse(w, http.StatusOK, nil)
		if err != nil {
			e := UnknownError
			log.Error(e.errorMessage(err))
			_ = e.sendError(w)

			return
		}

		return
	}

	err = ae.DB.UpdateDraft(ctx, &p, b)
	if err != nil {
		e := PipelineWriteError
		log.Error(e.errorMessage(err))
		_ = e.sendError(w)

		return
	}

	if p.Status == db.StatusApproved {
		err = ae.DB.SwitchApproved(ctx, p.ID, p.VersionID, "")
		if err != nil {
			e := ApproveError
			log.Error(e.errorMessage(err))
			_ = e.sendError(w)

			return
		}
	}

	if p.Status == db.StatusRejected {
		err = ae.DB.SwitchRejected(ctx, p.VersionID, p.CommentRejected, "")
		if err != nil {
			e := ApproveError
			log.Error(e.errorMessage(err))
			_ = e.sendError(w)

			return
		}
	}

	edited, err := ae.DB.GetPipelineVersion(ctx, p.VersionID)
	if err != nil {
		e := PipelineReadError
		log.Error(e.errorMessage(err))
		_ = e.sendError(w)

		return
	}

	err = sendResponse(w, http.StatusOK, edited)
	if err != nil {
		e := UnknownError
		log.Error(e.errorMessage(err))
		_ = e.sendError(w)

		return
	}
}

// @Summary Delete Version
// @Description Удалить версию
// @Tags version
// @ID      delete-version
// @Produce json
// @Param versionID path string true "Version ID"
// @Success 200 {object} httpResponse
// @Failure 400 {object} httpError
// @Failure 401 {object} httpError
// @Failure 500 {object} httpError
// @Router /pipelines/version/{versionID} [delete]
func (ae *APIEnv) DeleteVersion(w http.ResponseWriter, req *http.Request) {
	ctx, s := trace.StartSpan(req.Context(), "delete_version")
	defer s.End()

	log := logger.GetLogger(ctx)

	idParam := chi.URLParam(req, "versionID")

	versionID, err := uuid.Parse(idParam)
	if err != nil {
		e := UUIDParsingError
		log.Error(e.errorMessage(err))
		_ = e.sendError(w)

		return
	}

	p, err := ae.DB.GetPipelineVersion(ctx, versionID)
	if err != nil {
		e := PipelineDeleteError
		log.Error(e.errorMessage(err))
		_ = e.sendError(w)

		return
	}

	if p.Status == db.StatusDraft {
		err = ae.DeleteDraftPipeline(ctx, w, p)
		if err != nil {
			e := PipelineDeleteError
			log.Error(e.errorMessage(err))
			_ = e.sendError(w)

			return
		}
	}

	err = ae.DB.DeleteVersion(ctx, versionID)
	if err != nil {
		e := PipelineDeleteError
		log.Error(e.errorMessage(err))
		_ = e.sendError(w)

		return
	}

	err = sendResponse(w, http.StatusOK, nil)
	if err != nil {
		e := UnknownError
		log.Error(e.errorMessage(err))
		_ = e.sendError(w)

		return
	}
}

func (ae *APIEnv) DeleteDraftPipeline(ctx context.Context, w http.ResponseWriter, p *entity.EriusScenario) error {
	ctx, s := trace.StartSpan(ctx, "delete_draft_pipeline")
	defer s.End()

	log := logger.GetLogger(ctx)

	canDelete, err := ae.DB.PipelineRemovable(ctx, p.ID)
	if err != nil {
		e := PipelineIsNotDraft
		log.Error(e.errorMessage(err))
		_ = e.sendError(w)

		return err
	}

	if canDelete {
		err = ae.DB.RemovePipelineTags(ctx, p.ID)
		if err != nil {
			e := TagDetachError
			log.Error(e.errorMessage(err))
			_ = e.sendError(w)

			return err
		}

		err = ae.DB.DeletePipeline(ctx, p.ID)
		if err != nil {
			e := PipelineDeleteError
			log.Error(e.errorMessage(err))
			_ = e.sendError(w)

			return err
		}
	}

	return nil
}

// @Summary Delete Pipeline
// @Description Удалить сценарий
// @Tags pipeline
// @ID      delete-pipeline
// @Produce json
// @Param pipelineID path string true "Pipeline ID"
// @Success 200 {object} httpResponse
// @Failure 400 {object} httpError
// @Failure 401 {object} httpError
// @Failure 500 {object} httpError
// @Router /pipelines/{pipelineID} [delete]
func (ae *APIEnv) DeletePipeline(w http.ResponseWriter, req *http.Request) {
	ctx, s := trace.StartSpan(req.Context(), "delete_pipeline")
	defer s.End()

	log := logger.GetLogger(ctx)

	idParam := chi.URLParam(req, "pipelineID")

	id, err := uuid.Parse(idParam)
	if err != nil {
		e := UUIDParsingError
		log.Error(e.errorMessage(err))
		_ = e.sendError(w)

		return
	}

	childPipelines, err := scenarioUsage(ctx, ae.DB, id)
	if len(childPipelines) > 0 {
		e := ScenarioIsUsedInOtherError
		log.Error(e.errorMessage(err))
		_ = e.sendError(w)

		return
	}

	err = ae.SchedulerClient.DeleteTasksByPipelineID(ctx, id)
	if err != nil {
		e := SchedulerClientFailed
		log.Error(e.errorMessage(err))
		_ = e.sendError(w)

		return
	}

	err = ae.DB.RemovePipelineTags(ctx, id)
	if err != nil {
		e := TagDetachError
		log.Error(e.errorMessage(err))
		_ = e.sendError(w)

		return
	}

	err = ae.NetworkMonitorClient.UnlinkPipelineByID(ctx, id)
	if err != nil {
		e := NetworkMonitorClientFailed
		log.Error(e.errorMessage(err))
		_ = e.sendError(w)

		return
	}

	err = ae.DB.DeletePipeline(ctx, id)
	if err != nil {
		e := PipelineDeleteError
		log.Error(e.errorMessage(err))
		_ = e.sendError(w)

		return
	}

	err = sendResponse(w, http.StatusOK, id)
	if err != nil {
		e := UnknownError
		log.Error(e.errorMessage(err))
		_ = e.sendError(w)

		return
	}
}

// @Summary Active scheduler tasks
// @Description Наличие у сценария активных заданий в шедулере
// @Tags pipeline
// @ID pipeline-scheduler-tasks
// @Accept json
// @Produce json
// @Param pipelineID path string true "Pipeline ID"
// @Success 200 {object} httpResponse{data=entity.SchedulerTasksResponse}
// @Failure 400 {object} httpError
// @Failure 500 {object} httpError
// @Router /pipelines/{pipelineID}/scheduler-tasks [post]
func (ae *APIEnv) ListSchedulerTasks(w http.ResponseWriter, req *http.Request) {
	ctx, s := trace.StartSpan(req.Context(), "scheduler tasks list")
	defer s.End()

	log := logger.GetLogger(ctx)

	idParam := chi.URLParam(req, "pipelineID")

	id, err := uuid.Parse(idParam)
	if err != nil {
		e := UUIDParsingError
		log.Error(e.errorMessage(err))
		_ = e.sendError(w)

		return
	}

	tasks, err := ae.SchedulerClient.GetTasksByPipelineID(ctx, id)
	if err != nil {
		e := SchedulerClientFailed
		log.Error(e.errorMessage(err))
		_ = e.sendError(w)

		return
	}

	// в текущей реализации возращаем только факт наличия заданий
	result := &entity.SchedulerTasksResponse{
		Result: len(tasks) > 0,
	}

	err = sendResponse(w, http.StatusOK, result)
	if err != nil {
		e := UnknownError
		log.Error(e.errorMessage(err))
		_ = e.sendError(w)

		return
	}
}

// @Summary Run Pipeline
// @Description Запустить сценарий
// @Tags pipeline, run
// @ID run-pipeline
// @Accept json
// @Produce json
// @Param variables body object false "pipeline input"
// @Param pipelineID path string true "Pipeline ID"
// @Success 200 {object} httpResponse{data=entity.RunResponse}
// @Failure 400 {object} httpError
// @Failure 401 {object} httpError
// @Failure 500 {object} httpError
// @Router /run/{pipelineID} [post]
func (ae *APIEnv) RunPipeline(w http.ResponseWriter, req *http.Request) {
	ctx, s := trace.StartSpan(req.Context(), "run_pipeline")
	defer s.End()

	log := logger.GetLogger(ctx)

	withStop := false

	if withStopCtx := req.Context().Value("with_stop"); withStopCtx != nil {
		withStop = true
	}

	keys := req.URL.Query()
	if ws, ok := keys["with_stop"]; ok && !withStop {
		if stop, err := strconv.ParseBool(ws[0]); err == nil {
			withStop = stop
		}
	}

	idParam := chi.URLParam(req, "pipelineID")

	id, err := uuid.Parse(idParam)
	if err != nil {
		e := UUIDParsingError
		log.Error(e.errorMessage(err))
		_ = e.sendError(w)

		return
	}

	p, err := ae.DB.GetPipeline(ctx, id)
	if err != nil {
		e := GetPipelineError
		log.Error(e.errorMessage(err))
		_ = e.sendError(w)

		return
	}

	ae.execVersion(ctx, w, req, p, withStop)
}

// @Summary Run Version
// @Description Запустить версию
// @Tags version, run
// @ID run-version
// @Accept json
// @Produce json
// @Param variables body object false "pipeline input"
// @Param versionID path string true "Version ID"
// @Success 200 {object} httpResponse{data=entity.RunResponse}
// @Failure 400 {object} httpError
// @Failure 401 {object} httpError
// @Failure 500 {object} httpError
// @Router /run/version/{versionID} [post]
func (ae *APIEnv) RunVersion(w http.ResponseWriter, req *http.Request) {
	ctx, s := trace.StartSpan(req.Context(), "run_pipeline")
	defer s.End()

	log := logger.GetLogger(ctx)

	idParam := chi.URLParam(req, "versionID")

	id, err := uuid.Parse(idParam)
	if err != nil {
		e := UUIDParsingError
		log.Error(e.errorMessage(err))
		_ = e.sendError(w)

		return
	}

	p, err := ae.DB.GetPipelineVersion(ctx, id)
	if err != nil {
		e := GetPipelineError
		log.Error(e.errorMessage(err))
		_ = e.sendError(w)

		return
	}

	ae.execVersion(ctx, w, req, p, false)
}

//nolint //need big cyclo,need equal string for all usages
func (ae *APIEnv) execVersion(ctx context.Context, w http.ResponseWriter, req *http.Request,
	p *entity.EriusScenario, withStop bool) {
	ctx, s := trace.StartSpan(ctx, "exec_version")
	defer s.End()

	log := logger.GetLogger(ctx)

	reqID := req.Header.Get(XRequestIDHeader)

	mon := monitoring.New()
	mon.Set(reqID, monitor.PipelinerData{
		PipelineUUID: p.ID.String(),
		VersionUUID:  p.VersionID.String(),
		Name:         p.Name,
	})

	ctx = context.WithValue(ctx, XRequestIDHeader, reqID)

	ep := pipeline.ExecutablePipeline{}
	ep.PipelineID = p.ID
	ep.VersionID = p.VersionID
	ep.Storage = ae.DB
	ep.EntryPoint = p.Pipeline.Entrypoint
	ep.FaaS = ae.FaaS
	ep.PipelineModel = p
	ep.HTTPClient = ae.HTTPClient
	ep.Remedy = ae.Remedy

	err := ep.CreateBlocks(ctx, p.Pipeline.Blocks)
	if err != nil {
		e := GetPipelineError
		log.Error(e.errorMessage(err))
		_ = e.sendError(w)

		if monErr := mon.RunError(ctx); monErr != nil {
			log.WithError(monErr).Error("can't send data to monitoring")
		}

		return
	}

	log.Info("--- running pipeline:", p.Name)

	vs := store.NewStore()

	b, err := ioutil.ReadAll(req.Body)
	defer req.Body.Close()

	if err != nil {
		e := RequestReadError
		log.Error(e.errorMessage(err))
		_ = e.sendError(w)

		if monErr := mon.RunError(ctx); monErr != nil {
			log.WithError(monErr).Error("can't send data to monitoring")
		}

		return
	}

	pipelineVars := make(map[string]interface{})

	if len(b) != 0 {
		err = json.Unmarshal(b, &pipelineVars)
		if err != nil {
			e := PipelineRunError
			log.Error(e.errorMessage(err))
			_ = e.sendError(w)

			if monErr := mon.RunError(ctx); monErr != nil {
				log.WithError(monErr).Error("can't send data to monitoring")
			}

			return
		}

		for key, value := range pipelineVars {
			vs.SetValue(p.Name+pipeline.KeyDelimiter+key, value)
		}
	}

	parameters, err := json.Marshal(pipelineVars)
	if err != nil {
		e := PipelineRunError
		log.Error(e.errorMessage(err))
		_ = e.sendError(w)

		if monErr := mon.RunError(ctx); monErr != nil {
			log.WithError(monErr).Error("can't send data to monitoring")
		}

		return
	}

	err = ep.CreateTask(ctx, "", false, parameters)
	if err != nil {
		e := PipelineRunError
		log.Error(e.errorMessage(err))
		_ = e.sendError(w)

		if monErr := mon.RunError(ctx); monErr != nil {
			log.WithError(monErr).Error("can't send data to monitoring")
		}

		return
	}

	//nolint:nestif //its simple
	if withStop {
		ep.Output = make(map[string]string)

		for _, item := range p.Output {
			ep.Output[item.Global] = ""
		}

		err = ep.DebugRun(ctx, vs)
		if err != nil {
			log.Error(PipelineExecutionError.errorMessage(err))
			vs.AddError(err)
		}

		err = sendResponse(
			w,
			http.StatusOK,
			entity.RunResponse{
				PipelineID: ep.PipelineID,
				TaskID:     ep.TaskID,
				Status:     map[bool]string{true: statusFinished, false: statusError}[len(vs.Errors) == 0],
				Output:     getOutputValues(&ep, vs),
				Errors:     vs.Errors,
			})
		if err != nil {
			e := UnknownError
			log.Error(e.errorMessage(err))
			_ = e.sendError(w)

			return
		}
	} else {
		go func() {
			routineCtx := context.WithValue(context.Background(), XRequestIDHeader, ctx.Value(XRequestIDHeader))

			routineCtx = logger.WithLogger(routineCtx, log)

			if monErr := mon.Run(routineCtx); monErr != nil {
				log.WithError(monErr).Error("can't send data to monitoring")
			}

			err = ep.DebugRun(routineCtx, vs)
			if err != nil {
				log.Error(PipelineExecutionError.errorMessage(err))
				vs.AddError(err)

				if monErr := mon.RunError(routineCtx); monErr != nil {
					log.WithError(monErr).Error("can't send data to monitoring")
				}
			}

			if monErr := mon.Done(routineCtx); monErr != nil {
				log.WithError(monErr).Error("can't send data to monitoring")
			}
		}()

		err = sendResponse(w, http.StatusOK, entity.RunResponse{
			PipelineID: ep.PipelineID, TaskID: ep.TaskID,
			Status: statusRunned,
		})
		if err != nil {
			e := UnknownError
			log.Error(e.errorMessage(err))
			_ = e.sendError(w)

			return
		}
	}
}

func getOutputValues(ep *pipeline.ExecutablePipeline, s *store.VariableStore) interface{} {
	result := make(map[string]interface{})

	for key := range ep.Outputs() {
		if v, ok := s.Values[key]; ok {
			result[key] = v
		}
	}

	return result
}

func filterVersionsByID(scenarios []entity.EriusScenarioInfo, isAll bool, allowedKeys map[string]struct{}) []entity.EriusScenarioInfo {
	if isAll {
		return scenarios
	}

	if len(allowedKeys) == 0 {
		return []entity.EriusScenarioInfo{}
	}

	res := make([]entity.EriusScenarioInfo, 0)

	for i := range scenarios {
		if _, ok := allowedKeys[scenarios[i].VersionID.String()]; ok {
			res = append(res, scenarios[i])
		}
	}

	return res
}

func filterPipelinesByID(scenarios []entity.EriusScenarioInfo, isAll bool, allowedKeys map[string]struct{}) []entity.EriusScenarioInfo {
	if isAll {
		return scenarios
	}

	if len(allowedKeys) == 0 {
		return []entity.EriusScenarioInfo{}
	}

	res := make([]entity.EriusScenarioInfo, 0)

	for i := range scenarios {
		if _, ok := allowedKeys[scenarios[i].ID.String()]; ok {
			res = append(res, scenarios[i])
		}
	}

	return res
}

// GetPipelineTags
// @Summary Get Pipeline Tags
// @Description Список тегов сценария
// @Tags pipeline, tags
// @ID      get-pipeline-tags
// @Produce json
// @Param pipelineID path string true "Pipeline ID"
// @success 200 {object} httpResponse{data=[]entity.EriusTagInfo}
// @Failure 400 {object} httpError
// @Failure 401 {object} httpError
// @Failure 500 {object} httpError
// @Router /pipelines/{pipelineID}/tags/ [get]
func (ae *APIEnv) GetPipelineTag(w http.ResponseWriter, req *http.Request) {
	ctx, s := trace.StartSpan(req.Context(), "get_pipeline_tag")
	defer s.End()

	log := logger.GetLogger(ctx)

	pipelineID := chi.URLParam(req, "pipelineID")

	pID, err := uuid.Parse(pipelineID)
	if err != nil {
		e := UUIDParsingError
		log.Error(e.errorMessage(err))
		_ = e.sendError(w)

		return
	}

	tags, err := ae.DB.GetPipelineTag(ctx, pID)
	if err != nil {
		e := GetPipelineTagsError
		log.Error(e.errorMessage(err))
		_ = e.sendError(w)
	}

	if err := sendResponse(w, http.StatusOK, tags); err != nil {
		e := UnknownError
		log.Error(e.errorMessage(err))
		_ = e.sendError(w)

		return
	}
}

// @Summary Attach Tag
// @Description Прикрепить тег к сценарию
// @Tags pipeline, tags
// @ID      attach-tag
// @Produce json
// @Param pipelineID path string true "Pipeline ID"
// @Param ID path string true "Tag ID"
// @Success 200 {object} httpResponse{data=entity.EriusTagInfo}
// @Failure 400 {object} httpError
// @Failure 401 {object} httpError
// @Failure 500 {object} httpError
// @Router /pipelines/{pipelineID}/tags/{ID} [put]
//nolint:dupl //its different function
func (ae *APIEnv) AttachTag(w http.ResponseWriter, req *http.Request) {
	ctx, s := trace.StartSpan(req.Context(), "attach_tag")
	defer s.End()

	log := logger.GetLogger(ctx)

	pipelineID := chi.URLParam(req, "pipelineID")

	pID, err := uuid.Parse(pipelineID)
	if err != nil {
		e := UUIDParsingError
		log.Error(e.errorMessage(err))
		_ = e.sendError(w)

		return
	}

	tagID := chi.URLParam(req, "ID")

	tID, err := uuid.Parse(tagID)
	if err != nil {
		e := UUIDParsingError
		log.Error(e.errorMessage(err))
		_ = e.sendError(w)

		return
	}

	etag := entity.EriusTagInfo{}

	etag.ID = tID

	attached, err := ae.DB.GetTag(ctx, &etag)
	if err != nil {
		e := GetTagError
		log.Error(e.errorMessage(err))
		_ = e.sendError(w)

		return
	}

	err = ae.DB.AttachTag(ctx, pID, &etag)
	if err != nil {
		e := TagAttachError
		log.Error(e.errorMessage(err))
		_ = e.sendError(w)

		return
	}

	err = sendResponse(w, http.StatusOK, attached)
	if err != nil {
		e := UnknownError
		log.Error(e.errorMessage(err))
		_ = e.sendError(w)

		return
	}
}

// @Summary Detach Tag
// @Description Открепить тег от сценария
// @Tags pipeline, tags
// @ID      detach-tag
// @Produce json
// @Param pipelineID path string true "Pipeline ID"
// @Param ID path string true "Tag ID"
// @Success 200 {object} httpResponse
// @Failure 400 {object} httpError
// @Failure 401 {object} httpError
// @Failure 500 {object} httpError
// @Router /pipelines/{pipelineID}/tags/{ID} [delete]
//nolint:dupl //its different function
func (ae *APIEnv) DetachTag(w http.ResponseWriter, req *http.Request) {
	ctx, s := trace.StartSpan(req.Context(), "remove_pipeline_tag")
	defer s.End()

	log := logger.GetLogger(ctx)

	pipelineID := chi.URLParam(req, "pipelineID")

	pID, err := uuid.Parse(pipelineID)
	if err != nil {
		e := UUIDParsingError
		log.Error(e.errorMessage(err))
		_ = e.sendError(w)

		return
	}

	tagID := chi.URLParam(req, "ID")

	tID, err := uuid.Parse(tagID)
	if err != nil {
		e := UUIDParsingError
		log.Error(e.errorMessage(err))
		_ = e.sendError(w)

		return
	}

	etag := entity.EriusTagInfo{}

	etag.ID = tID

	_, err = ae.DB.GetTag(ctx, &etag)
	if err != nil {
		e := GetTagError
		log.Error(e.errorMessage(err))
		_ = e.sendError(w)

		return
	}

	err = ae.DB.DetachTag(ctx, pID, &etag)
	if err != nil {
		e := TagDetachError
		log.Error(e.errorMessage(err))
		_ = e.sendError(w)

		return
	}

	err = sendResponse(w, http.StatusOK, nil)
	if err != nil {
		e := UnknownError
		log.Error(e.errorMessage(err))
		_ = e.sendError(w)

		return
	}
}

func scenarioUsage(ctx context.Context, pipelineStorager db.PipelineStorager, id uuid.UUID) ([]entity.EriusScenario, error) {
	ctx, span := trace.StartSpan(ctx, "scenario usage")
	defer span.End()

	p, err := pipelineStorager.GetPipeline(ctx, id)
	if err != nil {
		return nil, errors.WithMessage(err, "unable to get pipeline")
	}

	workedVersions, err := pipelineStorager.GetWorkedVersions(ctx)
	if err != nil {
		return nil, err
	}

	res := make([]entity.EriusScenario, 0)

	for i := range workedVersions {
		for j := range workedVersions[i].Pipeline.Blocks {
			block := workedVersions[i].Pipeline.Blocks[j]
			if block.BlockType == script.TypeScenario &&
				block.Title == p.Name {
				res = append(res, workedVersions[i])

				break
			}
		}
	}

	return res, nil
>>>>>>> cf4e536a
}

// Metrics godoc
// @Summary metrics
// @Tags metrics
// @Description Метрики
// @ID metrics
// @Produce plain
// @Success 200 "metrics content"
// @Router /api/pipeliner/v1/metrics [get]
func (ae *APIEnv) ServePrometheus() http.Handler {
	return promhttp.Handler()
}<|MERGE_RESOLUTION|>--- conflicted
+++ resolved
@@ -9,18 +9,7 @@
 	"go.opencensus.io/trace"
 
 	"gitlab.services.mts.ru/abp/myosotis/logger"
-<<<<<<< HEAD
-	"gitlab.services.mts.ru/erius/pipeliner/internal/entity"
-=======
-	"gitlab.services.mts.ru/erius/monitoring/pkg/monitor"
-	"gitlab.services.mts.ru/erius/monitoring/pkg/pipeliner/monitoring"
-	"gitlab.services.mts.ru/jocasta/pipeliner/internal/script"
-
-	"gitlab.services.mts.ru/jocasta/pipeliner/internal/db"
 	"gitlab.services.mts.ru/jocasta/pipeliner/internal/entity"
-	"gitlab.services.mts.ru/jocasta/pipeliner/internal/pipeline"
-	"gitlab.services.mts.ru/jocasta/pipeliner/internal/store"
->>>>>>> cf4e536a
 )
 
 const (
@@ -32,792 +21,6 @@
 type RunContext struct {
 	ID         string            `json:"id"`
 	Parameters map[string]string `json:"parameters"`
-}
-
-<<<<<<< HEAD
-// @Summary Active scheduler tasks
-// @Description Наличие у сценария активных заданий в шедулере
-=======
-// ListPipelines godoc
-// @Summary Get list of pipelines
-// @Description Список сценариев
-// @Tags pipeline
-// @ID      list-pipelines
-// @Produce json
-// @success 200 {object} httpResponse{data=entity.EriusScenarioList}
-// @success 401 {object} httpError
-// @Failure 500 {object} httpError
-// @Router /pipelines/ [get]
-func (ae *APIEnv) ListPipelines(w http.ResponseWriter, req *http.Request) {
-	ctx, s := trace.StartSpan(req.Context(), "list_pipelines")
-	defer s.End()
-
-	log := logger.GetLogger(ctx)
-
-	drafts, err := ae.draftVersions(ctx)
-	if err != nil {
-		_ = err.sendError(w)
-
-		return
-	}
-
-	approved, err := ae.approvedVersions(ctx)
-	if err != nil {
-		_ = err.sendError(w)
-
-		return
-	}
-
-	onApprove, perr := ae.onApprovedVersions(ctx)
-	if perr != nil {
-		_ = perr.sendError(w)
-
-		return
-	}
-
-	tags, err := ae.tags(ctx)
-	if err != nil {
-		_ = err.sendError(w)
-
-		return
-	}
-
-	resp := entity.EriusScenarioList{
-		Pipelines: approved,
-		OnApprove: onApprove,
-		Drafts:    drafts,
-		Tags:      tags,
-	}
-
-	if err := sendResponse(w, http.StatusOK, resp); err != nil {
-		e := UnknownError
-		log.Error(e.errorMessage(err))
-		_ = e.sendError(w)
-
-		return
-	}
-}
-
-// draftVersions выбирает версии сценария с признаком Draft,
-// разрешенные для данного пользователя
-//nolint:dupl //diff logic
-func (ae *APIEnv) draftVersions(ctx context.Context) ([]entity.EriusScenarioInfo, *PipelinerError) {
-	ctx, s := trace.StartSpan(ctx, "list_drafts")
-	defer s.End()
-
-	drafts, err := ae.DB.GetDraftVersions(ctx)
-	if err != nil {
-		return []entity.EriusScenarioInfo{}, &PipelinerError{GetAllDraftsError}
-	}
-
-	onapprove, err := ae.DB.GetOnApproveVersions(ctx)
-	if err != nil {
-		return []entity.EriusScenarioInfo{}, &PipelinerError{GetAllOnApproveError}
-	}
-
-	rejected, err := ae.DB.GetRejectedVersions(ctx)
-	if err != nil {
-		return []entity.EriusScenarioInfo{}, &PipelinerError{GetAllRejectedError}
-	}
-
-	drafts = append(drafts, onapprove...)
-	drafts = append(drafts, rejected...)
-
-	return filterVersionsByID(drafts, true, map[string]struct{}{}), nil
-}
-
-// onApprovedVersions выбирает версии сценариев с признаком OnApprove,
-// разрешенные для данного пользователя
-//nolint:dupl //different logic
-func (ae *APIEnv) onApprovedVersions(ctx context.Context) ([]entity.EriusScenarioInfo, *PipelinerError) {
-	ctx, s := trace.StartSpan(ctx, "list_on_approve_versions")
-	defer s.End()
-
-	log := logger.GetLogger(ctx)
-
-	onApprove, err := ae.DB.GetOnApproveVersions(ctx)
-	if err != nil {
-		log.Error(GetAllOnApproveError.errorMessage(err))
-
-		return []entity.EriusScenarioInfo{}, &PipelinerError{GetAllOnApproveError}
-	}
-
-	return onApprove, nil
-}
-
-// approvedVersions выбирает последние рабочие версии сценариев,
-// разрешенные для данного пользователя
-//nolint:dupl //different logic
-func (ae *APIEnv) approvedVersions(ctx context.Context) ([]entity.EriusScenarioInfo, *PipelinerError) {
-	ctx, s := trace.StartSpan(ctx, "list_approved_versions")
-	defer s.End()
-
-	log := logger.GetLogger(ctx)
-
-	approved, err := ae.DB.GetApprovedVersions(ctx)
-	if err != nil {
-		log.Error(GetAllApprovedError.errorMessage(err))
-
-		return []entity.EriusScenarioInfo{}, &PipelinerError{GetAllApprovedError}
-	}
-
-	return filterPipelinesByID(approved, true, map[string]struct{}{}), nil
-}
-
-// nolint:dupl // original code
-func (ae *APIEnv) tags(ctx context.Context) ([]entity.EriusTagInfo, *PipelinerError) {
-	ctx, s := trace.StartSpan(ctx, "list_tags")
-	defer s.End()
-
-	log := logger.GetLogger(ctx)
-
-	tags, err := ae.DB.GetAllTags(ctx)
-	if err != nil {
-		log.Error(GetAllTagsError.errorMessage(err))
-
-		return []entity.EriusTagInfo{}, &PipelinerError{GetAllTagsError}
-	}
-
-	return tags, nil
-}
-
-// GetPipelineVersion
-// @Summary Get pipeline version
-// @Description Получить версию сценария по ID
-// @Tags version
-// @ID      get-version
-// @Produce json
-// @Param versionID path string true "Version ID"
-// @success 200 {object} httpResponse{data=entity.EriusScenario}
-// @Failure 400 {object} httpError
-// @Failure 401 {object} httpError
-// @Failure 500 {object} httpError
-// @Router /pipelines/version/{versionID} [get]
-//nolint:dupl //its different
-func (ae *APIEnv) GetPipelineVersion(w http.ResponseWriter, req *http.Request) {
-	ctx, s := trace.StartSpan(req.Context(), "get_version")
-	defer s.End()
-
-	log := logger.GetLogger(ctx)
-
-	versionID := chi.URLParam(req, "versionID")
-
-	versionUUID, err := uuid.Parse(versionID)
-	if err != nil {
-		e := UUIDParsingError
-		log.Error(e.errorMessage(err))
-		_ = e.sendError(w)
-
-		return
-	}
-
-	p, err := ae.DB.GetPipelineVersion(ctx, versionUUID)
-	if err != nil {
-		e := GetVersionError
-		log.Error(e.errorMessage(err))
-		_ = e.sendError(w)
-
-		return
-	}
-
-	tags, err := ae.DB.GetPipelineTag(ctx, p.ID)
-	if err != nil {
-		e := GetPipelineTagsError
-		log.Error(e.errorMessage(err))
-		_ = e.sendError(w)
-	}
-
-	p.Tags = tags
-
-	err = sendResponse(w, http.StatusOK, p)
-	if err != nil {
-		e := UnknownError
-		log.Error(e.errorMessage(err))
-		_ = e.sendError(w)
-
-		return
-	}
-}
-
-// GetPipeline
-// @Summary Get pipeline
-// @Description Получить сценарий по ID
->>>>>>> cf4e536a
-// @Tags pipeline
-// @ID pipeline-scheduler-tasks
-// @Accept json
-// @Produce json
-// @Param pipelineID path string true "Pipeline ID"
-// @Success 200 {object} httpResponse{data=entity.SchedulerTasksResponse}
-// @Failure 400 {object} httpError
-// @Failure 500 {object} httpError
-<<<<<<< HEAD
-// @Router /pipelines/{pipelineID}/scheduler-tasks [post]
-func (ae *APIEnv) ListSchedulerTasks(w http.ResponseWriter, req *http.Request) {
-	ctx, s := trace.StartSpan(req.Context(), "scheduler tasks list")
-=======
-// @Router /pipelines/pipeline/{pipelineID} [get]
-//nolint:dupl //its different
-func (ae *APIEnv) GetPipeline(w http.ResponseWriter, req *http.Request) {
-	ctx, s := trace.StartSpan(req.Context(), "get_pipeline")
->>>>>>> cf4e536a
-	defer s.End()
-
-	log := logger.GetLogger(ctx)
-
-	idParam := chi.URLParam(req, "pipelineID")
-
-	id, err := uuid.Parse(idParam)
-	if err != nil {
-		e := UUIDParsingError
-		log.Error(e.errorMessage(err))
-		_ = e.sendError(w)
-
-		return
-	}
-
-<<<<<<< HEAD
-	tasks, err := ae.SchedulerClient.GetTasksByPipelineID(ctx, id)
-	if err != nil {
-		e := SchedulerClientFailed
-=======
-	p, err := ae.DB.GetPipeline(ctx, id)
-	if err != nil {
-		e := GetPipelineError
->>>>>>> cf4e536a
-		log.Error(e.errorMessage(err))
-		_ = e.sendError(w)
-
-		return
-	}
-
-<<<<<<< HEAD
-	// в текущей реализации возращаем только факт наличия заданий
-	result := &entity.SchedulerTasksResponse{
-		Result: len(tasks) > 0,
-	}
-
-	err = sendResponse(w, http.StatusOK, result)
-=======
-	tags, err := ae.DB.GetPipelineTag(ctx, p.ID)
-	if err != nil {
-		e := GetPipelineTagsError
-		log.Error(e.errorMessage(err))
-		_ = e.sendError(w)
-	}
-
-	p.Tags = tags
-
-	err = sendResponse(w, http.StatusOK, p)
-	if err != nil {
-		e := UnknownError
-		log.Error(e.errorMessage(err))
-		_ = e.sendError(w)
-
-		return
-	}
-}
-
-// @Summary Create pipeline version
-// @Description Создать новую версию сценария
-// @Tags version
-// @ID      create-version
-// @Accept json
-// @Produce json
-// @Param pipeline   body entity.EriusScenario  true "New version"
-// @Param pipelineID path string 				true "Pipeline ID"
-// @success 200 {object} httpResponse{data=entity.EriusScenario}
-// @Failure 400 {object} httpError
-// @Failure 401 {object} httpError
-// @Failure 500 {object} httpError
-// @Router /pipelines/version/{pipelineID} [post]
-func (ae *APIEnv) CreatePipelineVersion(w http.ResponseWriter, req *http.Request) {
-	ctx, s := trace.StartSpan(req.Context(), "create_draft")
-	defer s.End()
-
-	log := logger.GetLogger(ctx)
-
-	b, err := ioutil.ReadAll(req.Body)
-	defer req.Body.Close()
-
-	if err != nil {
-		e := RequestReadError
-		log.Error(e.errorMessage(err))
-		_ = e.sendError(w)
-
-		return
-	}
-
-	p := entity.EriusScenario{}
-
-	err = json.Unmarshal(b, &p)
-	if err != nil {
-		e := PipelineParseError
-		log.Error(e.errorMessage(err))
-		_ = e.sendError(w)
-
-		return
-	}
-
-	pipelineID := chi.URLParam(req, "pipelineID")
-
-	p.ID, err = uuid.Parse(pipelineID)
-	if err != nil {
-		e := VersionCreateError
-		log.Error(e.errorMessage(err))
-		_ = e.sendError(w)
-
-		return
-	}
-
-	p.VersionID = uuid.New()
-
-	//nolint:govet //it doesn't shadow
-	canCreate, err := ae.DB.DraftPipelineCreatable(ctx, p.ID, "")
->>>>>>> cf4e536a
-	if err != nil {
-		e := UnknownError
-		log.Error(e.errorMessage(err))
-		_ = e.sendError(w)
-
-		return
-	}
-<<<<<<< HEAD
-=======
-
-	if !canCreate {
-		e := PipelineHasDraft
-		log.Error(e.errorMessage(err))
-		_ = e.sendError(w)
-
-		return
-	}
-
-	err = ae.DB.CreateVersion(ctx, &p, "", b)
-	if err != nil {
-		e := PipelineWriteError
-		log.Error(e.errorMessage(err))
-		_ = e.sendError(w)
-
-		return
-	}
-
-	created, err := ae.DB.GetPipelineVersion(ctx, p.VersionID)
-	if err != nil {
-		e := PipelineReadError
-		log.Error(e.errorMessage(err))
-		_ = e.sendError(w)
-
-		return
-	}
-
-	err = sendResponse(w, http.StatusOK, created)
-	if err != nil {
-		e := UnknownError
-		log.Error(e.errorMessage(err))
-		_ = e.sendError(w)
-
-		return
-	}
-}
-
-// @Summary Create pipeline
-// @Description Создать новый сценарий
-// @Tags pipeline
-// @ID      create-pipeline
-// @Accept json
-// @Produce json
-// @Param pipeline body entity.EriusScenario true "New scenario"
-// @Success 200 {object} httpResponse{data=entity.EriusScenario}
-// @Failure 400 {object} httpError
-// @Failure 401 {object} httpError
-// @Failure 500 {object} httpError
-// @Router /pipelines/ [post]
-//nolint:dupl //diff logic
-func (ae *APIEnv) CreatePipeline(w http.ResponseWriter, req *http.Request) {
-	ctx, s := trace.StartSpan(req.Context(), "create_pipeline")
-	defer s.End()
-
-	log := logger.GetLogger(ctx)
-
-	b, err := ioutil.ReadAll(req.Body)
-	defer req.Body.Close()
-
-	if err != nil {
-		e := RequestReadError
-		log.Error(e.errorMessage(err))
-		_ = e.sendError(w)
-
-		return
-	}
-
-	p := entity.EriusScenario{}
-
-	err = json.Unmarshal(b, &p)
-	if err != nil {
-		e := PipelineParseError
-		log.Error(e.errorMessage(err))
-		_ = e.sendError(w)
-
-		return
-	}
-
-	p.ID = uuid.New()
-	p.VersionID = uuid.New()
-
-	canCreate, err := ae.DB.PipelineNameCreatable(ctx, p.Name)
-	if err != nil {
-		e := UnknownError
-		log.Error(e.errorMessage(err))
-		_ = e.sendError(w)
-
-		return
-	}
-
-	if !canCreate {
-		e := PipelineNameUsed
-		log.Error(e.errorMessage(err))
-		_ = e.sendError(w)
-
-		return
-	}
-
-	err = ae.DB.CreatePipeline(ctx, &p, "", b)
-	if err != nil {
-		e := PipelineCreateError
-		log.Error(e.errorMessage(err))
-		_ = e.sendError(w)
-
-		return
-	}
-
-	created, err := ae.DB.GetPipelineVersion(ctx, p.VersionID)
-	if err != nil {
-		e := PipelineReadError
-		log.Error(e.errorMessage(err))
-		_ = e.sendError(w)
-
-		return
-	}
-
-	err = sendResponse(w, http.StatusOK, created)
-	if err != nil {
-		e := UnknownError
-		log.Error(e.errorMessage(err))
-		_ = e.sendError(w)
-
-		return
-	}
-}
-
-// @Summary Edit Draft
-// @Description Изменить черновик
-// @Tags pipeline
-// @ID      edit-draft
-// @Accept json
-// @Produce json
-// @Param draft body entity.EriusScenario true "New draft"
-// @Success 200 {object} httpResponse{data=entity.EriusScenario}
-// @Failure 400 {object} httpError
-// @Failure 401 {object} httpError
-// @Failure 500 {object} httpError
-// @Router /pipelines/version [put]
-//nolint:gocyclo //its  necessary
-func (ae *APIEnv) EditVersion(w http.ResponseWriter, req *http.Request) {
-	ctx, s := trace.StartSpan(req.Context(), "edit_draft")
-	defer s.End()
-
-	log := logger.GetLogger(ctx)
-
-	b, err := ioutil.ReadAll(req.Body)
-	defer req.Body.Close()
-
-	if err != nil {
-		e := RequestReadError
-		log.Error(e.errorMessage(err))
-		_ = e.sendError(w)
-
-		return
-	}
-
-	p := entity.EriusScenario{}
-
-	err = json.Unmarshal(b, &p)
-	if err != nil {
-		e := PipelineParseError
-		log.Error(e.errorMessage(err))
-		_ = e.sendError(w)
-
-		return
-	}
-
-	canEdit, err := ae.DB.VersionEditable(ctx, p.VersionID)
-	if err != nil {
-		e := UnknownError
-		log.Error(e.errorMessage(err))
-		_ = e.sendError(w)
-
-		return
-	}
-
-	if !canEdit {
-		err = ae.DB.RollbackVersion(ctx, p.ID, p.VersionID)
-		if err != nil {
-			e := ApproveError
-			log.Error(e.errorMessage(err))
-			_ = e.sendError(w)
-
-			return
-		}
-
-		err = sendResponse(w, http.StatusOK, nil)
-		if err != nil {
-			e := UnknownError
-			log.Error(e.errorMessage(err))
-			_ = e.sendError(w)
-
-			return
-		}
-
-		return
-	}
-
-	err = ae.DB.UpdateDraft(ctx, &p, b)
-	if err != nil {
-		e := PipelineWriteError
-		log.Error(e.errorMessage(err))
-		_ = e.sendError(w)
-
-		return
-	}
-
-	if p.Status == db.StatusApproved {
-		err = ae.DB.SwitchApproved(ctx, p.ID, p.VersionID, "")
-		if err != nil {
-			e := ApproveError
-			log.Error(e.errorMessage(err))
-			_ = e.sendError(w)
-
-			return
-		}
-	}
-
-	if p.Status == db.StatusRejected {
-		err = ae.DB.SwitchRejected(ctx, p.VersionID, p.CommentRejected, "")
-		if err != nil {
-			e := ApproveError
-			log.Error(e.errorMessage(err))
-			_ = e.sendError(w)
-
-			return
-		}
-	}
-
-	edited, err := ae.DB.GetPipelineVersion(ctx, p.VersionID)
-	if err != nil {
-		e := PipelineReadError
-		log.Error(e.errorMessage(err))
-		_ = e.sendError(w)
-
-		return
-	}
-
-	err = sendResponse(w, http.StatusOK, edited)
-	if err != nil {
-		e := UnknownError
-		log.Error(e.errorMessage(err))
-		_ = e.sendError(w)
-
-		return
-	}
-}
-
-// @Summary Delete Version
-// @Description Удалить версию
-// @Tags version
-// @ID      delete-version
-// @Produce json
-// @Param versionID path string true "Version ID"
-// @Success 200 {object} httpResponse
-// @Failure 400 {object} httpError
-// @Failure 401 {object} httpError
-// @Failure 500 {object} httpError
-// @Router /pipelines/version/{versionID} [delete]
-func (ae *APIEnv) DeleteVersion(w http.ResponseWriter, req *http.Request) {
-	ctx, s := trace.StartSpan(req.Context(), "delete_version")
-	defer s.End()
-
-	log := logger.GetLogger(ctx)
-
-	idParam := chi.URLParam(req, "versionID")
-
-	versionID, err := uuid.Parse(idParam)
-	if err != nil {
-		e := UUIDParsingError
-		log.Error(e.errorMessage(err))
-		_ = e.sendError(w)
-
-		return
-	}
-
-	p, err := ae.DB.GetPipelineVersion(ctx, versionID)
-	if err != nil {
-		e := PipelineDeleteError
-		log.Error(e.errorMessage(err))
-		_ = e.sendError(w)
-
-		return
-	}
-
-	if p.Status == db.StatusDraft {
-		err = ae.DeleteDraftPipeline(ctx, w, p)
-		if err != nil {
-			e := PipelineDeleteError
-			log.Error(e.errorMessage(err))
-			_ = e.sendError(w)
-
-			return
-		}
-	}
-
-	err = ae.DB.DeleteVersion(ctx, versionID)
-	if err != nil {
-		e := PipelineDeleteError
-		log.Error(e.errorMessage(err))
-		_ = e.sendError(w)
-
-		return
-	}
-
-	err = sendResponse(w, http.StatusOK, nil)
-	if err != nil {
-		e := UnknownError
-		log.Error(e.errorMessage(err))
-		_ = e.sendError(w)
-
-		return
-	}
-}
-
-func (ae *APIEnv) DeleteDraftPipeline(ctx context.Context, w http.ResponseWriter, p *entity.EriusScenario) error {
-	ctx, s := trace.StartSpan(ctx, "delete_draft_pipeline")
-	defer s.End()
-
-	log := logger.GetLogger(ctx)
-
-	canDelete, err := ae.DB.PipelineRemovable(ctx, p.ID)
-	if err != nil {
-		e := PipelineIsNotDraft
-		log.Error(e.errorMessage(err))
-		_ = e.sendError(w)
-
-		return err
-	}
-
-	if canDelete {
-		err = ae.DB.RemovePipelineTags(ctx, p.ID)
-		if err != nil {
-			e := TagDetachError
-			log.Error(e.errorMessage(err))
-			_ = e.sendError(w)
-
-			return err
-		}
-
-		err = ae.DB.DeletePipeline(ctx, p.ID)
-		if err != nil {
-			e := PipelineDeleteError
-			log.Error(e.errorMessage(err))
-			_ = e.sendError(w)
-
-			return err
-		}
-	}
-
-	return nil
-}
-
-// @Summary Delete Pipeline
-// @Description Удалить сценарий
-// @Tags pipeline
-// @ID      delete-pipeline
-// @Produce json
-// @Param pipelineID path string true "Pipeline ID"
-// @Success 200 {object} httpResponse
-// @Failure 400 {object} httpError
-// @Failure 401 {object} httpError
-// @Failure 500 {object} httpError
-// @Router /pipelines/{pipelineID} [delete]
-func (ae *APIEnv) DeletePipeline(w http.ResponseWriter, req *http.Request) {
-	ctx, s := trace.StartSpan(req.Context(), "delete_pipeline")
-	defer s.End()
-
-	log := logger.GetLogger(ctx)
-
-	idParam := chi.URLParam(req, "pipelineID")
-
-	id, err := uuid.Parse(idParam)
-	if err != nil {
-		e := UUIDParsingError
-		log.Error(e.errorMessage(err))
-		_ = e.sendError(w)
-
-		return
-	}
-
-	childPipelines, err := scenarioUsage(ctx, ae.DB, id)
-	if len(childPipelines) > 0 {
-		e := ScenarioIsUsedInOtherError
-		log.Error(e.errorMessage(err))
-		_ = e.sendError(w)
-
-		return
-	}
-
-	err = ae.SchedulerClient.DeleteTasksByPipelineID(ctx, id)
-	if err != nil {
-		e := SchedulerClientFailed
-		log.Error(e.errorMessage(err))
-		_ = e.sendError(w)
-
-		return
-	}
-
-	err = ae.DB.RemovePipelineTags(ctx, id)
-	if err != nil {
-		e := TagDetachError
-		log.Error(e.errorMessage(err))
-		_ = e.sendError(w)
-
-		return
-	}
-
-	err = ae.NetworkMonitorClient.UnlinkPipelineByID(ctx, id)
-	if err != nil {
-		e := NetworkMonitorClientFailed
-		log.Error(e.errorMessage(err))
-		_ = e.sendError(w)
-
-		return
-	}
-
-	err = ae.DB.DeletePipeline(ctx, id)
-	if err != nil {
-		e := PipelineDeleteError
-		log.Error(e.errorMessage(err))
-		_ = e.sendError(w)
-
-		return
-	}
-
-	err = sendResponse(w, http.StatusOK, id)
-	if err != nil {
-		e := UnknownError
-		log.Error(e.errorMessage(err))
-		_ = e.sendError(w)
-
-		return
-	}
 }
 
 // @Summary Active scheduler tasks
@@ -872,556 +75,6 @@
 	}
 }
 
-// @Summary Run Pipeline
-// @Description Запустить сценарий
-// @Tags pipeline, run
-// @ID run-pipeline
-// @Accept json
-// @Produce json
-// @Param variables body object false "pipeline input"
-// @Param pipelineID path string true "Pipeline ID"
-// @Success 200 {object} httpResponse{data=entity.RunResponse}
-// @Failure 400 {object} httpError
-// @Failure 401 {object} httpError
-// @Failure 500 {object} httpError
-// @Router /run/{pipelineID} [post]
-func (ae *APIEnv) RunPipeline(w http.ResponseWriter, req *http.Request) {
-	ctx, s := trace.StartSpan(req.Context(), "run_pipeline")
-	defer s.End()
-
-	log := logger.GetLogger(ctx)
-
-	withStop := false
-
-	if withStopCtx := req.Context().Value("with_stop"); withStopCtx != nil {
-		withStop = true
-	}
-
-	keys := req.URL.Query()
-	if ws, ok := keys["with_stop"]; ok && !withStop {
-		if stop, err := strconv.ParseBool(ws[0]); err == nil {
-			withStop = stop
-		}
-	}
-
-	idParam := chi.URLParam(req, "pipelineID")
-
-	id, err := uuid.Parse(idParam)
-	if err != nil {
-		e := UUIDParsingError
-		log.Error(e.errorMessage(err))
-		_ = e.sendError(w)
-
-		return
-	}
-
-	p, err := ae.DB.GetPipeline(ctx, id)
-	if err != nil {
-		e := GetPipelineError
-		log.Error(e.errorMessage(err))
-		_ = e.sendError(w)
-
-		return
-	}
-
-	ae.execVersion(ctx, w, req, p, withStop)
-}
-
-// @Summary Run Version
-// @Description Запустить версию
-// @Tags version, run
-// @ID run-version
-// @Accept json
-// @Produce json
-// @Param variables body object false "pipeline input"
-// @Param versionID path string true "Version ID"
-// @Success 200 {object} httpResponse{data=entity.RunResponse}
-// @Failure 400 {object} httpError
-// @Failure 401 {object} httpError
-// @Failure 500 {object} httpError
-// @Router /run/version/{versionID} [post]
-func (ae *APIEnv) RunVersion(w http.ResponseWriter, req *http.Request) {
-	ctx, s := trace.StartSpan(req.Context(), "run_pipeline")
-	defer s.End()
-
-	log := logger.GetLogger(ctx)
-
-	idParam := chi.URLParam(req, "versionID")
-
-	id, err := uuid.Parse(idParam)
-	if err != nil {
-		e := UUIDParsingError
-		log.Error(e.errorMessage(err))
-		_ = e.sendError(w)
-
-		return
-	}
-
-	p, err := ae.DB.GetPipelineVersion(ctx, id)
-	if err != nil {
-		e := GetPipelineError
-		log.Error(e.errorMessage(err))
-		_ = e.sendError(w)
-
-		return
-	}
-
-	ae.execVersion(ctx, w, req, p, false)
-}
-
-//nolint //need big cyclo,need equal string for all usages
-func (ae *APIEnv) execVersion(ctx context.Context, w http.ResponseWriter, req *http.Request,
-	p *entity.EriusScenario, withStop bool) {
-	ctx, s := trace.StartSpan(ctx, "exec_version")
-	defer s.End()
-
-	log := logger.GetLogger(ctx)
-
-	reqID := req.Header.Get(XRequestIDHeader)
-
-	mon := monitoring.New()
-	mon.Set(reqID, monitor.PipelinerData{
-		PipelineUUID: p.ID.String(),
-		VersionUUID:  p.VersionID.String(),
-		Name:         p.Name,
-	})
-
-	ctx = context.WithValue(ctx, XRequestIDHeader, reqID)
-
-	ep := pipeline.ExecutablePipeline{}
-	ep.PipelineID = p.ID
-	ep.VersionID = p.VersionID
-	ep.Storage = ae.DB
-	ep.EntryPoint = p.Pipeline.Entrypoint
-	ep.FaaS = ae.FaaS
-	ep.PipelineModel = p
-	ep.HTTPClient = ae.HTTPClient
-	ep.Remedy = ae.Remedy
-
-	err := ep.CreateBlocks(ctx, p.Pipeline.Blocks)
-	if err != nil {
-		e := GetPipelineError
-		log.Error(e.errorMessage(err))
-		_ = e.sendError(w)
-
-		if monErr := mon.RunError(ctx); monErr != nil {
-			log.WithError(monErr).Error("can't send data to monitoring")
-		}
-
-		return
-	}
-
-	log.Info("--- running pipeline:", p.Name)
-
-	vs := store.NewStore()
-
-	b, err := ioutil.ReadAll(req.Body)
-	defer req.Body.Close()
-
-	if err != nil {
-		e := RequestReadError
-		log.Error(e.errorMessage(err))
-		_ = e.sendError(w)
-
-		if monErr := mon.RunError(ctx); monErr != nil {
-			log.WithError(monErr).Error("can't send data to monitoring")
-		}
-
-		return
-	}
-
-	pipelineVars := make(map[string]interface{})
-
-	if len(b) != 0 {
-		err = json.Unmarshal(b, &pipelineVars)
-		if err != nil {
-			e := PipelineRunError
-			log.Error(e.errorMessage(err))
-			_ = e.sendError(w)
-
-			if monErr := mon.RunError(ctx); monErr != nil {
-				log.WithError(monErr).Error("can't send data to monitoring")
-			}
-
-			return
-		}
-
-		for key, value := range pipelineVars {
-			vs.SetValue(p.Name+pipeline.KeyDelimiter+key, value)
-		}
-	}
-
-	parameters, err := json.Marshal(pipelineVars)
-	if err != nil {
-		e := PipelineRunError
-		log.Error(e.errorMessage(err))
-		_ = e.sendError(w)
-
-		if monErr := mon.RunError(ctx); monErr != nil {
-			log.WithError(monErr).Error("can't send data to monitoring")
-		}
-
-		return
-	}
-
-	err = ep.CreateTask(ctx, "", false, parameters)
-	if err != nil {
-		e := PipelineRunError
-		log.Error(e.errorMessage(err))
-		_ = e.sendError(w)
-
-		if monErr := mon.RunError(ctx); monErr != nil {
-			log.WithError(monErr).Error("can't send data to monitoring")
-		}
-
-		return
-	}
-
-	//nolint:nestif //its simple
-	if withStop {
-		ep.Output = make(map[string]string)
-
-		for _, item := range p.Output {
-			ep.Output[item.Global] = ""
-		}
-
-		err = ep.DebugRun(ctx, vs)
-		if err != nil {
-			log.Error(PipelineExecutionError.errorMessage(err))
-			vs.AddError(err)
-		}
-
-		err = sendResponse(
-			w,
-			http.StatusOK,
-			entity.RunResponse{
-				PipelineID: ep.PipelineID,
-				TaskID:     ep.TaskID,
-				Status:     map[bool]string{true: statusFinished, false: statusError}[len(vs.Errors) == 0],
-				Output:     getOutputValues(&ep, vs),
-				Errors:     vs.Errors,
-			})
-		if err != nil {
-			e := UnknownError
-			log.Error(e.errorMessage(err))
-			_ = e.sendError(w)
-
-			return
-		}
-	} else {
-		go func() {
-			routineCtx := context.WithValue(context.Background(), XRequestIDHeader, ctx.Value(XRequestIDHeader))
-
-			routineCtx = logger.WithLogger(routineCtx, log)
-
-			if monErr := mon.Run(routineCtx); monErr != nil {
-				log.WithError(monErr).Error("can't send data to monitoring")
-			}
-
-			err = ep.DebugRun(routineCtx, vs)
-			if err != nil {
-				log.Error(PipelineExecutionError.errorMessage(err))
-				vs.AddError(err)
-
-				if monErr := mon.RunError(routineCtx); monErr != nil {
-					log.WithError(monErr).Error("can't send data to monitoring")
-				}
-			}
-
-			if monErr := mon.Done(routineCtx); monErr != nil {
-				log.WithError(monErr).Error("can't send data to monitoring")
-			}
-		}()
-
-		err = sendResponse(w, http.StatusOK, entity.RunResponse{
-			PipelineID: ep.PipelineID, TaskID: ep.TaskID,
-			Status: statusRunned,
-		})
-		if err != nil {
-			e := UnknownError
-			log.Error(e.errorMessage(err))
-			_ = e.sendError(w)
-
-			return
-		}
-	}
-}
-
-func getOutputValues(ep *pipeline.ExecutablePipeline, s *store.VariableStore) interface{} {
-	result := make(map[string]interface{})
-
-	for key := range ep.Outputs() {
-		if v, ok := s.Values[key]; ok {
-			result[key] = v
-		}
-	}
-
-	return result
-}
-
-func filterVersionsByID(scenarios []entity.EriusScenarioInfo, isAll bool, allowedKeys map[string]struct{}) []entity.EriusScenarioInfo {
-	if isAll {
-		return scenarios
-	}
-
-	if len(allowedKeys) == 0 {
-		return []entity.EriusScenarioInfo{}
-	}
-
-	res := make([]entity.EriusScenarioInfo, 0)
-
-	for i := range scenarios {
-		if _, ok := allowedKeys[scenarios[i].VersionID.String()]; ok {
-			res = append(res, scenarios[i])
-		}
-	}
-
-	return res
-}
-
-func filterPipelinesByID(scenarios []entity.EriusScenarioInfo, isAll bool, allowedKeys map[string]struct{}) []entity.EriusScenarioInfo {
-	if isAll {
-		return scenarios
-	}
-
-	if len(allowedKeys) == 0 {
-		return []entity.EriusScenarioInfo{}
-	}
-
-	res := make([]entity.EriusScenarioInfo, 0)
-
-	for i := range scenarios {
-		if _, ok := allowedKeys[scenarios[i].ID.String()]; ok {
-			res = append(res, scenarios[i])
-		}
-	}
-
-	return res
-}
-
-// GetPipelineTags
-// @Summary Get Pipeline Tags
-// @Description Список тегов сценария
-// @Tags pipeline, tags
-// @ID      get-pipeline-tags
-// @Produce json
-// @Param pipelineID path string true "Pipeline ID"
-// @success 200 {object} httpResponse{data=[]entity.EriusTagInfo}
-// @Failure 400 {object} httpError
-// @Failure 401 {object} httpError
-// @Failure 500 {object} httpError
-// @Router /pipelines/{pipelineID}/tags/ [get]
-func (ae *APIEnv) GetPipelineTag(w http.ResponseWriter, req *http.Request) {
-	ctx, s := trace.StartSpan(req.Context(), "get_pipeline_tag")
-	defer s.End()
-
-	log := logger.GetLogger(ctx)
-
-	pipelineID := chi.URLParam(req, "pipelineID")
-
-	pID, err := uuid.Parse(pipelineID)
-	if err != nil {
-		e := UUIDParsingError
-		log.Error(e.errorMessage(err))
-		_ = e.sendError(w)
-
-		return
-	}
-
-	tags, err := ae.DB.GetPipelineTag(ctx, pID)
-	if err != nil {
-		e := GetPipelineTagsError
-		log.Error(e.errorMessage(err))
-		_ = e.sendError(w)
-	}
-
-	if err := sendResponse(w, http.StatusOK, tags); err != nil {
-		e := UnknownError
-		log.Error(e.errorMessage(err))
-		_ = e.sendError(w)
-
-		return
-	}
-}
-
-// @Summary Attach Tag
-// @Description Прикрепить тег к сценарию
-// @Tags pipeline, tags
-// @ID      attach-tag
-// @Produce json
-// @Param pipelineID path string true "Pipeline ID"
-// @Param ID path string true "Tag ID"
-// @Success 200 {object} httpResponse{data=entity.EriusTagInfo}
-// @Failure 400 {object} httpError
-// @Failure 401 {object} httpError
-// @Failure 500 {object} httpError
-// @Router /pipelines/{pipelineID}/tags/{ID} [put]
-//nolint:dupl //its different function
-func (ae *APIEnv) AttachTag(w http.ResponseWriter, req *http.Request) {
-	ctx, s := trace.StartSpan(req.Context(), "attach_tag")
-	defer s.End()
-
-	log := logger.GetLogger(ctx)
-
-	pipelineID := chi.URLParam(req, "pipelineID")
-
-	pID, err := uuid.Parse(pipelineID)
-	if err != nil {
-		e := UUIDParsingError
-		log.Error(e.errorMessage(err))
-		_ = e.sendError(w)
-
-		return
-	}
-
-	tagID := chi.URLParam(req, "ID")
-
-	tID, err := uuid.Parse(tagID)
-	if err != nil {
-		e := UUIDParsingError
-		log.Error(e.errorMessage(err))
-		_ = e.sendError(w)
-
-		return
-	}
-
-	etag := entity.EriusTagInfo{}
-
-	etag.ID = tID
-
-	attached, err := ae.DB.GetTag(ctx, &etag)
-	if err != nil {
-		e := GetTagError
-		log.Error(e.errorMessage(err))
-		_ = e.sendError(w)
-
-		return
-	}
-
-	err = ae.DB.AttachTag(ctx, pID, &etag)
-	if err != nil {
-		e := TagAttachError
-		log.Error(e.errorMessage(err))
-		_ = e.sendError(w)
-
-		return
-	}
-
-	err = sendResponse(w, http.StatusOK, attached)
-	if err != nil {
-		e := UnknownError
-		log.Error(e.errorMessage(err))
-		_ = e.sendError(w)
-
-		return
-	}
-}
-
-// @Summary Detach Tag
-// @Description Открепить тег от сценария
-// @Tags pipeline, tags
-// @ID      detach-tag
-// @Produce json
-// @Param pipelineID path string true "Pipeline ID"
-// @Param ID path string true "Tag ID"
-// @Success 200 {object} httpResponse
-// @Failure 400 {object} httpError
-// @Failure 401 {object} httpError
-// @Failure 500 {object} httpError
-// @Router /pipelines/{pipelineID}/tags/{ID} [delete]
-//nolint:dupl //its different function
-func (ae *APIEnv) DetachTag(w http.ResponseWriter, req *http.Request) {
-	ctx, s := trace.StartSpan(req.Context(), "remove_pipeline_tag")
-	defer s.End()
-
-	log := logger.GetLogger(ctx)
-
-	pipelineID := chi.URLParam(req, "pipelineID")
-
-	pID, err := uuid.Parse(pipelineID)
-	if err != nil {
-		e := UUIDParsingError
-		log.Error(e.errorMessage(err))
-		_ = e.sendError(w)
-
-		return
-	}
-
-	tagID := chi.URLParam(req, "ID")
-
-	tID, err := uuid.Parse(tagID)
-	if err != nil {
-		e := UUIDParsingError
-		log.Error(e.errorMessage(err))
-		_ = e.sendError(w)
-
-		return
-	}
-
-	etag := entity.EriusTagInfo{}
-
-	etag.ID = tID
-
-	_, err = ae.DB.GetTag(ctx, &etag)
-	if err != nil {
-		e := GetTagError
-		log.Error(e.errorMessage(err))
-		_ = e.sendError(w)
-
-		return
-	}
-
-	err = ae.DB.DetachTag(ctx, pID, &etag)
-	if err != nil {
-		e := TagDetachError
-		log.Error(e.errorMessage(err))
-		_ = e.sendError(w)
-
-		return
-	}
-
-	err = sendResponse(w, http.StatusOK, nil)
-	if err != nil {
-		e := UnknownError
-		log.Error(e.errorMessage(err))
-		_ = e.sendError(w)
-
-		return
-	}
-}
-
-func scenarioUsage(ctx context.Context, pipelineStorager db.PipelineStorager, id uuid.UUID) ([]entity.EriusScenario, error) {
-	ctx, span := trace.StartSpan(ctx, "scenario usage")
-	defer span.End()
-
-	p, err := pipelineStorager.GetPipeline(ctx, id)
-	if err != nil {
-		return nil, errors.WithMessage(err, "unable to get pipeline")
-	}
-
-	workedVersions, err := pipelineStorager.GetWorkedVersions(ctx)
-	if err != nil {
-		return nil, err
-	}
-
-	res := make([]entity.EriusScenario, 0)
-
-	for i := range workedVersions {
-		for j := range workedVersions[i].Pipeline.Blocks {
-			block := workedVersions[i].Pipeline.Blocks[j]
-			if block.BlockType == script.TypeScenario &&
-				block.Title == p.Name {
-				res = append(res, workedVersions[i])
-
-				break
-			}
-		}
-	}
-
-	return res, nil
->>>>>>> cf4e536a
-}
-
 // Metrics godoc
 // @Summary metrics
 // @Tags metrics
