package handlers

import (
	"gitlab.services.mts.ru/jocasta/pipeliner/internal/user"
	"net/http"
	"strings"

	"go.opencensus.io/plugin/ochttp"
	"go.opencensus.io/trace"

	"github.com/google/uuid"

	"gitlab.services.mts.ru/abp/myosotis/logger"

	"gitlab.services.mts.ru/jocasta/pipeliner/internal/people"
	"gitlab.services.mts.ru/jocasta/pipeliner/internal/sso"
)

const (
	XRequestIDHeader = "X-Request-Id"

	AsOtherHeader = "X-As-Other"
)

func RequestIDMiddleware(next http.Handler) http.Handler {
	fn := func(w http.ResponseWriter, r *http.Request) {
		reqID := r.Header.Get(XRequestIDHeader)
		if reqID == "" {
			reqID = uuid.New().String()
			w.Header().Set(XRequestIDHeader, reqID)
			r.Header.Set(XRequestIDHeader, reqID)
		}

		next.ServeHTTP(w, r)
	}

	return http.HandlerFunc(fn)
}

func LoggerMiddleware(log logger.Logger) func(http.Handler) http.Handler {
	return func(next http.Handler) http.Handler {
		return ochttp.Handler{
			Handler: http.HandlerFunc(func(res http.ResponseWriter, req *http.Request) {
				ctxLocal, span := trace.StartSpan(req.Context(), req.Method+" "+req.URL.String())
				defer span.End()

				newLogger := log.WithFields(map[string]interface{}{
					"method": req.Method,
					"url":    req.URL.String(),
					"host":   req.Host,
				})

				newLogger.Info("request")
				ctx := logger.WithLogger(ctxLocal, newLogger)

				next.ServeHTTP(res, req.WithContext(ctx))
			}),
		}.Handler
	}
}

<<<<<<< HEAD
=======
type userInfoCtx struct{}
type asOtherUserInfoCtx struct{}

func GetUserInfoFromCtx(ctx context.Context) (*sso.UserInfo, error) {
	uii := ctx.Value(userInfoCtx{})
	if uii == nil {
		return nil, errors.New("can't find userinfo in context")
	}

	ui, ok := uii.(*sso.UserInfo)
	if !ok {
		return nil, errors.New("not userinfo in context")
	}

	return ui, nil
}

func GetEffectiveUserInfoFromCtx(ctx context.Context) (*sso.UserInfo, error) {
	// first check if we use other userinfo
	uii := ctx.Value(asOtherUserInfoCtx{})
	if uii != nil {
		ui, ok := uii.(*sso.UserInfo)
		if !ok {
			return nil, errors.New("not userinfo in context")
		}
		return ui, nil
	}

	uii = ctx.Value(userInfoCtx{})
	if uii == nil {
		return nil, errors.New("can't find userinfo in context")
	}

	ui, ok := uii.(*sso.UserInfo)
	if !ok {
		return nil, errors.New("not userinfo in context")
	}

	return ui, nil
}

func SetUserInfoToCtx(ctx context.Context, ui *sso.UserInfo) context.Context {
	return context.WithValue(ctx, userInfoCtx{}, ui)
}

func SetAsOtherUserInfoToCtx(ctx context.Context, ui *sso.UserInfo) context.Context {
	return context.WithValue(ctx, asOtherUserInfoCtx{}, ui)
}

>>>>>>> 06c9bad3
func WithUserInfo(ssoS *sso.Service, log logger.Logger) func(next http.Handler) http.Handler {
	return func(next http.Handler) http.Handler {
		return http.HandlerFunc(func(w http.ResponseWriter, r *http.Request) {
			ctx := r.Context()

			ui, err := ssoS.GetUserinfo(ctx, r)
			if err != nil {
				e := GetUserinfoErr
				log.Error(e.errorMessage(err))
				_ = e.sendError(w)

				return
			}

			ctxUI := user.SetUserInfoToCtx(ctx, ui)
			rUI := r.WithContext(ctxUI)

			next.ServeHTTP(w, rUI)
		})
	}
}

func WithAsOtherUserInfo(ps *people.Service, log logger.Logger) func(next http.Handler) http.Handler {
	return func(next http.Handler) http.Handler {
		return http.HandlerFunc(func(w http.ResponseWriter, r *http.Request) {
			ctx := r.Context()

			username := r.Header.Get(AsOtherHeader)

			if username != "" {
				user, err := ps.GetUser(ctx, strings.ToLower(username))
				if err != nil {
					e := GetUserinfoErr
					log.Error(e.errorMessage(err))
					_ = e.sendError(w)

					return
				}
				ui, err := user.ToUserinfo()
				if err != nil {
					e := GetUserinfoErr
					log.Error(e.errorMessage(err))
					_ = e.sendError(w)

					return
				}

				ctx = SetAsOtherUserInfoToCtx(ctx, ui)
				r = r.WithContext(ctx)
			}

			next.ServeHTTP(w, r)
		})
	}
}<|MERGE_RESOLUTION|>--- conflicted
+++ resolved
@@ -2,11 +2,10 @@
 
 import (
 	"gitlab.services.mts.ru/jocasta/pipeliner/internal/user"
+	"go.opencensus.io/plugin/ochttp"
+	"go.opencensus.io/trace"
 	"net/http"
 	"strings"
-
-	"go.opencensus.io/plugin/ochttp"
-	"go.opencensus.io/trace"
 
 	"github.com/google/uuid"
 
@@ -59,8 +58,6 @@
 	}
 }
 
-<<<<<<< HEAD
-=======
 type userInfoCtx struct{}
 type asOtherUserInfoCtx struct{}
 
@@ -110,7 +107,6 @@
 	return context.WithValue(ctx, asOtherUserInfoCtx{}, ui)
 }
 
->>>>>>> 06c9bad3
 func WithUserInfo(ssoS *sso.Service, log logger.Logger) func(next http.Handler) http.Handler {
 	return func(next http.Handler) http.Handler {
 		return http.HandlerFunc(func(w http.ResponseWriter, r *http.Request) {
