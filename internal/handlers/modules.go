package handlers

import (
	"encoding/json"
	"io"
	"net/http"

	"github.com/go-chi/chi/v5"

	"go.opencensus.io/trace"

	"gitlab.services.mts.ru/abp/myosotis/logger"

	"gitlab.services.mts.ru/jocasta/pipeliner/internal/entity"
	"gitlab.services.mts.ru/jocasta/pipeliner/internal/pipeline"
	"gitlab.services.mts.ru/jocasta/pipeliner/internal/script"
	"gitlab.services.mts.ru/jocasta/pipeliner/internal/store"
)

// GetModules godoc
// @Summary Get list of modules
// @Description Список блоков
// @Tags modules
// @ID      get-modules
// @Produce json
// @Success 200 {object} httpResponse{data=entity.EriusFunctionList}
// @Failure 400 {object} httpError
// @Failure 500 {object} httpError
// @Router /modules [get]
func (ae *APIEnv) GetModules(w http.ResponseWriter, req *http.Request) {
	ctx, s := trace.StartSpan(req.Context(), "list_modules")
	defer s.End()

	log := logger.GetLogger(ctx)

	eriusFunctions, err := script.GetReadyFuncs(ctx, ae.ScriptManager, ae.HTTPClient)
	if err != nil {
		e := UnknownError
		log.Error(e.errorMessage(err))
		_ = e.sendError(w)

		return
	}

	approverBlock := &pipeline.GoApproverBlock{}

	sdApplicationBlock := &pipeline.GoSdApplicationBlock{}

	eriusFunctions = append(eriusFunctions,
		script.IfState.Model(),
		script.Input.Model(),
		script.Equal.Model(),
		script.Connector.Model(),
<<<<<<< HEAD
		script.ForState.Model())
=======
		script.ForState.Model(),
		approverBlock.Model(),
		sdApplicationBlock.Model(),
	)
>>>>>>> 06c9bad3

	scenarios, err := ae.DB.GetExecutableScenarios(ctx)
	if err != nil {
		e := UnknownError
		log.Error(e.errorMessage(err))
		_ = e.sendError(w)

		return
	}

	for i := range scenarios {
		scenario := &scenarios[i]
		b := script.FunctionModel{
			BlockType: script.TypeScenario,
			Title:     scenario.Name,
			Inputs:    make([]script.FunctionValueModel, 0),
			Outputs:   make([]script.FunctionValueModel, 0),
			ShapeType: script.ShapeScenario,
			NextFuncs: []string{script.Next},
		}

		for _, v := range scenario.Input {
			b.Inputs = append(b.Inputs, script.FunctionValueModel{
				Name: v.Name,
				Type: v.Type,
			})
		}

		for _, v := range scenario.Output {
			b.Outputs = append(b.Outputs, script.FunctionValueModel{
				Name: v.Name,
				Type: v.Type,
			})
		}

		eriusFunctions = append(eriusFunctions, b)
	}

	for i := range eriusFunctions {
		v := eriusFunctions[i]
		id := v.Title + v.BlockType
		v.ID = id
		eriusFunctions[i] = v
	}

	eriusShapes, err := script.GetShapes()
	if err != nil {
		e := UnknownError
		log.Error(e.errorMessage(err))
		_ = e.sendError(w)

		return
	}

	err = sendResponse(w, http.StatusOK, entity.EriusFunctionList{Functions: eriusFunctions, Shapes: eriusShapes})
	if err != nil {
		e := UnknownError
		log.Error(e.errorMessage(err))
		_ = e.sendError(w)

		return
	}
}

// AllModulesUsage godoc
// @Summary Get list of modules usage
// @Description Блоки и сценарии, в которых они используются
// @Tags modules
// @ID      modules-usage
// @Produce json
// @success 200 {object} httpResponse{data=entity.AllUsageResponse}
// @Failure 400 {object} httpError
// @Failure 500 {object} httpError
// @Router /modules/usage [get]
func (ae *APIEnv) AllModulesUsage(w http.ResponseWriter, req *http.Request) {
	ctx, s := trace.StartSpan(req.Context(), "all_modules_usage")
	defer s.End()

	log := logger.GetLogger(ctx)

	scenarios, err := ae.DB.GetWorkedVersions(ctx)
	if err != nil {
		e := ModuleUsageError
		log.Error(e.errorMessage(err))
		_ = e.sendError(w)

		return
	}

	moduleUsageMap := make(map[string]map[string]struct{})

	for i := range scenarios {
		blocks := scenarios[i].Pipeline.Blocks
		for k := range blocks {
			if blocks[k].BlockType != script.TypePython3 && blocks[k].BlockType != script.TypePythonFlask &&
				blocks[k].BlockType != script.TypePythonHTTP && blocks[k].BlockType != script.TypeGo {
				continue
			}

			name := blocks[k].Title
			if _, ok := moduleUsageMap[name]; !ok {
				moduleUsageMap[name] = make(map[string]struct{})
			}

			moduleUsageMap[name][scenarios[i].Name] = struct{}{}
		}
	}

	resp := make(map[string][]string)

	for module, pipes := range moduleUsageMap {
		p := make([]string, 0, len(pipes))
		for n := range pipes {
			p = append(p, n)
		}

		resp[module] = p
	}

	err = sendResponse(w, http.StatusOK, entity.AllUsageResponse{Functions: resp})
	if err != nil {
		e := UnknownError
		log.Error(e.errorMessage(err))
		_ = e.sendError(w)

		return
	}
}

// ModuleUsage godoc
// @Summary Usage of module in pipelines
// @Description Сценарии, в которых используется блок
// @Tags modules
// @ID      module-usage
// @Produce json
// @Param moduleName path string true "module name"
// @Success 200 {object} httpResponse{data=entity.UsageResponse}
// @Failure 400 {object} httpError
// @Failure 500 {object} httpError
// @Router /modules/{moduleName}/usage [get]
func (ae *APIEnv) ModuleUsage(w http.ResponseWriter, req *http.Request) {
	ctx, s := trace.StartSpan(req.Context(), "module_usage")
	defer s.End()

	log := logger.GetLogger(ctx)

	name := chi.URLParam(req, "moduleName")

	allWorked, err := ae.DB.GetWorkedVersions(ctx)
	if err != nil {
		e := ModuleUsageError
		log.Error(e.errorMessage(err))
		_ = e.sendError(w)

		return
	}

	usedBy := make([]entity.UsedBy, 0)
	used := false

	for i := range allWorked {
		pipe := &allWorked[i]
		for j := range pipe.Pipeline.Blocks {
			f := pipe.Pipeline.Blocks[j]
			if f.Title == name {
				usedBy = append(usedBy, entity.UsedBy{Name: pipe.Name, ID: pipe.ID})
				used = true

				break
			}
		}
	}

	err = sendResponse(w, http.StatusOK, entity.UsageResponse{Name: name, Pipelines: usedBy, Used: used})
	if err != nil {
		e := UnknownError
		log.Error(e.errorMessage(err))
		_ = e.sendError(w)

		return
	}
}

// ModuleRun godoc
// @Summary Run Module By Name
// @Description Запустить блок
// @Tags modules
// @ID      module-usage-by-name
// @Produce json
// @Param moduleName path string true "module name"
// @Success 200 {object} httpResponse{data=entity.UsageResponse}
// @Failure 400 {object} httpError
// @Failure 500 {object} httpError
// @Router /modules/{moduleName} [post]
func (ae *APIEnv) ModuleRun(w http.ResponseWriter, req *http.Request) {
	ctx, s := trace.StartSpan(req.Context(), "module_run")
	defer s.End()

	log := logger.GetLogger(ctx)

	name := chi.URLParam(req, "moduleName")

	eriusFunctions, err := script.GetReadyFuncs(ctx, ae.ScriptManager, ae.HTTPClient)
	if err != nil {
		e := UnknownError
		log.Error(e.errorMessage(err))
		_ = e.sendError(w)

		return
	}

	block := script.FunctionModel{}

	for i := range eriusFunctions {
		if eriusFunctions[i].Title == name {
			block = eriusFunctions[i]

			break
		}
	}

	if block.Title == "" {
		e := ModuleUsageError
		log.Error(e.errorMessage(err))
		_ = e.sendError(w)

		return
	}

	fb := pipeline.FunctionBlock{
		Name:           block.Title,
		FunctionName:   block.Title,
		FunctionInput:  make(map[string]string),
		FunctionOutput: make(map[string]string),
		NextStep:       []string{},
		RunURL:         ae.FaaS + "function/%s",
	}

	for _, v := range block.Inputs {
		fb.FunctionInput[v.Name] = v.Name
	}

	for _, v := range block.Outputs {
		fb.FunctionOutput[v.Name] = v.Name
	}

	vs := store.NewStore()

	b, err := io.ReadAll(req.Body)
	defer req.Body.Close()

	if err != nil {
		e := RequestReadError
		log.Error(e.errorMessage(err))
		_ = e.sendError(w)

		return
	}

	pipelineVars := make(map[string]interface{})

	if len(b) != 0 {
		err = json.Unmarshal(b, &pipelineVars)
		if err != nil {
			e := PipelineRunError
			log.Error(e.errorMessage(err))
			_ = e.sendError(w)

			return
		}

		for key, value := range pipelineVars {
			vs.SetValue(key, value)
		}
	}

	result, err := fb.RunOnly(ctx, vs)
	if err != nil {
		e := PipelineRunError
		log.Error(e.errorMessage(err))
		_ = e.sendError(w)

		return
	}

	err = sendResponse(w, http.StatusOK, result)
	if err != nil {
		e := UnknownError
		log.Error(e.errorMessage(err))
		_ = e.sendError(w)

		return
	}
}<|MERGE_RESOLUTION|>--- conflicted
+++ resolved
@@ -51,14 +51,10 @@
 		script.Input.Model(),
 		script.Equal.Model(),
 		script.Connector.Model(),
-<<<<<<< HEAD
-		script.ForState.Model())
-=======
 		script.ForState.Model(),
 		approverBlock.Model(),
 		sdApplicationBlock.Model(),
 	)
->>>>>>> 06c9bad3
 
 	scenarios, err := ae.DB.GetExecutableScenarios(ctx)
 	if err != nil {
