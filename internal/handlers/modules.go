--- conflicted
+++ resolved
@@ -63,11 +63,9 @@
 
 	waitForAllInputs := &pipeline.GoWaitForAllInputsBlock{}
 
-<<<<<<< HEAD
+	notificationBlock := &pipeline.GoNotificationBlock{}
+
 	ifBlock := &pipeline.IF{}
-=======
-	notificationBlock := &pipeline.GoNotificationBlock{}
->>>>>>> 7e1ce5a8
 
 	eriusFunctions = append(eriusFunctions,
 		script.IfState.Model(),
@@ -81,11 +79,8 @@
 		startBlock.Model(),
 		endBlock.Model(),
 		waitForAllInputs.Model(),
-<<<<<<< HEAD
+		notificationBlock.Model(),
 		ifBlock.Model(),
-=======
-		notificationBlock.Model(),
->>>>>>> 7e1ce5a8
 	)
 
 	scenarios, err := ae.DB.GetExecutableScenarios(ctx)
