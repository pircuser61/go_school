--- conflicted
+++ resolved
@@ -3,12 +3,7 @@
 import (
 	"context"
 	"encoding/json"
-<<<<<<< HEAD
 	"gitlab.services.mts.ru/jocasta/pipeliner/internal/user"
-	"io/ioutil"
-=======
-	"io"
->>>>>>> 06c9bad3
 	"net/http"
 	"sync"
 
