package entity

import (
	"context"
	"encoding/json"
	"net/http"
	"time"

	"github.com/google/uuid"
	"github.com/pkg/errors"
	"golang.org/x/exp/maps"

	"gitlab.services.mts.ru/jocasta/pipeliner/internal/people"
	"gitlab.services.mts.ru/jocasta/pipeliner/internal/script"
	"gitlab.services.mts.ru/jocasta/pipeliner/internal/servicedesc"
)

type EriusScenarioInfo struct {
	ID              uuid.UUID      `json:"id" example:"916ad995-8d13-49fb-82ee-edd4f97649e2" format:"uuid"`
	VersionID       uuid.UUID      `json:"version_id" example:"916ad995-8d13-49fb-82ee-edd4f97649e2" format:"uuid"`
	CreatedAt       time.Time      `json:"created_at" example:"2020-07-16T17:10:25.112704+03:00"`
	ApprovedAt      *time.Time     `json:"approved_at" example:"2020-07-16T17:10:25.112704+03:00"`
	Author          string         `json:"author" example:"testAuthor"`
	Approver        string         `json:"approver" example:"testApprover"`
	Name            string         `json:"name" example:"ScenarioName"`
	Tags            []EriusTagInfo `json:"tags"`
	LastRun         *time.Time     `json:"last_run" example:"2020-07-16T17:10:25.112704+03:00"`
	LastRunStatus   *string        `json:"last_run_status"`
	Status          int            `json:"status" enums:"1,2,3,4,5"` // 1 - Draft, 2 - Approved, 3 - Deleted, 4 - Rejected, 5 - On Approve
	Comment         string         `json:"comment"`
	CommentRejected string         `json:"comment_rejected"`
}

type EriusVersionInfo struct {
	VersionID  uuid.UUID  `json:"version_id" example:"916ad995-8d13-49fb-82ee-edd4f97649e2" format:"uuid"`
	ApprovedAt *time.Time `json:"approved_at" example:"2020-07-16T17:10:25.112704+03:00"`
	Approver   string     `json:"approver,omitempty" example:"testApprover"`
	Author     string     `json:"author" example:"testAuthor"`
	CreatedAt  time.Time  `json:"created_at" example:"2020-07-16T17:10:25.112704+03:00"`
	UpdatedAt  time.Time  `json:"updated_at" example:"2020-07-16T17:10:25.112704+03:00"`
	IsActual   bool       `json:"is_actual"`
	Status     int        `json:"status"`
}

type EriusTagInfo struct {
	ID       uuid.UUID `json:"id" example:"916ad995-8d13-49fb-82ee-edd4f97649e2" format:"uuid"`
	Name     string    `json:"name"`
	Status   int       `json:"status" enums:"1,3"` // 1 - Created, 3 - Deleted
	Color    string    `json:"color"`
	IsMarker bool      `json:"isMarker"`
}

type BlocksType map[string]EriusFunc

const (
	BlockGoStartName       = "start"
	StartBlock0            = "start_0"
	BlockGoEndName         = "end"
	BlockSDName            = "servicedesk_application"
	BlockParallelStartName = "begin_parallel_task"
	BlockParallelEndName   = "wait_for_all_inputs"
)

const (
	checkSdBlueprint = "/api/herald/v1/schema/blueprint/"
)

const (
	PipelineValidateError         = "PipelineValidateError"
	ParallelNodeReturnCycle       = "ParallelNodeReturnCycle"
	ParallelNodeExitsNotConnected = "ParallelNodeExitsNotConnected"
	OutOfParallelNodesConnection  = "OutOfParallelNodesConnection"
	ParallelOutOfStartInsert      = "ParallelOutOfStartInsert"
	ParallelPathIntersected       = "ParallelPathIntersected"
)

func (bt *BlocksType) Validate(ctx context.Context, sd *servicedesc.Service) (valid bool, textErr string) {
	if !bt.EndExists() {
		return false, PipelineValidateError
	}

	if !bt.IsPipelineComplete() {
		return false, PipelineValidateError
	}

	ok, filledErr := bt.IsSocketsFilled()
	if !ok {
		return false, filledErr
	}

	if !bt.IsSdBlueprintFilled(ctx, sd) {
		return false, PipelineValidateError
	}

	ok, parallErr := bt.IsParallelNodesCorrect()
	if !ok {
		return false, parallErr
	}

	return true, ""
}

func (bt *BlocksType) EndExists() bool {
	return bt.blockTypeExists(BlockGoStartName) && bt.blockTypeExists(BlockGoEndName)
}

func (bt *BlocksType) IsPipelineComplete() bool {
	startNodes := bt.getNodesByType(BlockGoStartName)

	if len(startNodes) == 0 {
		return false
	}

	startNode := startNodes[maps.Keys(startNodes)[0]]

	nodesIds := bt.getNodesIds()
	relatedNodesNum := bt.countRelatedNodesIds(&startNode)

	return len(nodesIds) == relatedNodesNum
}

//nolint:gocritic //
func (bt *BlocksType) IsSocketsFilled() (valid bool, textErr string) {
	for _, b := range *bt {
		if len(b.Next) != len(b.Sockets) {
			return false, ParallelNodeExitsNotConnected
		}

		nextNames := make(map[string]bool)

		for n, v := range b.Next {
			if len(v) == 0 {
				continue
			}

			nextNames[n] = true
		}

		for _, s := range b.Sockets {
			if !nextNames[s.ID] {
				return false, ""
			}
		}
	}

	return true, ""
}

func (bt *BlocksType) IsSdBlueprintFilled(ctx context.Context, sd *servicedesc.Service) bool {
	sdNodes := bt.getNodesByType(BlockSDName)
	if len(sdNodes) == 0 {
		return true
	}

	sdNode := sdNodes[maps.Keys(sdNodes)[0]]

	var params script.SdApplicationParams

	err := json.Unmarshal(sdNode.Params, &params)
	if err != nil {
		return false
	}

	checkURL := sd.SdURL + checkSdBlueprint + params.BlueprintID

	req, err := http.NewRequestWithContext(ctx, http.MethodGet, checkURL, http.NoBody)
	if err != nil {
		return false
	}

	resp, err := sd.Cli.Do(req)
	if err != nil {
		return false
	}

	resp.Body.Close()

	return resp.StatusCode == http.StatusOK
}

//nolint:all //its ok here // не ок
func (bt *BlocksType) IsParallelNodesCorrect() (valid bool, textErr string) {
	return true, ""
	// TODO return Validation
	parallelStartNodes := bt.getNodesByType(BlockParallelStartName)
	if len(parallelStartNodes) == 0 {
		return true, ""
	}
	parallelExitsAsBlock := make(map[string]string, 0)
	for idx := range parallelStartNodes {
		parallelNode := parallelStartNodes[idx]
		var foundNode *string

		nodes := make(map[string]*EriusFunc, 0)
		visitedParallelNodes := make(map[string]EriusFunc, 0)
		visitedParallelNodes[idx] = parallelNode

		for _, socketOutNodes := range parallelNode.Next {
			for _, socketOutNode := range socketOutNodes {
				socketNode, ok := (*bt)[socketOutNode]
				if !ok {
					continue
				}
				nodes[socketOutNode] = &socketNode
			}
		}

		for {
			nodeKeys := maps.Keys(nodes)
			if len(nodeKeys) == 0 {
				break
			}

			nodeKey, node := nodeKeys[0], nodes[nodeKeys[0]]
			delete(nodes, nodeKey)
			if _, ok := visitedParallelNodes[nodeKey]; ok {
				continue
			}

			visitedParallelNodes[nodeKey] = *node
			if node.TypeID == BlockParallelEndName {
				if foundNode != nil && nodeKey != *foundNode {
					return false, PipelineValidateError
				}
				foundNode = &nodeKey
			} else if node.TypeID == BlockParallelStartName {
				continue
			} else {
				for _, socketOutNodes := range node.Next {
					for _, socketOutNode := range socketOutNodes {
						socketNode, ok := (*bt)[socketOutNode]
						if !ok {
							continue
						}
						if socketOutNode == idx {
							return false, ParallelNodeReturnCycle
						}
						nodes[socketOutNode] = &socketNode
					}
				}
			}
		}
		if foundNode == nil {
			return false, ""
		}
		afterEndOk, visitedEndNodes := bt.validateAfterEndParallelNodes(foundNode, &idx, visitedParallelNodes)
		if !afterEndOk {
			return false, OutOfParallelNodesConnection
		}
		if beforeStartOk, textStartErr := bt.validateBeforeStartParallelNodes(StartBlock0, idx, *foundNode, visitedParallelNodes, visitedEndNodes); !beforeStartOk {
			return false, textStartErr
		}
		parallelExitsAsBlock[idx] = *foundNode
	}

	intersectOk := bt.validateIntersectingPathParallelNodes(parallelStartNodes, parallelExitsAsBlock)
	if !intersectOk {
		return false, ParallelPathIntersected
	}

	return true, ""
}

//nolint:all //см TODO выше
func (bt *BlocksType) validateIntersectingPathParallelNodes(parallelStartNodes map[string]EriusFunc, parallelMap map[string]string) (valid bool) {
	for idx := range parallelStartNodes {
		parallelNode := parallelStartNodes[idx]

		nodes := make(map[string]*EriusFunc, 0)
		visitedParallelNodes := make(map[string]EriusFunc, 0)
		visitedParallelNodes[idx] = parallelNode

		for _, socketOutNodes := range parallelNode.Next {
			for _, socketOutNode := range socketOutNodes {
				_, ok := visitedParallelNodes[socketOutNode]
				if ok {
					return false
				}
				socketNode, ok := (*bt)[socketOutNode]

				if !ok {
					continue
				}

				nodes[socketOutNode] = &socketNode

				visitedBranchNodes := make(map[string]EriusFunc, 0)

				for {
					nodeKeys := maps.Keys(nodes)
					if len(nodeKeys) == 0 {
						break
					}

					nodeKey, node := nodeKeys[0], nodes[nodeKeys[0]]
					delete(nodes, nodeKey)

					if _, ok := visitedParallelNodes[nodeKey]; ok {
						continue
					}

					visitedParallelNodes[nodeKey] = *node
					visitedBranchNodes[nodeKey] = *node

					switch node.TypeID {
					case BlockParallelEndName:
						continue
					case BlockParallelStartName:
						{
							nodeParallEndKey := parallelMap[nodeKey]
							nodeParallEnd := (*bt)[nodeParallEndKey]
							for _, socketOutBranchNodes := range nodeParallEnd.Next {
								for _, socketOutBranchNode := range socketOutBranchNodes {
									if socketOutBranchNode == parallelMap[idx] {
										continue
									}
									_, okParallel := visitedParallelNodes[socketOutBranchNode]
									_, okBranch := visitedBranchNodes[socketOutBranchNode]
									if okParallel && !okBranch {
										return false
									}
									socketBranchNode, ok := (*bt)[socketOutBranchNode]
									if !ok {
										continue
									}
									nodes[socketOutBranchNode] = &socketBranchNode
								}
							}
						}
					default:
						{
							for _, socketOutBranchNodes := range node.Next {
								for _, socketOutBranchNode := range socketOutBranchNodes {
									if socketOutBranchNode == parallelMap[idx] {
										continue
									}
									_, okParallel := visitedParallelNodes[socketOutBranchNode]
									_, okBranch := visitedBranchNodes[socketOutBranchNode]
									if okParallel && !okBranch {
										return false
									}
									socketBranchNode, ok := (*bt)[socketOutBranchNode]
									if !ok {
										continue
									}
									nodes[socketOutBranchNode] = &socketBranchNode
								}
							}
						}
					}
				}
			}
		}
	}

	return true
}

//nolint:all //см TODO выше
func (bt *BlocksType) validateAfterEndParallelNodes(endNode, idx *string,
	visitedParallelNodes map[string]EriusFunc,
) (valid bool, visitedNodes map[string]EriusFunc) {
	parallelEndNode := (*bt)[*endNode]
	afterEndNodes := map[string]*EriusFunc{
		*endNode: &parallelEndNode,
	}
	visitedEndParallelNodes := make(map[string]EriusFunc, 0)

	for {
		endNodeKeys := maps.Keys(afterEndNodes)
		if len(endNodeKeys) == 0 {
			break
		}

		nodeKey, node := endNodeKeys[0], afterEndNodes[endNodeKeys[0]]

		delete(afterEndNodes, nodeKey)

		if _, ok := visitedEndParallelNodes[nodeKey]; ok {
			continue
		}

		visitedEndParallelNodes[nodeKey] = *node

		for _, socketOutNodes := range node.Next {
			for _, socketOutNode := range socketOutNodes {
				if socketOutNode == *idx {
					continue
				}

				_, ok := visitedParallelNodes[socketOutNode]
				if ok {
					return false, nil
				}

				socketNode, ok := (*bt)[socketOutNode]
				if !ok {
					continue
				}

				afterEndNodes[socketOutNode] = &socketNode
			}
		}
	}

	return true, visitedEndParallelNodes
}

//nolint:all //см TODO выше
func (bt *BlocksType) validateBeforeStartParallelNodes(startKey, idx, endNode string,
	visitedParallelNodes, visitedAfterEndNodes map[string]EriusFunc,
) (valid bool, textErr string) {
	parallelStartNode := (*bt)[startKey]
	BeforeStartNodes := map[string]*EriusFunc{
		startKey: &parallelStartNode,
	}
	visitedBeforStartParallelNodes := make(map[string]EriusFunc, 0)

	for {
		startNodeKeys := maps.Keys(BeforeStartNodes)
		if len(startNodeKeys) == 0 {
			break
		}

		nodeKey, node := startNodeKeys[0], BeforeStartNodes[startNodeKeys[0]]

		delete(BeforeStartNodes, nodeKey)

		if _, ok := visitedBeforStartParallelNodes[nodeKey]; ok {
			continue
		}

		visitedBeforStartParallelNodes[nodeKey] = *node

		for _, socketOutNodes := range node.Next {
			for _, socketOutNode := range socketOutNodes {
				if socketOutNode == idx {
					continue
				}

				if socketOutNode == endNode {
					return false, ParallelOutOfStartInsert
				}

				_, ok := visitedParallelNodes[socketOutNode]
				if ok {
					return false, OutOfParallelNodesConnection
				}

				_, alreadyVisited := visitedAfterEndNodes[socketOutNode]
				if alreadyVisited {
					continue
				}

				socketNode, ok := (*bt)[socketOutNode]
				if !ok {
					continue
				}

				BeforeStartNodes[socketOutNode] = &socketNode
			}
		}
	}

	return true, ""
}

func (bt *BlocksType) addDefaultStartNode() {
	(*bt)[StartBlock0] = EriusFunc{
		X:         0,
		Y:         0,
		TypeID:    BlockGoStartName,
		BlockType: script.TypeGo,
		Title:     "Начало",
		Output: &script.JSONSchema{
			Type: "object",
			Properties: script.JSONSchemaProperties{
				KeyOutputWorkNumber: {
					Type:   "string",
					Global: "start_0.workNumber",
				},
				KeyOutputApplicationInitiator: {
					Global:     "start_0.initiator",
					Type:       "object",
					Format:     "SsoPerson",
					Properties: people.GetSsoPersonSchemaProperties(),
				},
			},
		},
		Sockets: []Socket{
			{
				ID:         "default",
				Title:      "Выход по умолчанию",
				ActionType: "",
			},
		},
	}
}

func (bt *BlocksType) GetExecutableFunctions() ([]script.FunctionParam, error) {
	functionIDs := make([]script.FunctionParam, 0)

	for key := range *bt {
		block := (*bt)[key]
		if block.TypeID == "executable_function" {
			var p script.ExecutableFunctionParams
			if err := json.Unmarshal(block.Params, &p); err != nil {
				return nil, err
			}

			if p.Function.FunctionID != "" {
				functionIDs = append(functionIDs, p.Function)
			}
		}
	}

	return functionIDs, nil
}

func (bt *BlocksType) blockTypeExists(blockType string) bool {
	return len(bt.getNodesByType(blockType)) != 0
}

func (bt *BlocksType) getNodesByType(blockType string) map[string]EriusFunc {
	blocks := make(map[string]EriusFunc, 0)

	for id := range *bt {
		b := (*bt)[id]
		if b.TypeID == blockType {
			blocks[id] = b
		}
	}

	return blocks
}

func (bt *BlocksType) getNodesIds() (res []string) {
	for k := range *bt {
		res = append(res, k)
	}

	return res
}

func (bt *BlocksType) countRelatedNodesIds(startNode *EriusFunc) (res int) {
	nodes := make([]*EriusFunc, 0)
	visited := make(map[string]bool)

	currentNode := startNode
	res++

	for {
		for _, s := range currentNode.Sockets {
			for _, blockID := range s.NextBlockIds {
				socketNode := (*bt)[blockID]

				if !visited[blockID] {
					visited[blockID] = true

					nodes = append(nodes, &socketNode)

					res++
				}
			}
		}

		if len(nodes) == 0 {
			break
		}

		currentNode = nodes[0]
		nodes = nodes[1:]
	}

	return res
}

type PipelineType struct {
	Entrypoint string     `json:"entrypoint"`
	Blocks     BlocksType `json:"blocks"`
}

func (p *PipelineType) FillEmptyPipeline() {
	p.Blocks.addDefaultStartNode()
	p.Entrypoint = StartBlock0
}

func (p *PipelineType) ChangeOutput(keyOutputs map[string]string) {
	for block := range p.Blocks {
		if _, ok := keyOutputs[p.Blocks[block].TypeID]; !ok {
			continue
		}

		keyOutput := keyOutputs[p.Blocks[block].TypeID]
		outputBlock := p.Blocks[block].Output.Properties[keyOutput]
		outputBlock.Type = "object"
		outputBlock.Format = "SsoPerson"
		outputBlock.Properties = people.GetSsoPersonSchemaProperties()

		p.Blocks[block].Output.Properties[keyOutput] = outputBlock
	}
}

// nolint
type EriusScenario struct {
	PipelineID      uuid.UUID            `json:"id" example:"916ad995-8d13-49fb-82ee-edd4f97649e2" format:"uuid"`
	VersionID       uuid.UUID            `json:"version_id" example:"916ad995-8d13-49fb-82ee-edd4f97649e2" format:"uuid"`
	Status          int                  `json:"status" enums:"1,2,3,4,5"` // 1 - Draft, 2 - Approved, 3 - Deleted, 4 - Rejected, 5 - On Approve
	HasDraft        bool                 `json:"hasDraft,omitempty"`
	Name            string               `json:"name" example:"ScenarioName"`
	Input           []EriusFunctionValue `json:"input,omitempty"`
	Output          []EriusFunctionValue `json:"output,omitempty"`
	Settings        ProcessSettings      `json:"process_settings"`
	Pipeline        PipelineType         `json:"pipeline"`
	CreatedAt       *time.Time           `json:"created_at" example:"2020-07-16T17:10:25.112704+03:00"`
	ApprovedAt      *time.Time           `json:"approved_at" example:"2020-07-16T17:10:25.112704+03:00"`
	Author          string               `json:"author" example:"testAuthor"`
	Tags            []EriusTagInfo       `json:"tags"`
	Comment         string               `json:"comment"`
	CommentRejected string               `json:"comment_rejected"`
}

type EriusFunctionList struct {
	Functions []script.FunctionModel `json:"funcs"`
	Shapes    []script.ShapeEntity   `json:"shapes"`
}

type EriusFunc struct {
	X          int                  `json:"x,omitempty"`
	Y          int                  `json:"y,omitempty"`
	TypeID     string               `json:"type_id" example:"approver"`
	BlockType  string               `json:"block_type" enums:"python3,go,internal,term,scenario" example:"python3"`
	Title      string               `json:"title" example:"lock-bts"`
	ShortTitle string               `json:"short_title,omitempty" example:"lock-bts"`
	Input      []EriusFunctionValue `json:"input,omitempty"`
	Output     *script.JSONSchema   `json:"output,omitempty"`
	ParamType  string               `json:"param_type,omitempty"`
	Params     json.RawMessage      `json:"params,omitempty" swaggertype:"object"`
	Next       map[string][]string  `json:"next,omitempty"`
	Sockets    []Socket             `json:"sockets,omitempty"`
}

type Socket struct {
	ID           string   `json:"id"`
	Title        string   `json:"title"`
	NextBlockIds []string `json:"nextBlockIds,omitempty"`
	ActionType   string   `json:"actionType"`
}

type EriusFunctionValue struct {
	Name   string `json:"name" example:"some_data"`
	Type   string `json:"type" example:"string"`
	Global string `json:"global,omitempty" example:"block.some_data"`
	Format string `json:"format" example:"string"`
}

type UsageResponse struct {
	Name      string   `json:"name"` // Имя блока
	Used      bool     `json:"used"`
	Pipelines []UsedBy `json:"pipelines"`
}

type AllUsageResponse struct {
	Functions map[string][]string `json:"pipelines"`
}

type UsedBy struct {
	Name string    `json:"name"` // Имя сценария
	ID   uuid.UUID `json:"id"`   // ID сценария
}

type Shapes struct {
	Shapes []script.ShapeEntity `json:"shapes"`
}

type RunResponse struct {
	PipelineID uuid.UUID   `json:"pipeline_id" example:"916ad995-8d13-49fb-82ee-edd4f97649e2" format:"uuid"`
	WorkNumber string      `json:"work_number"`
	Status     string      `json:"status" example:"runned"`
	Output     interface{} `json:"output"`
	Errors     []string    `json:"errors"`
}

type SchedulerTasksResponse struct {
	Result bool `json:"result"`
}

type DebugResult struct {
	BlockName   string     `json:"block_name"`
	BlockStatus string     `json:"status" example:"run,error,finished,created"` // todo define values
	BreakPoints []string   `json:"break_points"`
	Task        *EriusTask `json:"task"`
}

type SearchPipeline struct {
	PipelineName string
	PipelineID   string
	Total        int
}

func ConvertSocket(sockets []Socket) []script.Socket {
	result := make([]script.Socket, 0)

	for _, socket := range sockets {
		result = append(result, script.Socket{
			ID:           socket.ID,
			Title:        socket.Title,
			NextBlockIds: socket.NextBlockIds,
		})
	}

	return result
}

const (
	KeyOutputWorkNumber           = "workNumber"
	KeyOutputApplicationInitiator = "initiator"
	KeyOutputApplicationBody      = "application_body"
)

func (es *EriusScenario) FillEntryPointOutput() (err error) {
	entryPoint := es.Pipeline.Blocks[es.Pipeline.Entrypoint]

	if entryPoint.Output == nil || entryPoint.Output.Properties == nil {
		return nil
	}

	if es.Settings.StartSchema != nil {
<<<<<<< HEAD
		for k := range entryPoint.Output.Properties {
			val, ok := es.Settings.StartSchema.Properties[k]
			if !ok {
				continue
			}

			val.Global = es.Pipeline.Entrypoint + "." + k

			es.Settings.StartSchema.Properties[k] = val
		}

		entryPoint.Output = es.Settings.StartSchema
	}

	if entryPoint.Output == nil {
		entryPoint.Output = &script.JSONSchema{
=======
		entryPoint.Output.Properties[KeyOutputApplicationBody] = script.JSONSchemaPropertiesValue{
>>>>>>> 1b852333
			Type:       "object",
			Global:     es.Pipeline.Entrypoint + "." + "application_body",
			Properties: es.Settings.StartSchema.Properties,
		}
	}

	entryPoint.Output.Properties[KeyOutputWorkNumber] = script.JSONSchemaPropertiesValue{
		Type:   "string",
		Global: es.Pipeline.Entrypoint + "." + KeyOutputWorkNumber,
	}

	entryPoint.Output.Properties[KeyOutputApplicationInitiator] = script.JSONSchemaPropertiesValue{
		Global:     es.Pipeline.Entrypoint + "." + KeyOutputApplicationInitiator,
		Type:       "object",
		Format:     "SsoPerson",
		Properties: people.GetSsoPersonSchemaProperties(),
	}

	es.Pipeline.Blocks[es.Pipeline.Entrypoint] = entryPoint

	return nil
}

type NodeGroup struct {
	EndNode   string       `json:"end_node"`
	Nodes     []*NodeGroup `json:"nodes"`
	Prev      string       `json:"prev"`
	StartNode string       `json:"start_node"`
}

// nolint
func (bt *BlocksType) GetGroups() (nodeGroups []*NodeGroup, err error) {
	blocks := map[string]EriusFunc{
		StartBlock0: (*bt)[StartBlock0],
	}
	visitedNodes := make(map[string]*EriusFunc, 0)
	prevNodeMap := make(map[string]string, 0)

	nodeGroups = make([]*NodeGroup, 0)

	for {
		nodeKeys := maps.Keys(blocks)
		if len(nodeKeys) == 0 {
			break
		}
		nodeKey, node := nodeKeys[0], blocks[nodeKeys[0]]
		delete(blocks, nodeKey)
		visitedNodes[nodeKey] = &node
		if node.TypeID == BlockParallelStartName {
			parallelGroup, exitParallelIdx, fillErr := bt.fillPrlGroups(nodeKey, prevNodeMap[nodeKey], 0, &node, visitedNodes)
			if fillErr != nil {
				return nil, fillErr
			}
			nodeGroups = append(nodeGroups, parallelGroup)
			endNode := (*bt)[exitParallelIdx]

			for _, socketOutNodes := range endNode.Next {
				for _, socketOutNode := range socketOutNodes {
					_, ok := visitedNodes[socketOutNode]
					if ok {
						continue
					}
					socketNode, ok := (*bt)[socketOutNode]
					if !ok {
						continue
					}
					blocks[socketOutNode] = socketNode
					prevNodeMap[socketOutNode] = exitParallelIdx
				}
			}
		} else {
			nodeGroups = append(nodeGroups, &NodeGroup{
				EndNode:   nodeKey,
				Nodes:     nil,
				Prev:      prevNodeMap[nodeKey],
				StartNode: nodeKey,
			})
			for _, socketOutNodes := range node.Next {
				for _, socketOutNode := range socketOutNodes {
					_, ok := visitedNodes[socketOutNode]
					if ok {
						continue
					}
					socketNode, ok := (*bt)[socketOutNode]
					if !ok {
						continue
					}
					blocks[socketOutNode] = socketNode
					prevNodeMap[socketOutNode] = nodeKey
				}
			}
		}
	}
	return nodeGroups, nil
}

// nolint
func (bt *BlocksType) fillPrlGroups(nodeKey, prev string, its int, bl *EriusFunc,
	visitedNodes map[string]*EriusFunc,
) (group *NodeGroup, exitIdx string, err error) {
	its++
	if its > 5 {
		return nil, "", errors.New("took too long")
	}

	blocks := map[string]*EriusFunc{
		nodeKey: bl,
	}

	prevNodeMap := map[string]string{
		nodeKey: prev,
	}

	group = &NodeGroup{
		EndNode:   "",
		Nodes:     []*NodeGroup{},
		Prev:      prev,
		StartNode: nodeKey,
	}

	for {
		startNodeKeys := maps.Keys(blocks)
		if len(startNodeKeys) == 0 {
			break
		}
		parallNodeKey, parallNode := startNodeKeys[0], blocks[startNodeKeys[0]]
		if parallNode.TypeID == BlockParallelEndName && len(startNodeKeys) != 1 {
			parallNodeKey, parallNode = startNodeKeys[1], blocks[startNodeKeys[1]]
		}
		delete(blocks, parallNodeKey)
		visitedNodes[parallNodeKey] = parallNode

		switch parallNode.TypeID {
		case BlockParallelEndName:
			group.Nodes = append(group.Nodes, &NodeGroup{
				EndNode:   parallNodeKey,
				Nodes:     nil,
				Prev:      "",
				StartNode: parallNodeKey,
			})
			group.EndNode = parallNodeKey
			exitIdx = parallNodeKey

			return
		case BlockParallelStartName:
			if parallNodeKey != nodeKey {
				newGroup, extIdx, fillErr := bt.fillPrlGroups(parallNodeKey, prevNodeMap[parallNodeKey], its, parallNode, visitedNodes)
				if fillErr != nil {
					return nil, "", fillErr
				}
				group.Nodes = append(group.Nodes, newGroup)
				endNode := (*bt)[extIdx]
				for _, socketOutNodes := range endNode.Next {
					for _, socketOutNode := range socketOutNodes {
						_, ok := visitedNodes[socketOutNode]
						if ok {
							continue
						}
						socketNode, ok := (*bt)[socketOutNode]
						if !ok {
							continue
						}
						blocks[socketOutNode] = &socketNode
						prevNodeMap[socketOutNode] = extIdx
					}
				}
			} else {
				group.Nodes = append(group.Nodes, &NodeGroup{
					EndNode:   parallNodeKey,
					Nodes:     nil,
					Prev:      prevNodeMap[parallNodeKey],
					StartNode: parallNodeKey,
				})
				for _, socketOutNodes := range parallNode.Next {
					for _, socketOutNode := range socketOutNodes {
						_, ok := visitedNodes[socketOutNode]
						if ok {
							continue
						}
						socketNode, ok := (*bt)[socketOutNode]
						if !ok {
							continue
						}
						blocks[socketOutNode] = &socketNode
						prevNodeMap[socketOutNode] = parallNodeKey
					}
				}
			}
		default:
			group.Nodes = append(group.Nodes, &NodeGroup{
				EndNode:   parallNodeKey,
				Nodes:     nil,
				Prev:      prevNodeMap[parallNodeKey],
				StartNode: parallNodeKey,
			})
			for _, socketOutNodes := range parallNode.Next {
				for _, socketOutNode := range socketOutNodes {
					_, ok := visitedNodes[socketOutNode]
					if ok {
						continue
					}
					socketNode, ok := (*bt)[socketOutNode]
					if !ok {
						continue
					}
					blocks[socketOutNode] = &socketNode
					prevNodeMap[socketOutNode] = parallNodeKey
				}
			}
		}
	}
	return group, exitIdx, nil
}<|MERGE_RESOLUTION|>--- conflicted
+++ resolved
@@ -726,26 +726,7 @@
 	}
 
 	if es.Settings.StartSchema != nil {
-<<<<<<< HEAD
-		for k := range entryPoint.Output.Properties {
-			val, ok := es.Settings.StartSchema.Properties[k]
-			if !ok {
-				continue
-			}
-
-			val.Global = es.Pipeline.Entrypoint + "." + k
-
-			es.Settings.StartSchema.Properties[k] = val
-		}
-
-		entryPoint.Output = es.Settings.StartSchema
-	}
-
-	if entryPoint.Output == nil {
-		entryPoint.Output = &script.JSONSchema{
-=======
 		entryPoint.Output.Properties[KeyOutputApplicationBody] = script.JSONSchemaPropertiesValue{
->>>>>>> 1b852333
 			Type:       "object",
 			Global:     es.Pipeline.Entrypoint + "." + "application_body",
 			Properties: es.Settings.StartSchema.Properties,
