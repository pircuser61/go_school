package entity

import (
	"encoding/json"
	"fmt"
	"os"
	"sort"
	"strings"
	"time"

	"github.com/a-h/generate"
	"github.com/google/uuid"
	"gitlab.services.mts.ru/jocasta/pipeliner/internal/script"
)

type EriusScenarioInfo struct {
	ID              uuid.UUID      `json:"id" example:"916ad995-8d13-49fb-82ee-edd4f97649e2" format:"uuid"`
	VersionID       uuid.UUID      `json:"version_id" example:"916ad995-8d13-49fb-82ee-edd4f97649e2" format:"uuid"`
	CreatedAt       time.Time      `json:"created_at" example:"2020-07-16T17:10:25.112704+03:00"`
	ApprovedAt      *time.Time     `json:"approved_at" example:"2020-07-16T17:10:25.112704+03:00"`
	Author          string         `json:"author" example:"testAuthor"`
	Approver        string         `json:"approver" example:"testApprover"`
	Name            string         `json:"name" example:"ScenarioName"`
	Tags            []EriusTagInfo `json:"tags"`
	LastRun         *time.Time     `json:"last_run" example:"2020-07-16T17:10:25.112704+03:00"`
	LastRunStatus   *string        `json:"last_run_status"`
	Status          int            `json:"status" enums:"1,2,3,4,5"` // 1 - Draft, 2 - Approved, 3 - Deleted, 4 - Rejected, 5 - On Approve
	Comment         string         `json:"comment"`
	CommentRejected string         `json:"comment_rejected"`
}

type EriusVersionInfo struct {
	VersionID  uuid.UUID  `json:"version_id" example:"916ad995-8d13-49fb-82ee-edd4f97649e2" format:"uuid"`
	ApprovedAt *time.Time `json:"approved_at" example:"2020-07-16T17:10:25.112704+03:00"`
	Approver   string     `json:"approver,omitempty" example:"testApprover"`
	Author     string     `json:"author" example:"testAuthor"`
	CreatedAt  time.Time  `json:"created_at" example:"2020-07-16T17:10:25.112704+03:00"`
	UpdatedAt  time.Time  `json:"updated_at" example:"2020-07-16T17:10:25.112704+03:00"`
	IsActual   bool       `json:"is_actual"`
	Status     int        `json:"status"`
}

type EriusTagInfo struct {
	ID       uuid.UUID `json:"id" example:"916ad995-8d13-49fb-82ee-edd4f97649e2" format:"uuid"`
	Name     string    `json:"name"`
	Status   int       `json:"status" enums:"1,3"` // 1 - Created, 3 - Deleted
	Color    string    `json:"color"`
	IsMarker bool      `json:"isMarker"`
}

type EriusScenario struct {
	ID        uuid.UUID            `json:"id" example:"916ad995-8d13-49fb-82ee-edd4f97649e2" format:"uuid"`
	VersionID uuid.UUID            `json:"version_id" example:"916ad995-8d13-49fb-82ee-edd4f97649e2" format:"uuid"`
	Status    int                  `json:"status" enums:"1,2,3,4,5"` // 1 - Draft, 2 - Approved, 3 - Deleted, 4 - Rejected, 5 - On Approve
	HasDraft  bool                 `json:"hasDraft,omitempty"`
	Name      string               `json:"name" example:"ScenarioName"`
	Input     []EriusFunctionValue `json:"input,omitempty"`
	Output    []EriusFunctionValue `json:"output,omitempty"`
	Settings  ProcessSettings      `json:"process_settings"`
	Pipeline  struct {
		Entrypoint string               `json:"entrypoint"`
		Blocks     map[string]EriusFunc `json:"blocks"`
	} `json:"pipeline"`
	CreatedAt       *time.Time     `json:"created_at" example:"2020-07-16T17:10:25.112704+03:00"`
	ApprovedAt      *time.Time     `json:"approved_at" example:"2020-07-16T17:10:25.112704+03:00"`
	Author          string         `json:"author" example:"testAuthor"`
	Tags            []EriusTagInfo `json:"tags"`
	Comment         string         `json:"comment"`
	CommentRejected string         `json:"comment_rejected"`
}

type EriusFunctionList struct {
	Functions []script.FunctionModel `json:"funcs"`
	Shapes    []script.ShapeEntity   `json:"shapes"`
}

type EriusFunc struct {
	X          int                  `json:"x,omitempty"`
	Y          int                  `json:"y,omitempty"`
	TypeID     string               `json:"type_id" example:"approver"`
	BlockType  string               `json:"block_type" enums:"python3,go,internal,term,scenario" example:"python3"`
	Title      string               `json:"title" example:"lock-bts"`
	ShortTitle string               `json:"short_title,omitempty" example:"lock-bts"`
	Input      []EriusFunctionValue `json:"input,omitempty"`
	Output     []EriusFunctionValue `json:"output,omitempty"`
	ParamType  string               `json:"param_type,omitempty"`
	Params     json.RawMessage      `json:"params,omitempty" swaggertype:"object"`
	Next       map[string][]string  `json:"next,omitempty"`
	Sockets    []Socket             `json:"sockets,omitempty"`
}

type Socket struct {
	Id           string   `json:"id"`
	Title        string   `json:"title"`
	NextBlockIds []string `json:"nextBlockIds,omitempty"`
	ActionType   string   `json:"actionType"`
}

type EriusFunctionValue struct {
	Name   string `json:"name" example:"some_data"`
	Type   string `json:"type" example:"string"`
	Global string `json:"global,omitempty" example:"block.some_data"`
}

type ProcessSettingsWithExternalSystems struct {
	ExternalSystems []ExternalSystem `json:"external_systems"`
	ProcessSettings ProcessSettings  `json:"process_settings"`
}

type ProcessSettings struct {
<<<<<<< HEAD
	Id                 string `json:"version_id"`
	ResubmissionPeriod int    `json:"resubmission_period"`
	EndSchema          string `json:"end_schema"`
	StartSchema        string `json:"start_schema"`
=======
	Id          string             `json:"version_id"`
	StartSchema *script.JSONSchema `json:"start_schema"`
	EndSchema   *script.JSONSchema `json:"end_schema"`
>>>>>>> f6802fe1
}

type ExternalSystem struct {
	Id            string             `json:"system_id"`
	Name          string             `json:"name,omitempty"`
	InputSchema   *script.JSONSchema `json:"input_schema,omitempty"`
	OutputSchema  *script.JSONSchema `json:"output_schema,omitempty"`
	InputMapping  *script.JSONSchema `json:"input_mapping,omitempty"`
	OutputMapping *script.JSONSchema `json:"output_mapping,omitempty"`
}

type UsageResponse struct {
	Name      string   `json:"name"` // Имя блока
	Used      bool     `json:"used"`
	Pipelines []UsedBy `json:"pipelines"`
}

type AllUsageResponse struct {
	Functions map[string][]string `json:"pipelines"`
}

type UsedBy struct {
	Name string    `json:"name"` // Имя сценария
	ID   uuid.UUID `json:"id"`   // ID сценария
}

type Shapes struct {
	Shapes []script.ShapeEntity `json:"shapes"`
}

type RunResponse struct {
	PipelineID uuid.UUID   `json:"pipeline_id" example:"916ad995-8d13-49fb-82ee-edd4f97649e2" format:"uuid"`
	WorkNumber string      `json:"work_number"`
	Status     string      `json:"status" example:"runned"`
	Output     interface{} `json:"output"`
	Errors     []string    `json:"errors"`
}

type SchedulerTasksResponse struct {
	Result bool `json:"result"`
}

type DebugResult struct {
	BlockName   string     `json:"block_name"`
	BlockStatus string     `json:"status" example:"run,error,finished,created"` // todo define values
	BreakPoints []string   `json:"break_points"`
	Task        *EriusTask `json:"task"`
}

type SearchPipeline struct {
	PipelineName string
	PipelineId   string
	Total        int
}

func ConvertSocket(sockets []Socket) []script.Socket {
	var result = make([]script.Socket, 0)

	for _, socket := range sockets {
		result = append(result, script.Socket{
			Id:           socket.Id,
			Title:        socket.Title,
			NextBlockIds: socket.NextBlockIds,
		})
	}

	return result
}

func (es EriusScenario) FillEntryPointOutput() (err error) {
	if es.Settings.StartSchema == nil {
		return nil
	}

	now := time.Now().UnixNano()
	path := fmt.Sprintf("%d.json", now)

	var startSchema []byte
	startSchema, err = json.Marshal(es.Settings.StartSchema)
	if err != nil {
		return err
	}

	// have to create file because a-h/generate package is able to work only with files
	err = os.WriteFile(path, startSchema, 0600)
	if err != nil {
		return err
	}

	defer func() {
		removeErr := os.Remove(path)
		if removeErr != nil {
			err = removeErr
		}
	}()

	schemas, err := generate.ReadInputFiles([]string{path}, false)
	if err != nil {
		return err
	}

	g := generate.New(schemas...)
	if err = g.CreateTypes(); err != nil {
		return err
	}

	mainObj, ok := g.Structs["Root"]
	if !ok {
		return err
	}

	entryPoint := es.Pipeline.Blocks[es.Pipeline.Entrypoint]
	entryPoint.Output = nil

	for _, field := range mainObj.Fields {
		var name string
		var fieldType string

		switch {
		case field.Name == "Recipient":
			fieldType = "SsoPerson"
		case strings.HasPrefix(field.Type, "*"):
			fieldType = "object"
		default:
			fieldType = field.Type
		}

		name = strings.ToLower(field.Name)

		entryPoint.Output = append(entryPoint.Output, EriusFunctionValue{
			Global: es.Pipeline.Entrypoint + "." + name,
			Name:   name,
			Type:   fieldType,
		})
	}

	sort.Slice(entryPoint.Output, func(i, j int) bool {
		return entryPoint.Output[i].Name < entryPoint.Output[j].Name
	})

	es.Pipeline.Blocks[es.Pipeline.Entrypoint] = entryPoint

	return nil
}<|MERGE_RESOLUTION|>--- conflicted
+++ resolved
@@ -108,16 +108,10 @@
 }
 
 type ProcessSettings struct {
-<<<<<<< HEAD
-	Id                 string `json:"version_id"`
-	ResubmissionPeriod int    `json:"resubmission_period"`
-	EndSchema          string `json:"end_schema"`
-	StartSchema        string `json:"start_schema"`
-=======
-	Id          string             `json:"version_id"`
-	StartSchema *script.JSONSchema `json:"start_schema"`
-	EndSchema   *script.JSONSchema `json:"end_schema"`
->>>>>>> f6802fe1
+	Id                 string             `json:"version_id"`
+	StartSchema        *script.JSONSchema `json:"start_schema"`
+	EndSchema          *script.JSONSchema `json:"end_schema"`
+	ResubmissionPeriod int                `json:"resubmission_period"`
 }
 
 type ExternalSystem struct {
