package entity

import (
	"context"
	"encoding/json"
	"net/http"
	"time"

	"github.com/google/uuid"
	"github.com/pkg/errors"
	"golang.org/x/exp/maps"

	"gitlab.services.mts.ru/jocasta/pipeliner/internal/people"
	"gitlab.services.mts.ru/jocasta/pipeliner/internal/script"
	"gitlab.services.mts.ru/jocasta/pipeliner/internal/servicedesc"
)

type EriusScenarioInfo struct {
	ID              uuid.UUID      `json:"id" example:"916ad995-8d13-49fb-82ee-edd4f97649e2" format:"uuid"`
	VersionID       uuid.UUID      `json:"version_id" example:"916ad995-8d13-49fb-82ee-edd4f97649e2" format:"uuid"`
	CreatedAt       time.Time      `json:"created_at" example:"2020-07-16T17:10:25.112704+03:00"`
	ApprovedAt      *time.Time     `json:"approved_at" example:"2020-07-16T17:10:25.112704+03:00"`
	Author          string         `json:"author" example:"testAuthor"`
	Approver        string         `json:"approver" example:"testApprover"`
	Name            string         `json:"name" example:"ScenarioName"`
	Tags            []EriusTagInfo `json:"tags"`
	LastRun         *time.Time     `json:"last_run" example:"2020-07-16T17:10:25.112704+03:00"`
	LastRunStatus   *string        `json:"last_run_status"`
	Status          int            `json:"status" enums:"1,2,3,4,5"` // 1 - Draft, 2 - Approved, 3 - Deleted, 4 - Rejected, 5 - On Approve
	Comment         string         `json:"comment"`
	CommentRejected string         `json:"comment_rejected"`
}

type EriusVersionInfo struct {
	VersionID  uuid.UUID  `json:"version_id" example:"916ad995-8d13-49fb-82ee-edd4f97649e2" format:"uuid"`
	ApprovedAt *time.Time `json:"approved_at" example:"2020-07-16T17:10:25.112704+03:00"`
	Approver   string     `json:"approver,omitempty" example:"testApprover"`
	Author     string     `json:"author" example:"testAuthor"`
	CreatedAt  time.Time  `json:"created_at" example:"2020-07-16T17:10:25.112704+03:00"`
	UpdatedAt  time.Time  `json:"updated_at" example:"2020-07-16T17:10:25.112704+03:00"`
	IsActual   bool       `json:"is_actual"`
	Status     int        `json:"status"`
}

type EriusTagInfo struct {
	ID       uuid.UUID `json:"id" example:"916ad995-8d13-49fb-82ee-edd4f97649e2" format:"uuid"`
	Name     string    `json:"name"`
	Status   int       `json:"status" enums:"1,3"` // 1 - Created, 3 - Deleted
	Color    string    `json:"color"`
	IsMarker bool      `json:"isMarker"`
}

type BlocksType map[string]EriusFunc

const (
	BlockGoStartName       = "start"
	StartBlock0            = "start_0"
	BlockGoEndName         = "end"
	BlockSDName            = "servicedesk_application"
	BlockParallelStartName = "begin_parallel_task"
	BlockParallelEndName   = "wait_for_all_inputs"
)

const (
	checkSdBlueprint = "/api/herald/v1/schema/blueprint/"
)

const (
	PipelineValidateError         = "PipelineValidateError"
	ParallelNodeReturnCycle       = "ParallelNodeReturnCycle"
	ParallelNodeExitsNotConnected = "ParallelNodeExitsNotConnected"
	OutOfParallelNodesConnection  = "OutOfParallelNodesConnection"
	ParallelOutOfStartInsert      = "ParallelOutOfStartInsert"
	ParallelPathIntersected       = "ParallelPathIntersected"
)

func (bt *BlocksType) Validate(ctx context.Context, sd *servicedesc.Service) (valid bool, textErr string) {
	if !bt.EndExists() {
		return false, PipelineValidateError
	}

	if !bt.IsPipelineComplete() {
		return false, PipelineValidateError
	}

	ok, filledErr := bt.IsSocketsFilled()
	if !ok {
		return false, filledErr
	}

	if !bt.IsSdBlueprintFilled(ctx, sd) {
		return false, PipelineValidateError
	}
	ok, parallErr := bt.IsParallelNodesCorrect()
	if !ok {
		return false, parallErr
	}

	return true, ""
}

func (bt *BlocksType) EndExists() bool {
	return bt.blockTypeExists(BlockGoStartName) && bt.blockTypeExists(BlockGoEndName)
}

func (bt *BlocksType) IsPipelineComplete() bool {
	startNodes := bt.getNodesByType(BlockGoStartName)

	if len(startNodes) == 0 {
		return false
	}
	startNode := startNodes[maps.Keys(startNodes)[0]]

	nodesIds := bt.getNodesIds()
	relatedNodesNum := bt.countRelatedNodesIds(&startNode)

	return len(nodesIds) == relatedNodesNum
}

func (bt *BlocksType) IsSocketsFilled() (valid bool, textErr string) {
	for _, b := range *bt {
		if len(b.Next) != len(b.Sockets) {
			return false, ParallelNodeExitsNotConnected
		}

		nextNames := make(map[string]bool)
		for n, v := range b.Next {
			if len(v) == 0 {
				continue
			}
			nextNames[n] = true
		}

		for _, s := range b.Sockets {
			if !nextNames[s.Id] {
				return false, ""
			}
		}
	}
	return true, ""
}

func (bt *BlocksType) IsSdBlueprintFilled(ctx context.Context, sd *servicedesc.Service) bool {
	sdNodes := bt.getNodesByType(BlockSDName)
	if len(sdNodes) == 0 {
		return true
	}
	sdNode := sdNodes[maps.Keys(sdNodes)[0]]

	var params script.SdApplicationParams
	err := json.Unmarshal(sdNode.Params, &params)
	if err != nil {
		return false
	}
	checkUrl := sd.SdURL + checkSdBlueprint + params.BlueprintID
	req, err := http.NewRequestWithContext(ctx, http.MethodGet, checkUrl, http.NoBody)
	if err != nil {
		return false
	}
	resp, err := sd.Cli.Do(req)
	if err != nil {
		return false
	}
	defer resp.Body.Close()
	return resp.StatusCode == http.StatusOK
}

// nolint:gocognit //its ok here
func (bt *BlocksType) IsParallelNodesCorrect() (valid bool, textErr string) {
	return true, ""
	// TODO return Validation
	parallelStartNodes := bt.getNodesByType(BlockParallelStartName)
	if len(parallelStartNodes) == 0 {
		return true, ""
	}
	var parallelExitsAsBlock = make(map[string]string, 0)
	for idx := range parallelStartNodes {
		parallelNode := parallelStartNodes[idx]
		var foundNode *string

		nodes := make(map[string]*EriusFunc, 0)
		visitedParallelNodes := make(map[string]EriusFunc, 0)
		visitedParallelNodes[idx] = parallelNode

		for _, socketOutNodes := range parallelNode.Next {
			for _, socketOutNode := range socketOutNodes {
				socketNode, ok := (*bt)[socketOutNode]
				if !ok {
					continue
				}
				nodes[socketOutNode] = &socketNode
			}
		}

		for {
			nodeKeys := maps.Keys(nodes)
			if len(nodeKeys) == 0 {
				break
			}

			nodeKey, node := nodeKeys[0], nodes[nodeKeys[0]]
			delete(nodes, nodeKey)
			if _, ok := visitedParallelNodes[nodeKey]; ok {
				continue
			}

			visitedParallelNodes[nodeKey] = *node
			if node.TypeID == BlockParallelEndName {
				if foundNode != nil && nodeKey != *foundNode {
					return false, PipelineValidateError
				}
				foundNode = &nodeKey
			} else if node.TypeID == BlockParallelStartName {
				continue
			} else {
				for _, socketOutNodes := range node.Next {
					for _, socketOutNode := range socketOutNodes {
						socketNode, ok := (*bt)[socketOutNode]
						if !ok {
							continue
						}
						if socketOutNode == idx {
							return false, ParallelNodeReturnCycle
						}
						nodes[socketOutNode] = &socketNode
					}
				}
			}
		}
		if foundNode == nil {
			return false, ""
		}
		afterEndOk, visitedEndNodes := bt.validateAfterEndParallelNodes(foundNode, &idx, visitedParallelNodes)
		if !afterEndOk {
			return false, OutOfParallelNodesConnection
		}
		if beforeStartOk, textStartErr := bt.validateBeforeStartParallelNodes(StartBlock0, idx, *foundNode, visitedParallelNodes, visitedEndNodes); !beforeStartOk {
			return false, textStartErr
		}
		parallelExitsAsBlock[idx] = *foundNode
	}
	intersectOk := bt.validateIntersectingPathParallelNodes(parallelStartNodes, parallelExitsAsBlock)
	if !intersectOk {
		return false, ParallelPathIntersected
	}
	return true, ""
}

// nolint
func (bt *BlocksType) validateIntersectingPathParallelNodes(parallelStartNodes map[string]EriusFunc, parallelMap map[string]string) (valid bool) {
	for idx := range parallelStartNodes {
		parallelNode := parallelStartNodes[idx]

		nodes := make(map[string]*EriusFunc, 0)
		visitedParallelNodes := make(map[string]EriusFunc, 0)
		visitedParallelNodes[idx] = parallelNode

		for _, socketOutNodes := range parallelNode.Next {
			for _, socketOutNode := range socketOutNodes {
				_, ok := visitedParallelNodes[socketOutNode]
				if ok {
					return false
				}
				socketNode, ok := (*bt)[socketOutNode]
				if !ok {
					continue
				}
				nodes[socketOutNode] = &socketNode

				var visitedBranchNodes = make(map[string]EriusFunc, 0)

				for {
					nodeKeys := maps.Keys(nodes)
					if len(nodeKeys) == 0 {
						break
					}

					nodeKey, node := nodeKeys[0], nodes[nodeKeys[0]]
					delete(nodes, nodeKey)
					if _, ok := visitedParallelNodes[nodeKey]; ok {
						continue
					}

					visitedParallelNodes[nodeKey] = *node
					visitedBranchNodes[nodeKey] = *node
					switch node.TypeID {
					case BlockParallelEndName:
						continue
					case BlockParallelStartName:
						{
							nodeParallEndKey := parallelMap[nodeKey]
							nodeParallEnd := (*bt)[nodeParallEndKey]
							for _, socketOutBranchNodes := range nodeParallEnd.Next {
								for _, socketOutBranchNode := range socketOutBranchNodes {
									if socketOutBranchNode == parallelMap[idx] {
										continue
									}
									_, okParallel := visitedParallelNodes[socketOutBranchNode]
									_, okBranch := visitedBranchNodes[socketOutBranchNode]
									if okParallel && !okBranch {
										return false
									}
									socketBranchNode, ok := (*bt)[socketOutBranchNode]
									if !ok {
										continue
									}
									nodes[socketOutBranchNode] = &socketBranchNode
								}
							}
						}
					default:
						{
							for _, socketOutBranchNodes := range node.Next {
								for _, socketOutBranchNode := range socketOutBranchNodes {
									if socketOutBranchNode == parallelMap[idx] {
										continue
									}
									_, okParallel := visitedParallelNodes[socketOutBranchNode]
									_, okBranch := visitedBranchNodes[socketOutBranchNode]
									if okParallel && !okBranch {
										return false
									}
									socketBranchNode, ok := (*bt)[socketOutBranchNode]
									if !ok {
										continue
									}
									nodes[socketOutBranchNode] = &socketBranchNode
								}
							}
						}
					}
				}
			}
		}
	}
	return true
}

func (bt *BlocksType) validateAfterEndParallelNodes(endNode, idx *string,
	visitedParallelNodes map[string]EriusFunc) (valid bool, visitedNodes map[string]EriusFunc) {
	parallelEndNode := (*bt)[*endNode]
	afterEndNodes := map[string]*EriusFunc{
		*endNode: &parallelEndNode,
	}
	visitedEndParallelNodes := make(map[string]EriusFunc, 0)

	for {
		endNodeKeys := maps.Keys(afterEndNodes)
		if len(endNodeKeys) == 0 {
			break
		}
		nodeKey, node := endNodeKeys[0], afterEndNodes[endNodeKeys[0]]
		delete(afterEndNodes, nodeKey)
		if _, ok := visitedEndParallelNodes[nodeKey]; ok {
			continue
		}
		visitedEndParallelNodes[nodeKey] = *node

		for _, socketOutNodes := range node.Next {
			for _, socketOutNode := range socketOutNodes {
				if socketOutNode == *idx {
					continue
				}
				_, ok := visitedParallelNodes[socketOutNode]
				if ok {
					return false, nil
				}
				socketNode, ok := (*bt)[socketOutNode]
				if !ok {
					continue
				}
				afterEndNodes[socketOutNode] = &socketNode
			}
		}
	}
	return true, visitedEndParallelNodes
}

func (bt *BlocksType) validateBeforeStartParallelNodes(startKey, idx, endNode string,
	visitedParallelNodes, visitedAfterEndNodes map[string]EriusFunc) (valid bool, textErr string) {
	parallelStartNode := (*bt)[startKey]
	BeforeStartNodes := map[string]*EriusFunc{
		startKey: &parallelStartNode,
	}
	visitedBeforStartParallelNodes := make(map[string]EriusFunc, 0)

	for {
		startNodeKeys := maps.Keys(BeforeStartNodes)
		if len(startNodeKeys) == 0 {
			break
		}
		nodeKey, node := startNodeKeys[0], BeforeStartNodes[startNodeKeys[0]]
		delete(BeforeStartNodes, nodeKey)
		if _, ok := visitedBeforStartParallelNodes[nodeKey]; ok {
			continue
		}
		visitedBeforStartParallelNodes[nodeKey] = *node

		for _, socketOutNodes := range node.Next {
			for _, socketOutNode := range socketOutNodes {
				if socketOutNode == idx {
					continue
				}
				if socketOutNode == endNode {
					return false, ParallelOutOfStartInsert
				}
				_, ok := visitedParallelNodes[socketOutNode]
				if ok {
					return false, OutOfParallelNodesConnection
				}
				_, alreadyVisited := visitedAfterEndNodes[socketOutNode]
				if alreadyVisited {
					continue
				}
				socketNode, ok := (*bt)[socketOutNode]
				if !ok {
					continue
				}
				BeforeStartNodes[socketOutNode] = &socketNode
			}
		}
	}
	return true, ""
}

func (bt *BlocksType) addDefaultStartNode() {
	(*bt)[StartBlock0] = EriusFunc{
		X:         0,
		Y:         0,
		TypeID:    BlockGoStartName,
		BlockType: script.TypeGo,
		Title:     "Начало",
		Output: &script.JSONSchema{
			Type: "object",
			Properties: script.JSONSchemaProperties{
				KeyOutputWorkNumber: {
					Type:   "string",
					Global: "start_0.workNumber",
				},
				KeyOutputApplicationInitiator: {
					Global:     "start_0.initiator",
					Type:       "object",
					Format:     "SsoPerson",
					Properties: people.GetSsoPersonSchemaProperties(),
				},
			},
		},
		Sockets: []Socket{
			{
				Id:         "default",
				Title:      "Выход по умолчанию",
				ActionType: "",
			},
		},
	}
}

func (bt *BlocksType) blockTypeExists(blockType string) bool {
	return len(bt.getNodesByType(blockType)) != 0
}

func (bt *BlocksType) getNodesByType(blockType string) map[string]EriusFunc {
	blocks := make(map[string]EriusFunc, 0)
	for id := range *bt {
		b := (*bt)[id]
		if b.TypeID == blockType {
			blocks[id] = b
		}
	}
	return blocks
}

func (bt *BlocksType) getNodeByID(blockId string) *EriusFunc {
	for blockKey, _ := range *bt {
		if blockKey == blockId {
			block := (*bt)[blockKey]

			return &block
		}
	}
	return nil
}

func (bt *BlocksType) getNodesIds() (res []string) {
	for k := range *bt {
		res = append(res, k)
	}
	return res
}

func (bt *BlocksType) countRelatedNodesIds(startNode *EriusFunc) (res int) {
	nodes := make([]*EriusFunc, 0)
	visited := make(map[string]bool)

	currentNode := startNode
	res++

	for {
		for _, s := range currentNode.Sockets {
			for _, blockId := range s.NextBlockIds {
				socketNode := (*bt)[blockId]

				if !visited[blockId] {
					visited[blockId] = true
					nodes = append(nodes, &socketNode)
					res++
				}
			}
		}

		if len(nodes) == 0 {
			break
		}

		currentNode = nodes[0]
		nodes = nodes[1:]
	}

	return res
}

type PipelineType struct {
	Entrypoint string     `json:"entrypoint"`
	Blocks     BlocksType `json:"blocks"`
}

func (p *PipelineType) FillEmptyPipeline() {
	p.Blocks.addDefaultStartNode()
	p.Entrypoint = StartBlock0
}

func (p *PipelineType) ChangeOutput(keyOutputs map[string]string) {
	for block := range p.Blocks {
		if _, ok := keyOutputs[p.Blocks[block].TypeID]; !ok {
			continue
		}

		keyOutput := keyOutputs[p.Blocks[block].TypeID]
		outputBlock := p.Blocks[block].Output.Properties[keyOutput]
		outputBlock.Type = "object"
		outputBlock.Format = "SsoPerson"
		outputBlock.Properties = people.GetSsoPersonSchemaProperties()

		p.Blocks[block].Output.Properties[keyOutput] = outputBlock
	}
}

// nolint
type EriusScenario struct {
	ID              uuid.UUID            `json:"id" example:"916ad995-8d13-49fb-82ee-edd4f97649e2" format:"uuid"`
	VersionID       uuid.UUID            `json:"version_id" example:"916ad995-8d13-49fb-82ee-edd4f97649e2" format:"uuid"`
	Status          int                  `json:"status" enums:"1,2,3,4,5"` // 1 - Draft, 2 - Approved, 3 - Deleted, 4 - Rejected, 5 - On Approve
	HasDraft        bool                 `json:"hasDraft,omitempty"`
	Name            string               `json:"name" example:"ScenarioName"`
	Input           []EriusFunctionValue `json:"input,omitempty"`
	Output          []EriusFunctionValue `json:"output,omitempty"`
	Settings        ProcessSettings      `json:"process_settings"`
	Pipeline        PipelineType         `json:"pipeline"`
	CreatedAt       *time.Time           `json:"created_at" example:"2020-07-16T17:10:25.112704+03:00"`
	ApprovedAt      *time.Time           `json:"approved_at" example:"2020-07-16T17:10:25.112704+03:00"`
	Author          string               `json:"author" example:"testAuthor"`
	Tags            []EriusTagInfo       `json:"tags"`
	Comment         string               `json:"comment"`
	CommentRejected string               `json:"comment_rejected"`
}

type EriusFunctionList struct {
	Functions []script.FunctionModel `json:"funcs"`
	Shapes    []script.ShapeEntity   `json:"shapes"`
}

type EriusFunc struct {
	X          int                  `json:"x,omitempty"`
	Y          int                  `json:"y,omitempty"`
	TypeID     string               `json:"type_id" example:"approver"`
	BlockType  string               `json:"block_type" enums:"python3,go,internal,term,scenario" example:"python3"`
	Title      string               `json:"title" example:"lock-bts"`
	ShortTitle string               `json:"short_title,omitempty" example:"lock-bts"`
	Input      []EriusFunctionValue `json:"input,omitempty"`
	Output     *script.JSONSchema   `json:"output,omitempty"`
	ParamType  string               `json:"param_type,omitempty"`
	Params     json.RawMessage      `json:"params,omitempty" swaggertype:"object"`
	Next       map[string][]string  `json:"next,omitempty"`
	Sockets    []Socket             `json:"sockets,omitempty"`
}

type Socket struct {
	Id           string   `json:"id"`
	Title        string   `json:"title"`
	NextBlockIds []string `json:"nextBlockIds,omitempty"`
	ActionType   string   `json:"actionType"`
}

type EriusFunctionValue struct {
	Name   string `json:"name" example:"some_data"`
	Type   string `json:"type" example:"string"`
	Global string `json:"global,omitempty" example:"block.some_data"`
	Format string `json:"format" example:"string"`
}

type NodeSubscriptionEvents struct {
	NodeID string   `json:"node_id"`
	Notify bool     `json:"notify"`
	Events []string `json:"events"`
}

type ExternalSystemSubscriptionParams struct {
	SystemID           string                      `json:"system_id"`
	MicroserviceID     string                      `json:"microservice_id"`
	Path               string                      `json:"path"`
	Method             string                      `json:"method"`
	NotificationSchema script.JSONSchema           `json:"notification_schema"`
	Mapping            script.JSONSchemaProperties `json:"mapping"`
	Nodes              []NodeSubscriptionEvents    `json:"nodes"`
}

type ProcessSettingsWithExternalSystems struct {
	ExternalSystems    []ExternalSystem                   `json:"external_systems"`
	ProcessSettings    ProcessSettings                    `json:"process_settings"`
	TasksSubscriptions []ExternalSystemSubscriptionParams `json:"tasks_subscriptions"`
}

type ProcessSettings struct {
	Id                 string             `json:"version_id"`
	StartSchema        *script.JSONSchema `json:"start_schema"`
	EndSchema          *script.JSONSchema `json:"end_schema"`
	ResubmissionPeriod int                `json:"resubmission_period"`
	Name               string             `json:"name"`
	SLA                int                `json:"sla"`
	WorkType           string             `json:"work_type"`

	StartSchemaRaw []byte `json:"-"`
	EndSchemaRaw   []byte `json:"-"`
}

func (ps *ProcessSettings) UnmarshalJSON(bytes []byte) error {
	temp := struct {
		Id                 string           `json:"version_id"`
		StartSchema        *json.RawMessage `json:"start_schema"`
		EndSchema          *json.RawMessage `json:"end_schema"`
		ResubmissionPeriod int              `json:"resubmission_period"`
		Name               string           `json:"name"`
		SLA                int              `json:"sla"`
		WorkType           string           `json:"work_type"`
	}{}

	if err := json.Unmarshal(bytes, &temp); err != nil {
		return err
	}

	ps.Id = temp.Id
	ps.ResubmissionPeriod = temp.ResubmissionPeriod
	ps.Name = temp.Name
	ps.SLA = temp.SLA
	ps.WorkType = temp.WorkType

	if temp.StartSchema != nil {
		ps.StartSchemaRaw = *temp.StartSchema
	}
	if temp.EndSchema != nil {
		ps.EndSchemaRaw = *temp.EndSchema
	}
	return nil
}

func (ps *ProcessSettings) ValidateSLA() bool {
	if (ps.WorkType == "8/5" || ps.WorkType == "24/7" || ps.WorkType == "12/5") && ps.SLA > 0 {
		return true
	}
	return false
}

type ExternalSystem struct {
	Id   string `json:"system_id"`
	Name string `json:"name,omitempty"`

	InputSchema   *script.JSONSchema `json:"input_schema,omitempty"`
	OutputSchema  *script.JSONSchema `json:"output_schema,omitempty"`
	InputMapping  *script.JSONSchema `json:"input_mapping,omitempty"`
	OutputMapping *script.JSONSchema `json:"output_mapping,omitempty"`

	OutputSettings *EndSystemSettings `json:"output_settings,omitempty"`

	AllowRunAsOthers bool `json:"allow_run_as_others"`
}

type EndSystemSettings struct {
	URL            string `json:"URL"`
	Method         string `json:"method"`
	MicroserviceId string `json:"microservice_id"`
}

type SlaVersionSettings struct {
	Author   string `json:"author"`
	WorkType string `json:"work_type"`
	Sla      int    `json:"sla"`
}

type EndProcessData struct {
	Id         string `json:"id"`
	VersionId  string `json:"version_id"`
	StartedAt  string `json:"started_at"`
	FinishedAt string `json:"finished_at"`
	Status     string `json:"status"`
}

func (ps ProcessSettings) Validate() error {
	err := ps.StartSchema.Validate()
	if err != nil {
		return err
	}

	err = ps.EndSchema.Validate()
	if err != nil {
		return err
	}

	return nil
}

func (es ExternalSystem) ValidateSchemas() error {
	err := es.InputSchema.Validate()
	if err != nil {
		return err
	}

	err = es.OutputSchema.Validate()
	if err != nil {
		return err
	}

	err = es.InputMapping.Validate()
	if err != nil {
		return err
	}

	err = es.OutputMapping.Validate()
	if err != nil {
		return err
	}

	return nil
}

type UsageResponse struct {
	Name      string   `json:"name"` // Имя блока
	Used      bool     `json:"used"`
	Pipelines []UsedBy `json:"pipelines"`
}

type AllUsageResponse struct {
	Functions map[string][]string `json:"pipelines"`
}

type UsedBy struct {
	Name string    `json:"name"` // Имя сценария
	ID   uuid.UUID `json:"id"`   // ID сценария
}

type Shapes struct {
	Shapes []script.ShapeEntity `json:"shapes"`
}

type RunResponse struct {
	PipelineID uuid.UUID   `json:"pipeline_id" example:"916ad995-8d13-49fb-82ee-edd4f97649e2" format:"uuid"`
	WorkNumber string      `json:"work_number"`
	Status     string      `json:"status" example:"runned"`
	Output     interface{} `json:"output"`
	Errors     []string    `json:"errors"`
}

type SchedulerTasksResponse struct {
	Result bool `json:"result"`
}

type DebugResult struct {
	BlockName   string     `json:"block_name"`
	BlockStatus string     `json:"status" example:"run,error,finished,created"` // todo define values
	BreakPoints []string   `json:"break_points"`
	Task        *EriusTask `json:"task"`
}

type SearchPipeline struct {
	PipelineName string
	PipelineId   string
	Total        int
}

func ConvertSocket(sockets []Socket) []script.Socket {
	var result = make([]script.Socket, 0)

	for _, socket := range sockets {
		result = append(result, script.Socket{
			Id:           socket.Id,
			Title:        socket.Title,
			NextBlockIds: socket.NextBlockIds,
		})
	}

	return result
}

const (
	KeyOutputWorkNumber           = "workNumber"
	KeyOutputApplicationInitiator = "initiator"
)

func (es EriusScenario) FillEntryPointOutput() (err error) {
	entryPoint := es.Pipeline.Blocks[es.Pipeline.Entrypoint]

	if entryPoint.Output == nil || entryPoint.Output.Properties == nil {
		return nil
	}

	if es.Settings.StartSchema != nil {
		for k := range entryPoint.Output.Properties {
			val, ok := es.Settings.StartSchema.Properties[k]
			if !ok {
				continue
			}
			val.Global = es.Pipeline.Entrypoint + "." + k
			es.Settings.StartSchema.Properties[k] = val
		}
		entryPoint.Output = es.Settings.StartSchema
	}
	if entryPoint.Output == nil {
		entryPoint.Output = &script.JSONSchema{
			Type:       "object",
			Properties: make(map[string]script.JSONSchemaPropertiesValue),
		}
	}

	entryPoint.Output.Properties[KeyOutputWorkNumber] = script.JSONSchemaPropertiesValue{
		Type:   "string",
		Global: es.Pipeline.Entrypoint + "." + KeyOutputWorkNumber,
	}

	entryPoint.Output.Properties[KeyOutputApplicationInitiator] = script.JSONSchemaPropertiesValue{
		Global:     es.Pipeline.Entrypoint + "." + KeyOutputApplicationInitiator,
		Type:       "object",
		Format:     "SsoPerson",
		Properties: people.GetSsoPersonSchemaProperties(),
	}

	es.Pipeline.Blocks[es.Pipeline.Entrypoint] = entryPoint

	return nil
}

type NodeGroup struct {
	EndNode   string       `json:"end_node"`
	Nodes     []*NodeGroup `json:"nodes"`
	Prev      string       `json:"prev"`
	StartNode string       `json:"start_node"`
}

// nolint
<<<<<<< HEAD
func (bt *BlocksType) GetGroups() (nodeGroups []*NodeGroup) {
=======
func (bt *BlocksType) GetGroups() (NodeGroups []*NodeGroup, err error) {
>>>>>>> 88fed7c0
	blocks := map[string]EriusFunc{
		StartBlock0: (*bt)[StartBlock0],
	}
	visitedNodes := make(map[string]*EriusFunc, 0)
	prevNodeMap := make(map[string]string, 0)

	nodeGroups = make([]*NodeGroup, 0)

	for {
		nodeKeys := maps.Keys(blocks)
		if len(nodeKeys) == 0 {
			break
		}
		nodeKey, node := nodeKeys[0], blocks[nodeKeys[0]]
		delete(blocks, nodeKey)
		visitedNodes[nodeKey] = &node
		if node.TypeID == BlockParallelStartName {
<<<<<<< HEAD
			groupParallel, exitParallelIdx := bt.fillParallGroups(nodeKey, prevNodeMap[nodeKey], &node)
			nodeGroups = append(nodeGroups, groupParallel)
=======
			NodeGroupParallel, exitParallelIdx, fillErr := bt.fillParallGroups(nodeKey, prevNodeMap[nodeKey], 0, &node)
			if fillErr != nil {
				return nil, fillErr
			}
			NodeGroups = append(NodeGroups, NodeGroupParallel)
>>>>>>> 88fed7c0
			endNode := (*bt)[exitParallelIdx]

			for _, socketOutNodes := range endNode.Next {
				for _, socketOutNode := range socketOutNodes {
					_, ok := visitedNodes[socketOutNode]
					if ok {
						continue
					}
					socketNode, ok := (*bt)[socketOutNode]
					if !ok {
						continue
					}
					blocks[socketOutNode] = socketNode
					prevNodeMap[socketOutNode] = exitParallelIdx
				}
			}
		} else {
			nodeGroups = append(nodeGroups, &NodeGroup{
				EndNode:   nodeKey,
				Nodes:     nil,
				Prev:      prevNodeMap[nodeKey],
				StartNode: nodeKey,
			})
			for _, socketOutNodes := range node.Next {
				for _, socketOutNode := range socketOutNodes {
					_, ok := visitedNodes[socketOutNode]
					if ok {
						continue
					}
					socketNode, ok := (*bt)[socketOutNode]
					if !ok {
						continue
					}
					blocks[socketOutNode] = socketNode
					prevNodeMap[socketOutNode] = nodeKey
				}
			}
		}
	}
<<<<<<< HEAD
	return nodeGroups
}

// nolint
func (bt *BlocksType) fillParallGroups(nodeKey, prevNode string, block *EriusFunc) (group *NodeGroup, exitParallelIdx string) {
=======
	return NodeGroups, nil
}

// nolint
func (bt *BlocksType) fillParallGroups(nodeKey, prevNode string, currIteration int, block *EriusFunc) (
	NodeGroupParallel *NodeGroup, exitParallelIdx string, err error) {
	currIteration += 1
	if currIteration > 5 {
		return nil, "", errors.New("took too long")
	}

>>>>>>> 88fed7c0
	blocks := map[string]*EriusFunc{
		nodeKey: block,
	}
	visitedNodes := map[string]*EriusFunc{
		nodeKey: block,
	}
	prevNodeMap := map[string]string{
		nodeKey: prevNode,
	}

	group = &NodeGroup{
		EndNode:   "",
		Nodes:     []*NodeGroup{},
		Prev:      prevNode,
		StartNode: nodeKey,
	}

	for {
		startNodeKeys := maps.Keys(blocks)
		if len(startNodeKeys) == 0 {
			break
		}
		parallNodeKey, parallNode := startNodeKeys[0], blocks[startNodeKeys[0]]
		if parallNode.TypeID == BlockParallelEndName && len(startNodeKeys) != 1 {
			parallNodeKey, parallNode = startNodeKeys[1], blocks[startNodeKeys[1]]
		}
		delete(blocks, parallNodeKey)
		visitedNodes[parallNodeKey] = parallNode

		switch parallNode.TypeID {
		case BlockParallelEndName:
			group.Nodes = append(group.Nodes, &NodeGroup{
				EndNode:   parallNodeKey,
				Nodes:     nil,
				Prev:      "",
				StartNode: parallNodeKey,
			})
			group.EndNode = parallNodeKey
			exitParallelIdx = parallNodeKey

			return
		case BlockParallelStartName:
			if parallNodeKey != nodeKey {
<<<<<<< HEAD
				newNodeGroupParallel, newExitParallelIdx := bt.fillParallGroups(parallNodeKey, prevNodeMap[parallNodeKey], parallNode)
				group.Nodes = append(group.Nodes, newNodeGroupParallel)
=======
				newNodeGroupParallel, newExitParallelIdx, fillErr := bt.fillParallGroups(parallNodeKey,
					prevNodeMap[parallNodeKey], currIteration, parallNode)
				if fillErr != nil {
					return nil, "", fillErr
				}
				NodeGroupParallel.Nodes = append(NodeGroupParallel.Nodes, newNodeGroupParallel)
>>>>>>> 88fed7c0
				endNode := (*bt)[newExitParallelIdx]
				for _, socketOutNodes := range endNode.Next {
					for _, socketOutNode := range socketOutNodes {
						_, ok := visitedNodes[socketOutNode]
						if ok {
							continue
						}
						socketNode, ok := (*bt)[socketOutNode]
						if !ok {
							continue
						}
						blocks[socketOutNode] = &socketNode
						prevNodeMap[socketOutNode] = newExitParallelIdx
					}
				}
			} else {
				group.Nodes = append(group.Nodes, &NodeGroup{
					EndNode:   parallNodeKey,
					Nodes:     nil,
					Prev:      prevNodeMap[parallNodeKey],
					StartNode: parallNodeKey,
				})
				for _, socketOutNodes := range parallNode.Next {
					for _, socketOutNode := range socketOutNodes {
						_, ok := visitedNodes[socketOutNode]
						if ok {
							continue
						}
						socketNode, ok := (*bt)[socketOutNode]
						if !ok {
							continue
						}
						blocks[socketOutNode] = &socketNode
						prevNodeMap[socketOutNode] = parallNodeKey
					}
				}
			}
		default:
			group.Nodes = append(group.Nodes, &NodeGroup{
				EndNode:   parallNodeKey,
				Nodes:     nil,
				Prev:      prevNodeMap[parallNodeKey],
				StartNode: parallNodeKey,
			})
			for _, socketOutNodes := range parallNode.Next {
				for _, socketOutNode := range socketOutNodes {
					_, ok := visitedNodes[socketOutNode]
					if ok {
						continue
					}
					socketNode, ok := (*bt)[socketOutNode]
					if !ok {
						continue
					}
					blocks[socketOutNode] = &socketNode
					prevNodeMap[socketOutNode] = parallNodeKey
				}
			}
		}
	}
<<<<<<< HEAD
	return group, exitParallelIdx
=======
	return NodeGroupParallel, exitParallelIdx, nil
>>>>>>> 88fed7c0
}<|MERGE_RESOLUTION|>--- conflicted
+++ resolved
@@ -855,18 +855,14 @@
 }
 
 // nolint
-<<<<<<< HEAD
-func (bt *BlocksType) GetGroups() (nodeGroups []*NodeGroup) {
-=======
 func (bt *BlocksType) GetGroups() (NodeGroups []*NodeGroup, err error) {
->>>>>>> 88fed7c0
 	blocks := map[string]EriusFunc{
 		StartBlock0: (*bt)[StartBlock0],
 	}
 	visitedNodes := make(map[string]*EriusFunc, 0)
 	prevNodeMap := make(map[string]string, 0)
 
-	nodeGroups = make([]*NodeGroup, 0)
+	NodeGroups = make([]*NodeGroup, 0)
 
 	for {
 		nodeKeys := maps.Keys(blocks)
@@ -877,16 +873,11 @@
 		delete(blocks, nodeKey)
 		visitedNodes[nodeKey] = &node
 		if node.TypeID == BlockParallelStartName {
-<<<<<<< HEAD
-			groupParallel, exitParallelIdx := bt.fillParallGroups(nodeKey, prevNodeMap[nodeKey], &node)
-			nodeGroups = append(nodeGroups, groupParallel)
-=======
 			NodeGroupParallel, exitParallelIdx, fillErr := bt.fillParallGroups(nodeKey, prevNodeMap[nodeKey], 0, &node)
 			if fillErr != nil {
 				return nil, fillErr
 			}
 			NodeGroups = append(NodeGroups, NodeGroupParallel)
->>>>>>> 88fed7c0
 			endNode := (*bt)[exitParallelIdx]
 
 			for _, socketOutNodes := range endNode.Next {
@@ -904,7 +895,7 @@
 				}
 			}
 		} else {
-			nodeGroups = append(nodeGroups, &NodeGroup{
+			NodeGroups = append(NodeGroups, &NodeGroup{
 				EndNode:   nodeKey,
 				Nodes:     nil,
 				Prev:      prevNodeMap[nodeKey],
@@ -926,13 +917,6 @@
 			}
 		}
 	}
-<<<<<<< HEAD
-	return nodeGroups
-}
-
-// nolint
-func (bt *BlocksType) fillParallGroups(nodeKey, prevNode string, block *EriusFunc) (group *NodeGroup, exitParallelIdx string) {
-=======
 	return NodeGroups, nil
 }
 
@@ -944,7 +928,6 @@
 		return nil, "", errors.New("took too long")
 	}
 
->>>>>>> 88fed7c0
 	blocks := map[string]*EriusFunc{
 		nodeKey: block,
 	}
@@ -955,7 +938,7 @@
 		nodeKey: prevNode,
 	}
 
-	group = &NodeGroup{
+	NodeGroupParallel = &NodeGroup{
 		EndNode:   "",
 		Nodes:     []*NodeGroup{},
 		Prev:      prevNode,
@@ -976,29 +959,24 @@
 
 		switch parallNode.TypeID {
 		case BlockParallelEndName:
-			group.Nodes = append(group.Nodes, &NodeGroup{
+			NodeGroupParallel.Nodes = append(NodeGroupParallel.Nodes, &NodeGroup{
 				EndNode:   parallNodeKey,
 				Nodes:     nil,
 				Prev:      "",
 				StartNode: parallNodeKey,
 			})
-			group.EndNode = parallNodeKey
+			NodeGroupParallel.EndNode = parallNodeKey
 			exitParallelIdx = parallNodeKey
 
 			return
 		case BlockParallelStartName:
 			if parallNodeKey != nodeKey {
-<<<<<<< HEAD
-				newNodeGroupParallel, newExitParallelIdx := bt.fillParallGroups(parallNodeKey, prevNodeMap[parallNodeKey], parallNode)
-				group.Nodes = append(group.Nodes, newNodeGroupParallel)
-=======
 				newNodeGroupParallel, newExitParallelIdx, fillErr := bt.fillParallGroups(parallNodeKey,
 					prevNodeMap[parallNodeKey], currIteration, parallNode)
 				if fillErr != nil {
 					return nil, "", fillErr
 				}
 				NodeGroupParallel.Nodes = append(NodeGroupParallel.Nodes, newNodeGroupParallel)
->>>>>>> 88fed7c0
 				endNode := (*bt)[newExitParallelIdx]
 				for _, socketOutNodes := range endNode.Next {
 					for _, socketOutNode := range socketOutNodes {
@@ -1015,7 +993,7 @@
 					}
 				}
 			} else {
-				group.Nodes = append(group.Nodes, &NodeGroup{
+				NodeGroupParallel.Nodes = append(NodeGroupParallel.Nodes, &NodeGroup{
 					EndNode:   parallNodeKey,
 					Nodes:     nil,
 					Prev:      prevNodeMap[parallNodeKey],
@@ -1037,7 +1015,7 @@
 				}
 			}
 		default:
-			group.Nodes = append(group.Nodes, &NodeGroup{
+			NodeGroupParallel.Nodes = append(NodeGroupParallel.Nodes, &NodeGroup{
 				EndNode:   parallNodeKey,
 				Nodes:     nil,
 				Prev:      prevNodeMap[parallNodeKey],
@@ -1059,9 +1037,5 @@
 			}
 		}
 	}
-<<<<<<< HEAD
-	return group, exitParallelIdx
-=======
 	return NodeGroupParallel, exitParallelIdx, nil
->>>>>>> 88fed7c0
 }