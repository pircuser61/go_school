--- conflicted
+++ resolved
@@ -1,16 +1,9 @@
 package entity
 
-<<<<<<< HEAD
-type (
-	UserExecutionType string
-	BlockType         string
-)
-=======
 import "github.com/iancoleman/orderedmap"
 
 type UserExecutionType string
 type BlockType string
->>>>>>> 3cbf10e9
 
 const (
 	UserExecution       UserExecutionType = "user"
