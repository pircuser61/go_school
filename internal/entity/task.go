--- conflicted
+++ resolved
@@ -122,24 +122,10 @@
 type TaskUpdateAction string
 
 const (
-<<<<<<< HEAD
-	TaskUpdateActionApprovement          TaskUpdateAction = "approvement"
-	TaskUpdateActionSLABreach            TaskUpdateAction = "sla_breached"
-	TaskUpdateActionHalfSLABreach        TaskUpdateAction = "half_sla_breached"
-	TaskUpdateActionExecution            TaskUpdateAction = "execution"
-	TaskUpdateActionChangeExecutor       TaskUpdateAction = "change_executor"
-	TaskUpdateActionRequestExecutionInfo TaskUpdateAction = "request_execution_info"
-	TaskUpdateActionExecutorStartWork    TaskUpdateAction = "executor_start_work"
-	TaskUpdateActionApproverSendEditApp  TaskUpdateAction = "approver_send_edit_app"
-	TaskUpdateActionExecutorSendEditApp  TaskUpdateAction = "executor_send_edit_app"
-	TaskUpdateActionCancelApp            TaskUpdateAction = "cancel_app"
-	TaskUpdateActionRequestApproveInfo   TaskUpdateAction = "request_add_info"
-	TaskUpdateActionRequestFillForm      TaskUpdateAction = "fill_form"
-	TaskUpdateActionAddApprovers         TaskUpdateAction = "add_approvers"
-=======
 	TaskUpdateActionApprovement           TaskUpdateAction = "approvement"
 	TaskUpdateActionAdditionalApprovement TaskUpdateAction = "additional_approvement"
 	TaskUpdateActionSLABreach             TaskUpdateAction = "sla_breached"
+	TaskUpdateActionHalfSLABreach         TaskUpdateAction = "half_sla_breached"
 	TaskUpdateActionExecution             TaskUpdateAction = "execution"
 	TaskUpdateActionChangeExecutor        TaskUpdateAction = "change_executor"
 	TaskUpdateActionRequestExecutionInfo  TaskUpdateAction = "request_execution_info"
@@ -150,7 +136,6 @@
 	TaskUpdateActionRequestApproveInfo    TaskUpdateAction = "request_add_info"
 	TaskUpdateActionRequestFillForm       TaskUpdateAction = "fill_form"
 	TaskUpdateActionAddApprovers          TaskUpdateAction = "add_approvers"
->>>>>>> 8fbc410a
 )
 
 var (
