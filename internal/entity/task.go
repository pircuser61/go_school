package entity

import (
	"encoding/json"
	"time"

	"github.com/google/uuid"
	"github.com/iancoleman/orderedmap"
	"github.com/pkg/errors"
)

type Step struct {
	ID          uuid.UUID                  `json:"-"`
	Time        time.Time                  `json:"time"`
	Type        string                     `json:"type"`
	Name        string                     `json:"name"`
	State       map[string]json.RawMessage `json:"state" swaggertype:"object"`
	Storage     map[string]interface{}     `json:"storage"`
	Errors      []string                   `json:"errors"`
	Steps       []string                   `json:"steps"`
	BreakPoints []string                   `json:"-"`
	HasError    bool                       `json:"has_error"`
	Status      string                     `json:"status"`
	UpdatedAt   *time.Time                 `json:"updated_at"`
}

type TaskSteps []*Step

func (ts *TaskSteps) IsEmpty() bool {
	return len(*ts) == 0
}

type EriusTasks struct {
	Tasks []EriusTask `json:"tasks"`
}

type EriusTasksPage struct {
	Tasks []EriusTask `json:"tasks"`
	Total int         `json:"total"`
}

type CountTasks struct {
	TotalActive       int `json:"active"`
	TotalApprover     int `json:"approve"`
	TotalExecutor     int `json:"execute"`
	TotalFormExecutor int `json:"form_execute"`
}

type TaskAction struct {
	Id                 string `json:"id"`
	Title              string `json:"title"`
	ButtonType         string `json:"button_type"`
	CommentEnabled     bool   `json:"comment_enable"`
	AttachmentsEnabled bool   `json:"attachments_enable"`
	IsPublic           bool   `json:"is_public"`
}

type EriusTask struct {
	ID            uuid.UUID              `json:"id"`
	VersionID     uuid.UUID              `json:"version_id"`
	StartedAt     time.Time              `json:"started_at"`
	LastChangedAt time.Time              `json:"last_changed_at"`
	FinishedAt    *time.Time             `json:"finished_at"`
	Name          string                 `json:"name"`
	Description   string                 `json:"description"`
	Status        string                 `json:"status"`
	HumanStatus   string                 `json:"human_status"`
	Author        string                 `json:"author"`
	IsDebugMode   bool                   `json:"debug"`
	Parameters    map[string]interface{} `json:"parameters"`
	Steps         TaskSteps              `json:"steps"`
	WorkNumber    string                 `json:"work_number"`
	BlueprintID   string                 `json:"blueprint_id"`
<<<<<<< HEAD
	Rate          int                    `json:"rate"`
	RateComment   string                 `json:"rate_comment"`
	Actions       []TaskAction           `json:"available_actions"`
=======
	Rate          *int                   `json:"rate"`
	RateComment   *string                `json:"rate_comment"`
>>>>>>> a5ffb708

	ActiveBlocks           map[string]struct{} `json:"active_blocks"`
	SkippedBlocks          map[string]struct{} `json:"skipped_blocks"`
	NotifiedBlocks         map[string][]string `json:"notified_blocks"`
	PrevUpdateStatusBlocks map[string]string   `json:"prev_update_status_blocks"`
	Total                  int                 `json:"-"`
}

func (et *EriusTask) IsRun() bool {
	return et.Status == "run"
}

func (et *EriusTask) IsCreated() bool {
	return et.Status == "created"
}

func (et *EriusTask) IsStopped() bool {
	return et.Status == "stopped"
}

func (et *EriusTask) IsFinished() bool {
	return et.Status == "finished"
}

func (et *EriusTask) IsError() bool {
	return et.Status == "error"
}

type GetTaskParams struct {
	Name           *string     `json:"name"`
	Created        *TimePeriod `json:"created"`
	Order          *string     `json:"order"`
	Limit          *int        `json:"limit"`
	Offset         *int        `json:"offset"`
	TaskIDs        *[]string   `json:"task_ids"`
	SelectAs       *string     `json:"select_as"`
	Archived       *bool       `json:"archived"`
	ForCarousel    *bool       `json:"forCarousel"`
	Status         *string     `json:"status"`
	Receiver       *string     `json:"receiver"`
	HasAttachments *bool       `json:"hasAttachments"`
}

type TimePeriod struct {
	Start int `json:"start"`
	End   int `json:"end"`
}

type TaskFilter struct {
	GetTaskParams
	CurrentUser string
}

type TaskUpdateAction string

const (
	TaskUpdateActionApprovement           TaskUpdateAction = "approvement"
	TaskUpdateActionAdditionalApprovement TaskUpdateAction = "additional_approvement"
	TaskUpdateActionSLABreach             TaskUpdateAction = "sla_breached"
	TaskUpdateActionExecution             TaskUpdateAction = "execution"
	TaskUpdateActionChangeExecutor        TaskUpdateAction = "change_executor"
	TaskUpdateActionRequestExecutionInfo  TaskUpdateAction = "request_execution_info"
	TaskUpdateActionExecutorStartWork     TaskUpdateAction = "executor_start_work"
	TaskUpdateActionApproverSendEditApp   TaskUpdateAction = "approver_send_edit_app"
	TaskUpdateActionExecutorSendEditApp   TaskUpdateAction = "executor_send_edit_app"
	TaskUpdateActionCancelApp             TaskUpdateAction = "cancel_app"
	TaskUpdateActionRequestApproveInfo    TaskUpdateAction = "request_add_info"
	TaskUpdateActionRequestFillForm       TaskUpdateAction = "fill_form"
	TaskUpdateActionAddApprovers          TaskUpdateAction = "add_approvers"
)

var (
	checkTaskUpdateMap = map[TaskUpdateAction]struct{}{
		TaskUpdateActionApprovement:           {},
		TaskUpdateActionAdditionalApprovement: {},
		TaskUpdateActionExecution:             {},
		TaskUpdateActionChangeExecutor:        {},
		TaskUpdateActionRequestExecutionInfo:  {},
		TaskUpdateActionExecutorStartWork:     {},
		TaskUpdateActionApproverSendEditApp:   {},
		TaskUpdateActionExecutorSendEditApp:   {},
		TaskUpdateActionCancelApp:             {},
		TaskUpdateActionRequestApproveInfo:    {},
		TaskUpdateActionRequestFillForm:       {},
		TaskUpdateActionAddApprovers:          {},
	}
)

type TaskUpdate struct {
	Action     TaskUpdateAction `json:"action"`
	Parameters json.RawMessage  `json:"parameters" swaggertype:"object"`
}

func (t *TaskUpdate) Validate() error {
	if _, ok := checkTaskUpdateMap[t.Action]; !ok {
		return errors.New("unknown action")
	}

	return nil
}

type NeededNotif struct {
	Initiator   string
	Recipient   string
	WorkNum     string
	Description interface{}
	Status      string
}

type InitialApplication struct {
	Description      string                `json:"description"`
	ApplicationBody  orderedmap.OrderedMap `json:"application_body"`
	AttachmentFields []string              `json:"attachment_fields"`
	Keys             map[string]string     `json:"keys"`
}

type TaskRunContext struct {
	InitialApplication InitialApplication `json:"initial_application"`
}<|MERGE_RESOLUTION|>--- conflicted
+++ resolved
@@ -71,14 +71,9 @@
 	Steps         TaskSteps              `json:"steps"`
 	WorkNumber    string                 `json:"work_number"`
 	BlueprintID   string                 `json:"blueprint_id"`
-<<<<<<< HEAD
-	Rate          int                    `json:"rate"`
-	RateComment   string                 `json:"rate_comment"`
-	Actions       []TaskAction           `json:"available_actions"`
-=======
 	Rate          *int                   `json:"rate"`
 	RateComment   *string                `json:"rate_comment"`
->>>>>>> a5ffb708
+	Actions       []TaskAction           `json:"available_actions"`
 
 	ActiveBlocks           map[string]struct{} `json:"active_blocks"`
 	SkippedBlocks          map[string]struct{} `json:"skipped_blocks"`
