package configs

import (
	"fmt"

	"gitlab.services.mts.ru/abp/myosotis/logger"

	"gitlab.services.mts.ru/jocasta/pipeliner/internal/people"
	"gitlab.services.mts.ru/jocasta/pipeliner/internal/sso"

	monconf "gitlab.services.mts.ru/erius/monitoring/pkg/configs"
)

const (
	StrategyHTTP  = "http"
	StrategyKafka = "kafka"
)

type Pipeliner struct {
	Tracing               TracingConfig      `yaml:"tracing"`
	Timeout               Duration           `yaml:"timeout"`
	Proxy                 string             `yaml:"proxy"`
	Log                   *logger.Config     `yaml:"log"`
	ServeAddr             string             `yaml:"serve_addr"`
	MetricsAddr           string             `yaml:"metrics_addr"`
	DB                    Database           `yaml:"database"`
	ScriptManager         string             `yaml:"script_manager"`
	Remedy                string             `yaml:"remedy"`
	FaaS                  string             `yaml:"faas"`
	RunEnv                RunEnv             `yaml:"run_env"`
	Swag                  SwaggerGeneral     `yaml:"swagger"`
	Monitoring            monconf.Monitoring `yaml:"monitoring"`
	AuthBaseURL           *URL               `yaml:"auth"`
	SchedulerBaseURL      *URL               `yaml:"scheduler"`
	NetworkMonitorBaseURL *URL               `yaml:"network_monitor"`
	Push                  PushConfig         `yaml:"push"`
	HTTPClientConfig      *HTTPClient        `yaml:"http_client_config"`
	SSO                   sso.Config         `yaml:"sso"`
<<<<<<< HEAD
	GRPCPort              string             `yaml:"grpc_gw_port"`
	GRPCGWPort            string             `yaml:"grpc_port"`
=======
	People                people.Config      `yaml:"people"`
>>>>>>> 06c9bad3
}

type RunEnv struct {
	Strategy          string `yaml:"strategy"`
	FaaSAddress       string `yaml:"faas_address,omitempty"`
	KafkaAddress      string `yaml:"kafka_address,omitempty"`
	PipelinesRunQueue string `yaml:"pipelines_run_queue,omitempty"`
	FunctionsRunQueue string `yaml:"functions_run_queue,omitempty"`
}

type SwaggerGeneral struct {
	BasePath string `yaml:"base_path"`
	Version  string `yaml:"version"`
	Host     string `yaml:"host"`
	Port     string `yaml:"port"`
}

type Database struct {
	Kind           string `yaml:"kind"`
	Host           string `yaml:"host"`
	Port           string `yaml:"port"`
	User           string `yaml:"user"`
	Pass           string `yaml:"pass"`
	DBName         string `yaml:"dbname"`
	MaxConnections int    `yaml:"max_connections"`
	Timeout        int    `yaml:"timeout"`
}

type PushConfig struct {
	URL string `yaml:"url"`
	Job string `yaml:"job"`
}

func (d *Database) String() string {
	pass := ""
	for range d.Pass {
		pass += "*"
	}

	return fmt.Sprintf(
		"DB: (Kind: %s, Host: %s, Port: %s, User: %s, Pass: %s, DBName: %s, MaxConn: %d, Timeout: %d)",
		d.Kind, d.Host, d.Port, d.User, pass, d.DBName, d.MaxConnections, d.Timeout)
}

type HTTPClient struct {
	Timeout               Duration `yaml:"timeout"`
	KeepAlive             Duration `yaml:"keep_alive"`
	MaxIdleConns          int      `yaml:"max_idle_conns"`
	IdleConnTimeout       Duration `yaml:"idle_conn_timeout"`
	TLSHandshakeTimeout   Duration `yaml:"tls_handshake_timeout"`
	ExpectContinueTimeout Duration `yaml:"expect_continue_timeout"`
	ProxyURL              URL      `yaml:"proxy_url"`
}<|MERGE_RESOLUTION|>--- conflicted
+++ resolved
@@ -36,12 +36,9 @@
 	Push                  PushConfig         `yaml:"push"`
 	HTTPClientConfig      *HTTPClient        `yaml:"http_client_config"`
 	SSO                   sso.Config         `yaml:"sso"`
-<<<<<<< HEAD
+	People                people.Config      `yaml:"people"`
 	GRPCPort              string             `yaml:"grpc_gw_port"`
 	GRPCGWPort            string             `yaml:"grpc_port"`
-=======
-	People                people.Config      `yaml:"people"`
->>>>>>> 06c9bad3
 }
 
 type RunEnv struct {
