package store

import (
	"encoding/json"
	"errors"
	"reflect"
	"sync"

	"gitlab.services.mts.ru/jocasta/pipeliner/internal/entity"
)

var (
	errUnknownKey      = errors.New("unknown key in context")
	errValueNotAString = errors.New("value not a string")
	errValueNotABool   = errors.New("value not a bool")
	errNoSuchKey       = errors.New("no such key")
	errUnknown         = errors.New("unknown")
)

//nolint:gocritic // fix later
type VariableStore struct {
	// TODO: RWMutex?
	sync.Mutex
	State      map[string]json.RawMessage
	Values     map[string]interface{}
	Steps      []string
	Errors     []string
	StopPoints StopPoints `json:"-"`
}

func NewStore() *VariableStore {
	s := VariableStore{
		State:      make(map[string]json.RawMessage),
		Values:     make(map[string]interface{}),
		Steps:      make([]string, 0),
		Errors:     make([]string, 0),
		StopPoints: StopPoints{},
	}

	return &s
}

func NewFromStep(step *entity.Step) *VariableStore {
	sp := NewStopPoints(step.Name)
	sp.SetBreakPoints(step.BreakPoints...)

	vs := VariableStore{
		State:      step.State,
		Values:     step.Storage,
		Steps:      step.Steps,
		Errors:     step.Errors,
		StopPoints: *sp,
	}

	return &vs
}

func (c *VariableStore) Copy() *VariableStore {
	newState := make(map[string]json.RawMessage)
	for k, v := range c.State {
		newState[k] = v
	}

	newValues := make(map[string]interface{})
	for k, v := range c.Values {
		newValues[k] = v
	}

	newSteps := make([]string, len(c.Steps))
	copy(newSteps, c.Steps)

	newErrors := make([]string, len(c.Errors))
	copy(newErrors, c.Errors)

	return &VariableStore{
		Mutex:      sync.Mutex{},
		State:      newState,
		Values:     newValues,
<<<<<<< HEAD
		Steps:      c.Steps,
		Errors:     c.Errors,
=======
		Steps:      newSteps,
		Errors:     newErrors,
>>>>>>> 099c3405
		StopPoints: c.StopPoints,
	}
}

func (c *VariableStore) AddStep(name string) {
	lenSteps := len(c.Steps)

	if lenSteps > 0 && c.Steps[lenSteps-1] == name {
		return
	}

	c.Lock()
	defer c.Unlock()

	c.Steps = append(c.Steps, name)
}

func (c *VariableStore) AddError(err error) {
	c.Lock()
	defer c.Unlock()

	if err == nil {
		err = errUnknown
	}

	c.Errors = append(c.Errors, err.Error())
}

func (c *VariableStore) GetValue(name string) (interface{}, bool) {
	c.Lock()
	defer c.Unlock()
	val, ok := c.Values[name]

	return val, ok
}

func (c *VariableStore) GetArray(name string) ([]interface{}, bool) {
	c.Lock()
	defer c.Unlock()

	val, ok := c.Values[name]
	if !ok {
		return nil, ok
	}

	v := reflect.ValueOf(val)
	if v.Kind() == reflect.Slice {
		return val.([]interface{}), ok
	}

	return nil, ok
}

func (c *VariableStore) GrabStorage() (map[string]interface{}, error) {
	c.Lock()
	defer c.Unlock()

	return c.Values, nil
}

func (c *VariableStore) GrabSteps() ([]string, error) {
	c.Lock()
	defer c.Unlock()

	return c.Steps, nil
}

func (c *VariableStore) GrabErrors() ([]string, error) {
	c.Lock()
	defer c.Unlock()

	return c.Errors, nil
}

func (c *VariableStore) GetString(name string) (string, error) {
	v, ok := c.GetValue(name)
	if !ok {
		return "", errUnknownKey
	}

	s, ok := v.(string)
	if !ok {
		return "", errValueNotAString
	}

	return s, nil
}

func (c *VariableStore) GetBool(name string) (bool, error) {
	v, ok := c.GetValue(name)
	if !ok {
		return false, errUnknownKey
	}

	s, ok := v.(bool)
	if !ok {
		return false, errValueNotABool
	}

	return s, nil
}

func (c *VariableStore) GetStringWithInput(inMap map[string]string, key string) (string, error) {
	inKey, ok := inMap[key]
	if !ok {
		return "", errNoSuchKey
	}

	return c.GetString(inKey)
}

func (c *VariableStore) GetBoolWithInput(inMap map[string]string, key string) (bool, error) {
	inKey, ok := inMap[key]
	if !ok {
		return false, errNoSuchKey
	}

	return c.GetBool(inKey)
}

func (c *VariableStore) SetValue(name string, value interface{}) {
	c.Lock()
	defer c.Unlock()

	switch v := value.(type) {
	case string:
		c.Values[name] = v
	case bool:
		c.Values[name] = v
	case int:
		c.Values[name] = v
	default:
		c.Values[name] = value
	}
}

func (c *VariableStore) SetStringWithOutput(outMap map[string]string, key, val string) error {
	outKey, ok := outMap[key]
	if !ok {
		return errNoSuchKey
	}

	c.SetValue(outKey, val)

	return nil
}

func (c *VariableStore) SetBoolWithOutput(outMap map[string]string, key string, val bool) error {
	outKey, ok := outMap[key]
	if !ok {
		return errNoSuchKey
	}

	c.SetValue(outKey, val)

	return nil
}

func (c *VariableStore) SetStopPoints(points StopPoints) {
	c.Lock()
	defer c.Unlock()

	c.StopPoints = points
}

func (c *VariableStore) GetState(stepName string) (interface{}, bool) {
	c.Lock()
	defer c.Unlock()

	val, ok := c.State[stepName]
	return val, ok
}

func (c *VariableStore) ReplaceState(stepName string, value json.RawMessage) {
	c.Lock()
	defer c.Unlock()

	c.State[stepName] = value
}

type StopPoints struct {
	BreakPoints    map[string]struct{}
	StepOverPoints map[string]struct{}
	ExcludedPoints map[string]struct{}
	StartPoint     string
}

func NewStopPoints(startPoint string) *StopPoints {
	sp := StopPoints{
		BreakPoints:    make(map[string]struct{}),
		StepOverPoints: make(map[string]struct{}),
		ExcludedPoints: make(map[string]struct{}),
		StartPoint:     startPoint,
	}

	return &sp
}

func (sp *StopPoints) SetStepOvers(steps ...string) {
	for _, step := range steps {
		if step != "" {
			sp.StepOverPoints[step] = struct{}{}
		}
	}
}

func (sp *StopPoints) SetBreakPoints(steps ...string) {
	for _, step := range steps {
		if step != "" {
			sp.BreakPoints[step] = struct{}{}
		}
	}
}

func (sp *StopPoints) BreakPointsList() []string {
	breakPoints := make([]string, 0)
	for k := range sp.BreakPoints {
		breakPoints = append(breakPoints, k)
	}

	return breakPoints
}

func (sp *StopPoints) SetExcludedPoints(steps ...string) {
	for _, step := range steps {
		if step != "" {
			sp.ExcludedPoints[step] = struct{}{}
		}
	}
}

func (sp *StopPoints) IsStopPoint(stepName string) bool {
	if _, ok := sp.ExcludedPoints[stepName]; ok {
		return false
	}

	if _, ok := sp.StepOverPoints[stepName]; ok {
		return true
	}

	if _, ok := sp.BreakPoints[stepName]; ok {
		return true
	}

	return false
}<|MERGE_RESOLUTION|>--- conflicted
+++ resolved
@@ -76,13 +76,8 @@
 		Mutex:      sync.Mutex{},
 		State:      newState,
 		Values:     newValues,
-<<<<<<< HEAD
 		Steps:      c.Steps,
 		Errors:     c.Errors,
-=======
-		Steps:      newSteps,
-		Errors:     newErrors,
->>>>>>> 099c3405
 		StopPoints: c.StopPoints,
 	}
 }
