--- conflicted
+++ resolved
@@ -7,13 +7,11 @@
 	"time"
 
 	"github.com/google/uuid"
+
 	"github.com/pkg/errors"
 
 	"gitlab.services.mts.ru/abp/myosotis/logger"
-<<<<<<< HEAD
-
-=======
->>>>>>> b97cf5e7
+
 	"gitlab.services.mts.ru/jocasta/pipeliner/internal/db"
 	"gitlab.services.mts.ru/jocasta/pipeliner/internal/entity"
 	"gitlab.services.mts.ru/jocasta/pipeliner/internal/mail"
@@ -54,11 +52,8 @@
 
 	LeftToNotify                map[string]struct{} `json:"left_to_notify"`
 	IsExecutorVariablesResolved bool                `json:"is_executor_variables_resolved"`
-<<<<<<< HEAD
-=======
 
 	IsRevoked bool `json:"is_revoked"`
->>>>>>> b97cf5e7
 }
 
 type GoFormBlock struct {
@@ -284,7 +279,55 @@
 	return b, nil
 }
 
-<<<<<<< HEAD
+type resolveFormExecutorsDTO struct {
+	runCtx *store.VariableStore
+	step   *entity.Step
+	id     uuid.UUID
+}
+
+func (gb *GoFormBlock) resolveFormExecutors(ctx c.Context, dto *resolveFormExecutorsDTO) (err error) {
+	variableStorage, grabStorageErr := dto.runCtx.GrabStorage()
+	if grabStorageErr != nil {
+		return err
+	}
+
+	resolvedEntities, resolveErr := resolveValuesFromVariables(variableStorage, gb.State.Executors)
+	if resolveErr != nil {
+		return err
+	}
+
+	gb.State.Executors = resolvedEntities
+
+	if len(gb.State.LeftToNotify) > 0 {
+		resolvedEntitiesToNotify, resolveErrToNotify := resolveValuesFromVariables(variableStorage, gb.State.LeftToNotify)
+		if resolveErrToNotify != nil {
+			return err
+		}
+
+		gb.State.LeftToNotify = resolvedEntitiesToNotify
+	}
+
+	gb.State.IsExecutorVariablesResolved = true
+
+	dto.step.State[gb.Name], err = json.Marshal(gb.State)
+	if err != nil {
+		return err
+	}
+
+	content, err := json.Marshal(store.NewFromStep(dto.step))
+	if err != nil {
+		return err
+	}
+
+	return gb.Pipeline.Storage.UpdateStepContext(ctx, &db.UpdateStepRequest{
+		Id:          dto.id,
+		Content:     content,
+		BreakPoints: dto.step.BreakPoints,
+		HasError:    false,
+		Status:      string(StatusFinished),
+	})
+}
+
 func (gb *GoFormBlock) handleNotifications(ctx c.Context, stepCtx *stepCtx, runCtx *store.VariableStore, id uuid.UUID) (ok bool, err error) {
 	if !gb.State.DidFillNotification {
 		l := logger.GetLogger(ctx)
@@ -429,62 +472,19 @@
 	}
 
 	step.State[gb.Name], err = json.Marshal(gb.State)
-=======
-type resolveFormExecutorsDTO struct {
-	runCtx *store.VariableStore
-	step   *entity.Step
-	id     uuid.UUID
-}
-
-func (gb *GoFormBlock) resolveFormExecutors(ctx c.Context, dto *resolveFormExecutorsDTO) (err error) {
-	variableStorage, grabStorageErr := dto.runCtx.GrabStorage()
-	if grabStorageErr != nil {
-		return err
-	}
-
-	resolvedEntities, resolveErr := resolveValuesFromVariables(variableStorage, gb.State.Executors)
-	if resolveErr != nil {
-		return err
-	}
-
-	gb.State.Executors = resolvedEntities
-
-	if len(gb.State.LeftToNotify) > 0 {
-		resolvedEntitiesToNotify, resolveErrToNotify := resolveValuesFromVariables(variableStorage, gb.State.LeftToNotify)
-		if resolveErrToNotify != nil {
-			return err
-		}
-
-		gb.State.LeftToNotify = resolvedEntitiesToNotify
-	}
-
-	gb.State.IsExecutorVariablesResolved = true
-
-	dto.step.State[gb.Name], err = json.Marshal(gb.State)
->>>>>>> b97cf5e7
-	if err != nil {
-		return err
-	}
-
-<<<<<<< HEAD
+	if err != nil {
+		return err
+	}
+
 	content, err := json.Marshal(store.NewFromStep(step))
-=======
-	content, err := json.Marshal(store.NewFromStep(dto.step))
->>>>>>> b97cf5e7
 	if err != nil {
 		return err
 	}
 
 	return gb.Pipeline.Storage.UpdateStepContext(ctx, &db.UpdateStepRequest{
-<<<<<<< HEAD
 		Id:          id,
 		Content:     content,
 		BreakPoints: step.BreakPoints,
-=======
-		Id:          dto.id,
-		Content:     content,
-		BreakPoints: dto.step.BreakPoints,
->>>>>>> b97cf5e7
 		HasError:    false,
 		Status:      string(StatusFinished),
 	})
