package pipeline

import (
	c "context"
	"encoding/json"
	"time"

	"github.com/pkg/errors"
	e "gitlab.services.mts.ru/abp/mail/pkg/email"
	"gitlab.services.mts.ru/abp/myosotis/logger"
	"golang.org/x/net/context"

	"gitlab.services.mts.ru/jocasta/pipeliner/internal/entity"
	"gitlab.services.mts.ru/jocasta/pipeliner/internal/mail"
	"gitlab.services.mts.ru/jocasta/pipeliner/internal/script"
	"gitlab.services.mts.ru/jocasta/pipeliner/internal/servicedesc"
	"gitlab.services.mts.ru/jocasta/pipeliner/internal/store"
)

const (
	keyOutputFormExecutor = "executor"
	keyOutputFormBody     = "application_body"
)

const formFillFormAction = "fill_form"

const AutoFillUser = "auto_fill"

type ChangesLogItem struct {
	Description     string                 `json:"description"`
	ApplicationBody map[string]interface{} `json:"application_body"`
	CreatedAt       time.Time              `json:"created_at"`
	Executor        string                 `json:"executor,omitempty"`
	DelegateFor     string                 `json:"delegate_for"`
}

type FormData struct {
	FormExecutorType       script.FormExecutorType `json:"form_executor_type"`
	FormGroupId            string                  `json:"form_group_id"`
	FormExecutorsGroupName string                  `json:"form_executors_group_name"`
	SchemaId               string                  `json:"schema_id"`
	SchemaName             string                  `json:"schema_name"`
	Executors              map[string]struct{}     `json:"executors"`
	Description            string                  `json:"description"`
	ApplicationBody        map[string]interface{}  `json:"application_body"`
	IsFilled               bool                    `json:"is_filled"`
	IsTakenInWork          bool                    `json:"is_taken_in_work"`
	ActualExecutor         *string                 `json:"actual_executor,omitempty"`
	ChangesLog             []ChangesLogItem        `json:"changes_log"`

	FormsAccessibility []script.FormAccessibility `json:"forms_accessibility,omitempty"`

<<<<<<< HEAD
	IsRevoked bool `json:"is_revoked"`

	SLA            int    `json:"sla"`
	CheckSLA       bool   `json:"check_sla"`
	SLAChecked     bool   `json:"sla_checked"`
	HalfSLAChecked bool   `json:"half_sla_checked"`
	WorkType       string `json:"work_type"`
=======
	SLA            int  `json:"sla"`
	CheckSLA       bool `json:"check_sla"`
	SLAChecked     bool `json:"sla_checked"`
	HalfSLAChecked bool `json:"half_sla_checked"`
>>>>>>> 25003a11

	HideExecutorFromInitiator bool `json:"hide_executor_from_initiator"`

	Mapping script.JSONSchemaProperties `json:"mapping"`
}

type GoFormBlock struct {
	Name    string
	Title   string
	Input   map[string]string
	Output  map[string]string
	Sockets []script.Socket
	State   *FormData

	RunContext *BlockRunContext
}

func (gb *GoFormBlock) Members() []Member {
	members := []Member{}
	for login := range gb.State.Executors {
		members = append(members, Member{
			Login:      login,
			IsFinished: gb.isFormFinished(),
			Actions:    gb.formActions(),
		})
	}

	return members
}

func (gb *GoFormBlock) isFormFinished() bool {
	return gb.State.IsFilled
}

func (gb *GoFormBlock) formActions() []MemberAction {
	if gb.State.IsFilled {
		return []MemberAction{}
	}
	action := MemberAction{
		Id:   formFillFormAction,
		Type: ActionTypeCustom,
	}
	return []MemberAction{action}
}

<<<<<<< HEAD
func (gb *GoFormBlock) Deadlines(ctx context.Context) ([]Deadline, error) {
	if gb.State.IsRevoked {
		return []Deadline{}, nil
	}

=======
func (gb *GoFormBlock) Deadlines() []Deadline {
>>>>>>> 25003a11
	deadlines := make([]Deadline, 0, 2)

	if gb.State.CheckSLA {
		calendarDays, getCalendarDaysErr := gb.RunContext.HrGate.GetDefaultCalendarDaysForGivenTimeIntervals(ctx,
			[]entity.TaskCompletionInterval{{StartedAt: gb.RunContext.currBlockStartTime, FinishedAt: gb.RunContext.currBlockStartTime.Add(time.Hour * 24 * 100)}},
		)
		if getCalendarDaysErr != nil {
			return nil, getCalendarDaysErr
		}
		workHourType := WorkHourType(gb.State.WorkType)
		startWorkHour, endWorkHour, getWorkingHoursErr := workHourType.GetWorkingHours()
		if getWorkingHoursErr != nil {
			return nil, getWorkingHoursErr
		}
		weekends, getWeekendsErr := workHourType.GetWeekends()
		if getWeekendsErr != nil {
			return nil, getWeekendsErr
		}
		if !gb.State.SLAChecked {
			deadlines = append(deadlines,
				Deadline{Deadline: ComputeMaxDate(gb.RunContext.currBlockStartTime, float32(gb.State.SLA), calendarDays, &startWorkHour, &endWorkHour, weekends),
					Action: entity.TaskUpdateActionSLABreach,
				},
			)
		}

		if !gb.State.HalfSLAChecked && gb.State.SLA >= 8 {
			deadlines = append(deadlines,
				Deadline{Deadline: ComputeMaxDate(gb.RunContext.currBlockStartTime, float32(gb.State.SLA)/2, calendarDays, &startWorkHour, &endWorkHour, weekends),
					Action: entity.TaskUpdateActionHalfSLABreach,
				},
			)
		}
	}

	return deadlines, nil
}

func (gb *GoFormBlock) UpdateManual() bool {
	return true
}

func (gb *GoFormBlock) GetStatus() Status {
	if gb.State != nil && gb.State.IsFilled {
		return StatusFinished
	}

	return StatusRunning
}

func (gb *GoFormBlock) GetTaskHumanStatus() TaskHumanStatus {
	if gb.State != nil && gb.State.IsFilled {
		return StatusDone
	}

	return StatusExecution
}

func (gb *GoFormBlock) GetState() interface{} {
	return gb.State
}

func (gb *GoFormBlock) Next(_ *store.VariableStore) ([]string, bool) {
	nexts, ok := script.GetNexts(gb.Sockets, DefaultSocketID)
	if !ok {
		return nil, false
	}
	return nexts, true
}

func (gb *GoFormBlock) Model() script.FunctionModel {
	return script.FunctionModel{
		ID:        BlockGoFormID,
		BlockType: script.TypeGo,
		Title:     gb.Title,
		Inputs:    nil,
		Outputs: []script.FunctionValueModel{
			{
				Name:    keyOutputFormExecutor,
				Type:    "SsoPerson",
				Comment: "form executor login",
			},
			{
				Name:    keyOutputFormBody,
				Type:    "object",
				Comment: "form body",
			},
		},
		Params: &script.FunctionParams{
			Type: BlockGoFormID,
			Params: &script.FormParams{
				FormsAccessibility: []script.FormAccessibility{},
				Mapping:            script.JSONSchemaProperties{},
			},
		},
		Sockets: []script.Socket{script.DefaultSocket},
	}
}

// nolint:dupl // another block
func createGoFormBlock(ctx c.Context, name string, ef *entity.EriusFunc, runCtx *BlockRunContext) (*GoFormBlock, error) {
	b := &GoFormBlock{
		Name:       name,
		Title:      ef.Title,
		Input:      map[string]string{},
		Output:     map[string]string{},
		Sockets:    entity.ConvertSocket(ef.Sockets),
		RunContext: runCtx,
	}

	for _, v := range ef.Input {
		b.Input[v.Name] = v.Global
	}

	for _, v := range ef.Output {
		b.Output[v.Name] = v.Global
	}

	rawState, ok := runCtx.VarStore.State[name]
	if ok {
		if err := b.loadState(rawState); err != nil {
			return nil, err
		}
	} else {
		if err := b.createState(ctx, ef); err != nil {
			return nil, err
		}
		b.RunContext.VarStore.AddStep(b.Name)
	}

	return b, nil
}

func (gb *GoFormBlock) loadState(raw json.RawMessage) error {
	return json.Unmarshal(raw, &gb.State)
}

//nolint:dupl //different logic
func (gb *GoFormBlock) createState(ctx c.Context, ef *entity.EriusFunc) error {
	var params script.FormParams
	err := json.Unmarshal(ef.Params, &params)
	if err != nil {
		return errors.Wrap(err, "can not get form parameters")
	}

	if err = params.Validate(); err != nil {
		return errors.Wrap(err, "invalid form parameters")
	}

	gb.State = &FormData{
		Executors: map[string]struct{}{
			params.Executor: {},
		},
		SchemaId:                  params.SchemaId,
		SLA:                       params.SLA,
		CheckSLA:                  params.CheckSLA,
		SchemaName:                params.SchemaName,
		ChangesLog:                make([]ChangesLogItem, 0),
		FormExecutorType:          params.FormExecutorType,
		ApplicationBody:           map[string]interface{}{},
		FormsAccessibility:        params.FormsAccessibility,
		Mapping:                   params.Mapping,
		HideExecutorFromInitiator: params.HideExecutorFromInitiator,
	}

	switch gb.State.FormExecutorType {
	case script.FormExecutorTypeUser:
		gb.State.Executors = map[string]struct{}{
			params.Executor: {},
		}
	case script.FormExecutorTypeInitiator:
		gb.State.Executors = map[string]struct{}{
			gb.RunContext.Initiator: {},
		}
	case script.FormExecutorTypeFromSchema:
		variableStorage, grabStorageErr := gb.RunContext.VarStore.GrabStorage()
		if grabStorageErr != nil {
			return err
		}

		resolvedEntities, resolveErr := resolveValuesFromVariables(
			variableStorage,
			map[string]struct{}{
				params.Executor: {},
			},
		)
		if resolveErr != nil {
			return err
		}

		gb.State.Executors = resolvedEntities
	case script.FormExecutorTypeAutoFillUser:
		if err = gb.handleAutoFillForm(); err != nil {
			return err
		}
	case script.FormExecutorTypeGroup:
		workGroup, errGroup := gb.RunContext.ServiceDesc.GetWorkGroup(ctx, params.FormGroupId)
		if errGroup != nil {
			return errors.Wrap(errGroup, "can`t get form group with id: "+params.FormGroupId)
		}

		if len(workGroup.People) == 0 {
			//nolint:goimports // bugged golint
			return errors.New("zero form executors in group: " + params.FormGroupId)
		}

		gb.State.Executors = make(map[string]struct{})
		for i := range workGroup.People {
			gb.State.Executors[workGroup.People[i].Login] = struct{}{}
		}
		gb.State.FormGroupId = params.FormGroupId
		gb.State.FormExecutorsGroupName = workGroup.GroupName
	}

	if params.WorkType != nil {
		gb.State.WorkType = *params.WorkType
	} else {
		task, getVersionErr := gb.RunContext.Storage.GetVersionByWorkNumber(ctx, gb.RunContext.WorkNumber)
		if getVersionErr != nil {
			return getVersionErr
		}

		processSLASettings, getVersionErr := gb.RunContext.Storage.GetSlaVersionSettings(ctx, task.VersionID.String())
		if getVersionErr != nil {
			return getVersionErr
		}
		gb.State.WorkType = processSLASettings.WorkType
	}

	return gb.handleNotifications(ctx)
}

func (gb *GoFormBlock) handleAutoFillForm() error {
	variables, err := getVariables(gb.RunContext.VarStore)
	if err != nil {
		return err
	}

	formMapping := make(map[string]interface{})

	for k := range gb.State.Mapping {
		varPath := gb.State.Mapping[k]

		variableValue := getVariable(variables, varPath.Value)

		formMapping[k] = variableValue
	}

	gb.State.ApplicationBody = formMapping

	personData := &servicedesc.SsoPerson{
		Username: AutoFillUser,
	}

	gb.State.ChangesLog = append([]ChangesLogItem{
		{
			ApplicationBody: formMapping,
			CreatedAt:       time.Now(),
			Executor:        personData.Username,
			DelegateFor:     "",
		},
	}, gb.State.ChangesLog...)

	gb.RunContext.VarStore.SetValue(gb.Output[keyOutputFormExecutor], personData)
	gb.RunContext.VarStore.SetValue(gb.Output[keyOutputFormBody], gb.State.ApplicationBody)

	gb.State.ActualExecutor = &personData.Username
	gb.State.IsFilled = true

	return nil
}

func (gb *GoFormBlock) handleNotifications(ctx c.Context) error {
	l := logger.GetLogger(ctx)

	if gb.RunContext.skipNotifications {
		return nil
	}

	executors := getSliceFromMapOfStrings(gb.State.Executors)
	isGroupExecutors := gb.State.FormExecutorType == script.FormExecutorTypeGroup
	var emailAttachment []e.Attachment

	var emails = make(map[string]mail.Template, 0)

	for _, login := range executors {
		em, getUserEmailErr := gb.RunContext.People.GetUserEmail(ctx, login)
		if getUserEmailErr != nil {
			l.WithField("login", login).WithError(getUserEmailErr).Warning("couldn't get email")
			continue
		}

		if isGroupExecutors {
			calendarDays, getCalendarDaysErr := gb.RunContext.HrGate.GetDefaultCalendarDaysForGivenTimeIntervals(ctx,
				[]entity.TaskCompletionInterval{{StartedAt: gb.RunContext.currBlockStartTime, FinishedAt: gb.RunContext.currBlockStartTime.Add(time.Hour * 24 * 100)}},
			)
			if getCalendarDaysErr != nil {
				return getCalendarDaysErr
			}
			workHourType := WorkHourType(gb.State.WorkType)
			startWorkHour, endWorkHour, getWorkingHoursErr := workHourType.GetWorkingHours()
			if getWorkingHoursErr != nil {
				return getWorkingHoursErr
			}
			weekends, getWeekendsErr := workHourType.GetWeekends()
			if getWeekendsErr != nil {
				return getWeekendsErr
			}
			emails[em] = mail.NewFormExecutionNeedTakeInWorkTpl(gb.RunContext.WorkNumber,
				gb.RunContext.WorkTitle,
				gb.RunContext.Sender.SdAddress,
				ComputeDeadline(time.Now(), gb.State.SLA, calendarDays, &startWorkHour, &endWorkHour, weekends),
			)
		} else {
			emails[em] = mail.NewRequestFormExecutionInfoTpl(
				gb.RunContext.WorkNumber,
				gb.RunContext.WorkTitle,
				gb.RunContext.Sender.SdAddress)
		}
	}

	if len(emails) == 0 {
		return nil
	}

	for i := range emails {
		if sendErr := gb.RunContext.Sender.SendNotification(ctx, []string{i}, emailAttachment, emails[i]); sendErr != nil {
			return sendErr
		}
	}
	return nil
}<|MERGE_RESOLUTION|>--- conflicted
+++ resolved
@@ -3,13 +3,12 @@
 import (
 	c "context"
 	"encoding/json"
+	"golang.org/x/net/context"
 	"time"
 
 	"github.com/pkg/errors"
 	e "gitlab.services.mts.ru/abp/mail/pkg/email"
 	"gitlab.services.mts.ru/abp/myosotis/logger"
-	"golang.org/x/net/context"
-
 	"gitlab.services.mts.ru/jocasta/pipeliner/internal/entity"
 	"gitlab.services.mts.ru/jocasta/pipeliner/internal/mail"
 	"gitlab.services.mts.ru/jocasta/pipeliner/internal/script"
@@ -50,7 +49,6 @@
 
 	FormsAccessibility []script.FormAccessibility `json:"forms_accessibility,omitempty"`
 
-<<<<<<< HEAD
 	IsRevoked bool `json:"is_revoked"`
 
 	SLA            int    `json:"sla"`
@@ -58,12 +56,6 @@
 	SLAChecked     bool   `json:"sla_checked"`
 	HalfSLAChecked bool   `json:"half_sla_checked"`
 	WorkType       string `json:"work_type"`
-=======
-	SLA            int  `json:"sla"`
-	CheckSLA       bool `json:"check_sla"`
-	SLAChecked     bool `json:"sla_checked"`
-	HalfSLAChecked bool `json:"half_sla_checked"`
->>>>>>> 25003a11
 
 	HideExecutorFromInitiator bool `json:"hide_executor_from_initiator"`
 
@@ -109,15 +101,11 @@
 	return []MemberAction{action}
 }
 
-<<<<<<< HEAD
 func (gb *GoFormBlock) Deadlines(ctx context.Context) ([]Deadline, error) {
 	if gb.State.IsRevoked {
 		return []Deadline{}, nil
 	}
 
-=======
-func (gb *GoFormBlock) Deadlines() []Deadline {
->>>>>>> 25003a11
 	deadlines := make([]Deadline, 0, 2)
 
 	if gb.State.CheckSLA {
