package pipeline

import (
	c "context"
	"encoding/json"
	"fmt"
<<<<<<< HEAD
=======
	"time"
>>>>>>> 5d82f3b7

	"github.com/google/uuid"
	"github.com/pkg/errors"

	"gitlab.services.mts.ru/abp/myosotis/logger"
	"gitlab.services.mts.ru/jocasta/pipeliner/internal/entity"
	"gitlab.services.mts.ru/jocasta/pipeliner/internal/script"
	"gitlab.services.mts.ru/jocasta/pipeliner/internal/store"

	"go.opencensus.io/trace"
)

const (
	keyOutputFormExecutor = "executor"
	keyOutputFormBody     = "application_body"
)

type ChangesLogItem struct {
	Description     string                 `json:"description"`
	ApplicationBody map[string]interface{} `json:"application_body"`
	CreatedAt       time.Time              `json:"created_at"`
	Executor        string                 `json:"executor,omitempty"`
}

type FormData struct {
<<<<<<< HEAD
	FormExecutorType script.FormExecutorType `json:"form_executor_type"`
	SchemaId         string                  `json:"schema_id"`
	SchemaName       string                  `json:"schema_name"`
	Executors        map[string]struct{}     `json:"executors"`
	Description      string                  `json:"description"`
	ApplicationBody  map[string]interface{}  `json:"application_body"`
	IsFilled         bool                    `json:"is_filled"`
	ActualExecutor   *string                 `json:"actual_executor,omitempty"`
=======
	SchemaId        string                 `json:"schema_id"`
	SchemaName      string                 `json:"schema_name"`
	Executors       map[string]struct{}    `json:"executors"`
	Description     string                 `json:"description"`
	ApplicationBody map[string]interface{} `json:"application_body"`
	IsFilled        bool                   `json:"is_filled"`
	ActualExecutor  *string                `json:"actual_executor,omitempty"`
	ChangesLog      []ChangesLogItem       `json:"changes_log"`
>>>>>>> 5d82f3b7

	SLA int `json:"sla"`

	DidSLANotification bool `json:"did_sla_notification"`

	LeftToNotify                map[string]struct{} `json:"left_to_notify"`
	IsExecutorVariablesResolved bool                `json:"isExecutorVariablesResolved"`
}

type GoFormBlock struct {
	Name    string
	Title   string
	Input   map[string]string
	Output  map[string]string
	Sockets []script.Socket
	State   *FormData

	Pipeline *ExecutablePipeline
}

func (gb *GoFormBlock) GetStatus() Status {
	if gb.State != nil && gb.State.IsFilled {
		return StatusFinished
	}

	return StatusRunning
}

func (gb *GoFormBlock) GetTaskHumanStatus() TaskHumanStatus {
	if gb.State != nil && gb.State.IsFilled {
		return StatusDone
	}

	return StatusExecution
}

func (gb *GoFormBlock) GetType() string {
	return BlockGoFormID
}

func (gb *GoFormBlock) Inputs() map[string]string {
	return gb.Input
}

func (gb *GoFormBlock) Outputs() map[string]string {
	return gb.Output
}

func (gb *GoFormBlock) IsScenario() bool {
	return false
}

func (gb *GoFormBlock) GetState() interface{} {
	return gb.State
}

func (gb *GoFormBlock) Skipped(_ *store.VariableStore) []string {
	return nil
}

func (gb *GoFormBlock) Next(_ *store.VariableStore) ([]string, bool) {
	nexts, ok := script.GetNexts(gb.Sockets, DefaultSocketID)
	if !ok {
		return nil, false
	}
	return nexts, true
}

//nolint:gocyclo //ok
func (gb *GoFormBlock) DebugRun(ctx c.Context, stepCtx *stepCtx, runCtx *store.VariableStore) (err error) {
	ctx, s := trace.StartSpan(ctx, "run_go_form_block")
	defer s.End()

	l := logger.GetLogger(ctx)

	val, isOk := runCtx.GetValue(getWorkIdKey(gb.Name))
	if !isOk {
		return errors.New("can't get work id from variable store")
	}

	id, isOk := val.(uuid.UUID)
	if !isOk {
		return errors.New("can't assert type of work id")
	}

	// check state from database
	var step *entity.Step
	step, err = gb.Pipeline.Storage.GetTaskStepById(ctx, id)
	if err != nil {
		return err
	} else if step == nil {
		l.Error(err)
		return nil
	}

	// get state from step.State
	data, ok := step.State[gb.Name]
	if !ok {
		return fmt.Errorf("key %s is not found in state of go-form-block", gb.Name)
	}

	var state FormData
	err = json.Unmarshal(data, &state)
	if err != nil {
		return errors.Wrap(err, "invalid format of go-form-block state")
	}

	gb.State = &state

	if gb.State.FormExecutorType == script.FormExecutorTypeFromSchema && gb.State.IsExecutorVariablesResolved == false {
		variables, err := runCtx.GrabStorage()
		if err != nil {
			return err
		}
		resolvedExecutors, err := resolveValuesFromVariables(variables, gb.State.Executors)
		gb.State.Executors = resolvedExecutors
		gb.State.IsExecutorVariablesResolved = true
	}

	// nolint:dupl // not dupl?
	if gb.State.IsFilled {
		var actualExecutor string

		if state.ActualExecutor != nil {
			actualExecutor = *state.ActualExecutor
		}

		runCtx.SetValue(gb.Output[keyOutputFormExecutor], actualExecutor)
		runCtx.SetValue(gb.Output[keyOutputFormBody], gb.State.ApplicationBody)

		var stateBytes []byte
		stateBytes, err = json.Marshal(gb.State)
		if err != nil {
			return err
		}

		runCtx.ReplaceState(gb.Name, stateBytes)
	}

	return nil
}

func (gb *GoFormBlock) Model() script.FunctionModel {
	return script.FunctionModel{
		ID:        BlockGoFormID,
		BlockType: script.TypeGo,
		Title:     gb.Title,
		Inputs:    nil,
		Outputs: []script.FunctionValueModel{
			{
				Name:    keyOutputFormExecutor,
				Type:    "string",
				Comment: "form executor login",
			},
			{
				Name:    keyOutputFormBody,
				Type:    "string",
				Comment: "form body",
			},
		},
		Params: &script.FunctionParams{
			Type:   BlockGoFormID,
			Params: &script.FormParams{},
		},
		Sockets: []script.Socket{script.DefaultSocket},
	}
}

// nolint:dupl // another block
func createGoFormBlock(name string, ef *entity.EriusFunc, ep *ExecutablePipeline) (*GoFormBlock, error) {
	b := &GoFormBlock{
		Name:     name,
		Title:    ef.Title,
		Input:    map[string]string{},
		Output:   map[string]string{},
		Sockets:  entity.ConvertSocket(ef.Sockets),
		Pipeline: ep,
	}

	for _, v := range ef.Input {
		b.Input[v.Name] = v.Global
	}

	for _, v := range ef.Output {
		b.Output[v.Name] = v.Global
	}

	var params script.FormParams
	err := json.Unmarshal(ef.Params, &params)
	if err != nil {
		return nil, errors.Wrap(err, "can not get form parameters")
	}

	if err = params.Validate(); err != nil {
		return nil, errors.Wrap(err, "invalid form parameters")
	}

	b.State = &FormData{
		SchemaId:         params.SchemaId,
		SchemaName:       params.SchemaName,
		FormExecutorType: params.FormExecutorType,
	}

	if b.State.FormExecutorType == script.FormExecutorTypeUser {
		b.State.Executors = map[string]struct{}{
			params.Executor: {},
<<<<<<< HEAD
		}
	}

	if b.State.FormExecutorType == script.FormExecutorTypeInitiator {
		b.State.Executors = map[string]struct{}{
			ep.PipelineModel.Author: {},
		}
=======
		},
		SchemaId:   params.SchemaId,
		SchemaName: params.SchemaName,
		ChangesLog: make([]ChangesLogItem, 0),
>>>>>>> 5d82f3b7
	}

	return b, nil
}<|MERGE_RESOLUTION|>--- conflicted
+++ resolved
@@ -4,15 +4,14 @@
 	c "context"
 	"encoding/json"
 	"fmt"
-<<<<<<< HEAD
-=======
 	"time"
->>>>>>> 5d82f3b7
 
 	"github.com/google/uuid"
+
 	"github.com/pkg/errors"
 
 	"gitlab.services.mts.ru/abp/myosotis/logger"
+
 	"gitlab.services.mts.ru/jocasta/pipeliner/internal/entity"
 	"gitlab.services.mts.ru/jocasta/pipeliner/internal/script"
 	"gitlab.services.mts.ru/jocasta/pipeliner/internal/store"
@@ -33,7 +32,6 @@
 }
 
 type FormData struct {
-<<<<<<< HEAD
 	FormExecutorType script.FormExecutorType `json:"form_executor_type"`
 	SchemaId         string                  `json:"schema_id"`
 	SchemaName       string                  `json:"schema_name"`
@@ -42,16 +40,6 @@
 	ApplicationBody  map[string]interface{}  `json:"application_body"`
 	IsFilled         bool                    `json:"is_filled"`
 	ActualExecutor   *string                 `json:"actual_executor,omitempty"`
-=======
-	SchemaId        string                 `json:"schema_id"`
-	SchemaName      string                 `json:"schema_name"`
-	Executors       map[string]struct{}    `json:"executors"`
-	Description     string                 `json:"description"`
-	ApplicationBody map[string]interface{} `json:"application_body"`
-	IsFilled        bool                   `json:"is_filled"`
-	ActualExecutor  *string                `json:"actual_executor,omitempty"`
-	ChangesLog      []ChangesLogItem       `json:"changes_log"`
->>>>>>> 5d82f3b7
 
 	SLA int `json:"sla"`
 
@@ -160,16 +148,6 @@
 	}
 
 	gb.State = &state
-
-	if gb.State.FormExecutorType == script.FormExecutorTypeFromSchema && gb.State.IsExecutorVariablesResolved == false {
-		variables, err := runCtx.GrabStorage()
-		if err != nil {
-			return err
-		}
-		resolvedExecutors, err := resolveValuesFromVariables(variables, gb.State.Executors)
-		gb.State.Executors = resolvedExecutors
-		gb.State.IsExecutorVariablesResolved = true
-	}
 
 	// nolint:dupl // not dupl?
 	if gb.State.IsFilled {
@@ -250,28 +228,25 @@
 	}
 
 	b.State = &FormData{
-		SchemaId:         params.SchemaId,
-		SchemaName:       params.SchemaName,
-		FormExecutorType: params.FormExecutorType,
-	}
-
-	if b.State.FormExecutorType == script.FormExecutorTypeUser {
-		b.State.Executors = map[string]struct{}{
+		Executors: map[string]struct{}{
 			params.Executor: {},
-<<<<<<< HEAD
-		}
-	}
-
-	if b.State.FormExecutorType == script.FormExecutorTypeInitiator {
-		b.State.Executors = map[string]struct{}{
-			ep.PipelineModel.Author: {},
-		}
-=======
 		},
 		SchemaId:   params.SchemaId,
 		SchemaName: params.SchemaName,
 		ChangesLog: make([]ChangesLogItem, 0),
->>>>>>> 5d82f3b7
+		FormExecutorType: params.FormExecutorType,
+	}
+
+	if b.State.FormExecutorType == script.FormExecutorTypeUser {
+		b.State.Executors = map[string]struct{}{
+			params.Executor: {},
+		}
+	}
+
+	if b.State.FormExecutorType == script.FormExecutorTypeInitiator {
+		b.State.Executors = map[string]struct{}{
+			ep.PipelineModel.Author: {},
+		}
 	}
 
 	return b, nil
