package pipeline

import (
	c "context"
	"encoding/json"
	"time"

	"golang.org/x/net/context"

	"github.com/pkg/errors"

	e "gitlab.services.mts.ru/abp/mail/pkg/email"
	"gitlab.services.mts.ru/abp/myosotis/logger"

	"gitlab.services.mts.ru/jocasta/pipeliner/internal/entity"
	"gitlab.services.mts.ru/jocasta/pipeliner/internal/mail"
	"gitlab.services.mts.ru/jocasta/pipeliner/internal/script"
	"gitlab.services.mts.ru/jocasta/pipeliner/internal/servicedesc"
	"gitlab.services.mts.ru/jocasta/pipeliner/internal/store"
)

const (
	keyOutputFormExecutor = "executor"
	keyOutputFormBody     = "application_body"
)

const formFillFormAction = "fill_form"

const AutoFillUser = "auto_fill"

type ChangesLogItem struct {
	Description     string                 `json:"description"`
	ApplicationBody map[string]interface{} `json:"application_body"`
	CreatedAt       time.Time              `json:"created_at"`
	Executor        string                 `json:"executor,omitempty"`
	DelegateFor     string                 `json:"delegate_for"`
}

type FormData struct {
	FormExecutorType       script.FormExecutorType `json:"form_executor_type"`
	FormGroupId            string                  `json:"form_group_id"`
	FormExecutorsGroupName string                  `json:"form_executors_group_name"`
	SchemaId               string                  `json:"schema_id"`
	SchemaName             string                  `json:"schema_name"`
	Executors              map[string]struct{}     `json:"executors"`
	Description            string                  `json:"description"`
	ApplicationBody        map[string]interface{}  `json:"application_body"`
	IsFilled               bool                    `json:"is_filled"`
	IsTakenInWork          bool                    `json:"is_taken_in_work"`
	ActualExecutor         *string                 `json:"actual_executor,omitempty"`
	ChangesLog             []ChangesLogItem        `json:"changes_log"`

	FormsAccessibility []script.FormAccessibility `json:"forms_accessibility,omitempty"`

	IsRevoked bool `json:"is_revoked"`

	SLA            int    `json:"sla"`
	CheckSLA       bool   `json:"check_sla"`
	SLAChecked     bool   `json:"sla_checked"`
	HalfSLAChecked bool   `json:"half_sla_checked"`
	WorkType       string `json:"work_type"`

	HideExecutorFromInitiator bool `json:"hide_executor_from_initiator"`

	Mapping script.JSONSchemaProperties `json:"mapping"`
}

type GoFormBlock struct {
	Name    string
	Title   string
	Input   map[string]string
	Output  map[string]string
	Sockets []script.Socket
	State   *FormData

	RunContext *BlockRunContext
}

func (gb *GoFormBlock) Members() []Member {
	members := []Member{}
	for login := range gb.State.Executors {
		members = append(members, Member{
			Login:      login,
			IsFinished: gb.isFormFinished(),
			Actions:    gb.formActions(),
		})
	}

	return members
}

func (gb *GoFormBlock) isFormFinished() bool {
	return gb.State.IsFilled
}

func (gb *GoFormBlock) formActions() []MemberAction {
	if gb.State.IsFilled {
		return []MemberAction{}
	}
	action := MemberAction{
		Id:   formFillFormAction,
		Type: ActionTypeCustom,
	}
	return []MemberAction{action}
}

func (gb *GoFormBlock) Deadlines(ctx context.Context) ([]Deadline, error) {
	if gb.State.IsRevoked {
		return []Deadline{}, nil
	}

	deadlines := make([]Deadline, 0, 2)

	if gb.State.CheckSLA {
		slaInfoPtr, getSlaInfoErr := GetSLAInfoPtr(ctx, GetSLAInfoDTOStruct{
			Service: gb.RunContext.HrGate,
			TaskCompletionIntervals: []entity.TaskCompletionInterval{{StartedAt: gb.RunContext.currBlockStartTime,
				FinishedAt: gb.RunContext.currBlockStartTime.Add(time.Hour * 24 * 100)}},
			WorkType: WorkHourType(gb.State.WorkType),
		})

		if getSlaInfoErr != nil {
			return nil, getSlaInfoErr
		}

		if !gb.State.SLAChecked {
			deadlines = append(deadlines,
				Deadline{Deadline: ComputeMaxDate(gb.RunContext.currBlockStartTime, float32(gb.State.SLA),
					slaInfoPtr),
					Action: entity.TaskUpdateActionSLABreach,
				},
			)
		}

		if !gb.State.HalfSLAChecked && gb.State.SLA >= 8 {
			deadlines = append(deadlines,
				Deadline{Deadline: ComputeMaxDate(gb.RunContext.currBlockStartTime, float32(gb.State.SLA)/2,
					slaInfoPtr),
					Action: entity.TaskUpdateActionHalfSLABreach,
				},
			)
		}
	}

	return deadlines, nil
}

func (gb *GoFormBlock) UpdateManual() bool {
	return true
}

func (gb *GoFormBlock) GetStatus() Status {
	if gb.State != nil && gb.State.IsFilled {
		return StatusFinished
	}

	return StatusRunning
}

func (gb *GoFormBlock) GetTaskHumanStatus() TaskHumanStatus {
	if gb.State != nil && gb.State.IsFilled {
		return StatusDone
	}

	return StatusExecution
}

func (gb *GoFormBlock) GetState() interface{} {
	return gb.State
}

func (gb *GoFormBlock) Next(_ *store.VariableStore) ([]string, bool) {
	nexts, ok := script.GetNexts(gb.Sockets, DefaultSocketID)
	if !ok {
		return nil, false
	}
	return nexts, true
}

func (gb *GoFormBlock) Model() script.FunctionModel {
	return script.FunctionModel{
		ID:        BlockGoFormID,
		BlockType: script.TypeGo,
		Title:     gb.Title,
		Inputs:    nil,
		Outputs: []script.FunctionValueModel{
			{
				Name:    keyOutputFormExecutor,
				Type:    "SsoPerson",
				Comment: "form executor login",
			},
			{
				Name:    keyOutputFormBody,
				Type:    "object",
				Comment: "form body",
			},
		},
		Params: &script.FunctionParams{
			Type: BlockGoFormID,
			Params: &script.FormParams{
				FormsAccessibility: []script.FormAccessibility{},
				Mapping:            script.JSONSchemaProperties{},
			},
		},
		Sockets: []script.Socket{script.DefaultSocket},
	}
}

// nolint:dupl // another block
func createGoFormBlock(ctx c.Context, name string, ef *entity.EriusFunc, runCtx *BlockRunContext) (*GoFormBlock, error) {
	b := &GoFormBlock{
		Name:       name,
		Title:      ef.Title,
		Input:      map[string]string{},
		Output:     map[string]string{},
		Sockets:    entity.ConvertSocket(ef.Sockets),
		RunContext: runCtx,
	}

	for _, v := range ef.Input {
		b.Input[v.Name] = v.Global
	}

	for _, v := range ef.Output {
		b.Output[v.Name] = v.Global
	}

	rawState, ok := runCtx.VarStore.State[name]
	if ok {
		if err := b.loadState(rawState); err != nil {
			return nil, err
		}
	} else {
		if err := b.createState(ctx, ef); err != nil {
			return nil, err
		}
		b.RunContext.VarStore.AddStep(b.Name)
	}

	return b, nil
}

func (gb *GoFormBlock) loadState(raw json.RawMessage) error {
	return json.Unmarshal(raw, &gb.State)
}

//nolint:dupl //different logic
func (gb *GoFormBlock) createState(ctx c.Context, ef *entity.EriusFunc) error {
	var params script.FormParams
	err := json.Unmarshal(ef.Params, &params)
	if err != nil {
		return errors.Wrap(err, "can not get form parameters")
	}

	if err = params.Validate(); err != nil {
		return errors.Wrap(err, "invalid form parameters")
	}

	gb.State = &FormData{
		Executors: map[string]struct{}{
			params.Executor: {},
		},
		SchemaId:                  params.SchemaId,
		SLA:                       params.SLA,
		CheckSLA:                  params.CheckSLA,
		SchemaName:                params.SchemaName,
		ChangesLog:                make([]ChangesLogItem, 0),
		FormExecutorType:          params.FormExecutorType,
		ApplicationBody:           map[string]interface{}{},
		FormsAccessibility:        params.FormsAccessibility,
		Mapping:                   params.Mapping,
		HideExecutorFromInitiator: params.HideExecutorFromInitiator,
	}

	switch gb.State.FormExecutorType {
	case script.FormExecutorTypeUser:
		gb.State.Executors = map[string]struct{}{
			params.Executor: {},
		}
	case script.FormExecutorTypeInitiator:
		gb.State.Executors = map[string]struct{}{
			gb.RunContext.Initiator: {},
		}
	case script.FormExecutorTypeFromSchema:
		variableStorage, grabStorageErr := gb.RunContext.VarStore.GrabStorage()
		if grabStorageErr != nil {
			return err
		}

		resolvedEntities, resolveErr := resolveValuesFromVariables(
			variableStorage,
			map[string]struct{}{
				params.Executor: {},
			},
		)
		if resolveErr != nil {
			return err
		}

		gb.State.Executors = resolvedEntities
	case script.FormExecutorTypeAutoFillUser:
		if err = gb.handleAutoFillForm(); err != nil {
			return err
		}
	case script.FormExecutorTypeGroup:
		workGroup, errGroup := gb.RunContext.ServiceDesc.GetWorkGroup(ctx, params.FormGroupId)
		if errGroup != nil {
			return errors.Wrap(errGroup, "can`t get form group with id: "+params.FormGroupId)
		}

		if len(workGroup.People) == 0 {
			//nolint:goimports // bugged golint
			return errors.New("zero form executors in group: " + params.FormGroupId)
		}

		gb.State.Executors = make(map[string]struct{})
		for i := range workGroup.People {
			gb.State.Executors[workGroup.People[i].Login] = struct{}{}
		}
		gb.State.FormGroupId = params.FormGroupId
		gb.State.FormExecutorsGroupName = workGroup.GroupName
	}

	if params.WorkType != nil {
		gb.State.WorkType = *params.WorkType
	} else {
		task, getVersionErr := gb.RunContext.Storage.GetVersionByWorkNumber(ctx, gb.RunContext.WorkNumber)
		if getVersionErr != nil {
			return getVersionErr
		}

		processSLASettings, getVersionErr := gb.RunContext.Storage.GetSlaVersionSettings(ctx, task.VersionID.String())
		if getVersionErr != nil {
			return getVersionErr
		}
		gb.State.WorkType = processSLASettings.WorkType
	}

	return gb.handleNotifications(ctx)
}

func (gb *GoFormBlock) handleAutoFillForm() error {
	variables, err := getVariables(gb.RunContext.VarStore)
	if err != nil {
		return err
	}

	formMapping := make(map[string]interface{})

	for k := range gb.State.Mapping {
		varPath := gb.State.Mapping[k]

		variableValue := getVariable(variables, varPath.Value)

		formMapping[k] = variableValue
	}

	gb.State.ApplicationBody = formMapping

	personData := &servicedesc.SsoPerson{
		Username: AutoFillUser,
	}

	gb.State.ChangesLog = append([]ChangesLogItem{
		{
			ApplicationBody: formMapping,
			CreatedAt:       time.Now(),
			Executor:        personData.Username,
			DelegateFor:     "",
		},
	}, gb.State.ChangesLog...)

	gb.RunContext.VarStore.SetValue(gb.Output[keyOutputFormExecutor], personData)
	gb.RunContext.VarStore.SetValue(gb.Output[keyOutputFormBody], gb.State.ApplicationBody)

	gb.State.ActualExecutor = &personData.Username
	gb.State.IsFilled = true

	return nil
}

func (gb *GoFormBlock) handleNotifications(ctx c.Context) error {
	l := logger.GetLogger(ctx)

	if gb.RunContext.skipNotifications {
		return nil
	}

	executors := getSliceFromMapOfStrings(gb.State.Executors)
	isGroupExecutors := gb.State.FormExecutorType == script.FormExecutorTypeGroup
	var emailAttachment []e.Attachment

	var emails = make(map[string]mail.Template, 0)

	for _, login := range executors {
		em, getUserEmailErr := gb.RunContext.People.GetUserEmail(ctx, login)
		if getUserEmailErr != nil {
			l.WithField("login", login).WithError(getUserEmailErr).Warning("couldn't get email")
			continue
		}

		if isGroupExecutors {
<<<<<<< HEAD
			slaInfoPtr, getSlaInfoErr := GetSLAInfoPtr(ctx, GetSLAInfoDTOStruct{
				Service: gb.RunContext.HrGate,
				TaskCompletionIntervals: []entity.TaskCompletionInterval{{StartedAt: gb.RunContext.currBlockStartTime,
					FinishedAt: gb.RunContext.currBlockStartTime.Add(time.Hour * 24 * 100)}},
				WorkType: WorkHourType(gb.State.WorkType),
			})

			if getSlaInfoErr != nil {
				return getSlaInfoErr
			}
			emails[em] = mail.NewFormExecutionNeedTakeInWorkTpl(gb.RunContext.WorkNumber,
				gb.RunContext.WorkTitle,
				gb.RunContext.Sender.SdAddress,
				ComputeDeadline(time.Now(), gb.State.SLA, slaInfoPtr),
			)
=======
			emails[em] = mail.NewFormExecutionNeedTakeInWorkTpl(&mail.NewFormExecutionNeedTakeInWorkDto{
				WorkNumber: gb.RunContext.WorkNumber,
				WorkTitle:  gb.RunContext.WorkTitle,
				SdUrl:      gb.RunContext.Sender.SdAddress,
				Mailto:     gb.RunContext.Sender.FetchEmail,
				BlockName:  BlockGoFormID,
				Login:      login,
				Deadline:   ComputeDeadline(time.Now(), gb.State.SLA),
			})
>>>>>>> 8234d40d
		} else {
			emails[em] = mail.NewRequestFormExecutionInfoTpl(
				gb.RunContext.WorkNumber,
				gb.RunContext.WorkTitle,
				gb.RunContext.Sender.SdAddress)
		}
	}

	if len(emails) == 0 {
		return nil
	}

	for i := range emails {
		if sendErr := gb.RunContext.Sender.SendNotification(ctx, []string{i}, emailAttachment, emails[i]); sendErr != nil {
			return sendErr
		}
	}
	return nil
}<|MERGE_RESOLUTION|>--- conflicted
+++ resolved
@@ -400,7 +400,6 @@
 		}
 
 		if isGroupExecutors {
-<<<<<<< HEAD
 			slaInfoPtr, getSlaInfoErr := GetSLAInfoPtr(ctx, GetSLAInfoDTOStruct{
 				Service: gb.RunContext.HrGate,
 				TaskCompletionIntervals: []entity.TaskCompletionInterval{{StartedAt: gb.RunContext.currBlockStartTime,
@@ -411,12 +410,6 @@
 			if getSlaInfoErr != nil {
 				return getSlaInfoErr
 			}
-			emails[em] = mail.NewFormExecutionNeedTakeInWorkTpl(gb.RunContext.WorkNumber,
-				gb.RunContext.WorkTitle,
-				gb.RunContext.Sender.SdAddress,
-				ComputeDeadline(time.Now(), gb.State.SLA, slaInfoPtr),
-			)
-=======
 			emails[em] = mail.NewFormExecutionNeedTakeInWorkTpl(&mail.NewFormExecutionNeedTakeInWorkDto{
 				WorkNumber: gb.RunContext.WorkNumber,
 				WorkTitle:  gb.RunContext.WorkTitle,
@@ -424,9 +417,8 @@
 				Mailto:     gb.RunContext.Sender.FetchEmail,
 				BlockName:  BlockGoFormID,
 				Login:      login,
-				Deadline:   ComputeDeadline(time.Now(), gb.State.SLA),
+				Deadline:   ComputeDeadline(time.Now(), gb.State.SLA, slaInfoPtr),
 			})
->>>>>>> 8234d40d
 		} else {
 			emails[em] = mail.NewRequestFormExecutionInfoTpl(
 				gb.RunContext.WorkNumber,
