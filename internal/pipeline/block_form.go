package pipeline

import (
	c "context"
	"encoding/json"
	"time"

	"golang.org/x/net/context"

	"github.com/pkg/errors"

	e "gitlab.services.mts.ru/abp/mail/pkg/email"
	"gitlab.services.mts.ru/abp/myosotis/logger"

	"gitlab.services.mts.ru/jocasta/pipeliner/internal/entity"
	"gitlab.services.mts.ru/jocasta/pipeliner/internal/mail"
	"gitlab.services.mts.ru/jocasta/pipeliner/internal/script"
	"gitlab.services.mts.ru/jocasta/pipeliner/internal/servicedesc"
	"gitlab.services.mts.ru/jocasta/pipeliner/internal/store"
)

const (
	keyOutputFormExecutor = "executor"
	keyOutputFormBody     = "application_body"
)

const formFillFormAction = "fill_form"

const AutoFillUser = "auto_fill"

type ChangesLogItem struct {
	Description     string                 `json:"description"`
	ApplicationBody map[string]interface{} `json:"application_body"`
	CreatedAt       time.Time              `json:"created_at"`
	Executor        string                 `json:"executor,omitempty"`
	DelegateFor     string                 `json:"delegate_for"`
}

type FormData struct {
	FormExecutorType       script.FormExecutorType `json:"form_executor_type"`
	FormGroupId            string                  `json:"form_group_id"`
	FormExecutorsGroupName string                  `json:"form_executors_group_name"`
	SchemaId               string                  `json:"schema_id"`
	SchemaName             string                  `json:"schema_name"`
	Executors              map[string]struct{}     `json:"executors"`
	Description            string                  `json:"description"`
	ApplicationBody        map[string]interface{}  `json:"application_body"`
	IsFilled               bool                    `json:"is_filled"`
	IsTakenInWork          bool                    `json:"is_taken_in_work"`
	ActualExecutor         *string                 `json:"actual_executor,omitempty"`
	ChangesLog             []ChangesLogItem        `json:"changes_log"`

	FormsAccessibility []script.FormAccessibility `json:"forms_accessibility,omitempty"`

	IsRevoked bool `json:"is_revoked"`

	SLA            int    `json:"sla"`
	CheckSLA       bool   `json:"check_sla"`
	SLAChecked     bool   `json:"sla_checked"`
	HalfSLAChecked bool   `json:"half_sla_checked"`
	WorkType       string `json:"work_type"`

	HideExecutorFromInitiator bool `json:"hide_executor_from_initiator"`

	Mapping script.JSONSchemaProperties `json:"mapping"`
}

type GoFormBlock struct {
	Name    string
	Title   string
	Input   map[string]string
	Output  map[string]string
	Sockets []script.Socket
	State   *FormData

	RunContext *BlockRunContext
}

func (gb *GoFormBlock) Members() []Member {
	members := []Member{}
	for login := range gb.State.Executors {
		members = append(members, Member{
			Login:      login,
			IsFinished: gb.isFormFinished(),
			Actions:    gb.formActions(),
		})
	}

	return members
}

func (gb *GoFormBlock) isFormFinished() bool {
	return gb.State.IsFilled
}

func (gb *GoFormBlock) formActions() []MemberAction {
	if gb.State.IsFilled {
		return []MemberAction{}
	}
	action := MemberAction{
		Id:   formFillFormAction,
		Type: ActionTypeCustom,
	}
	return []MemberAction{action}
}

func (gb *GoFormBlock) Deadlines(ctx context.Context) ([]Deadline, error) {
	if gb.State.IsRevoked {
		return []Deadline{}, nil
	}

	deadlines := make([]Deadline, 0, 2)

	if gb.State.CheckSLA {
		slaInfoPtr, getSlaInfoErr := GetSLAInfoPtr(ctx, GetSLAInfoDTOStruct{
			Service: gb.RunContext.HrGate,
			TaskCompletionIntervals: []entity.TaskCompletionInterval{{StartedAt: gb.RunContext.currBlockStartTime,
				FinishedAt: gb.RunContext.currBlockStartTime.Add(time.Hour * 24 * 100)}},
			WorkType: WorkHourType(gb.State.WorkType),
		})

		if getSlaInfoErr != nil {
			return nil, getSlaInfoErr
		}

		if !gb.State.SLAChecked {
			deadlines = append(deadlines,
				Deadline{Deadline: ComputeMaxDate(gb.RunContext.currBlockStartTime, float32(gb.State.SLA),
					slaInfoPtr),
					Action: entity.TaskUpdateActionSLABreach,
				},
			)
		}

		if !gb.State.HalfSLAChecked && gb.State.SLA >= 8 {
			deadlines = append(deadlines,
				Deadline{Deadline: ComputeMaxDate(gb.RunContext.currBlockStartTime, float32(gb.State.SLA)/2,
					slaInfoPtr),
					Action: entity.TaskUpdateActionHalfSLABreach,
				},
			)
		}
	}

	return deadlines, nil
}

func (gb *GoFormBlock) UpdateManual() bool {
	return true
}

func (gb *GoFormBlock) GetStatus() Status {
	if gb.State != nil && gb.State.IsFilled {
		return StatusFinished
	}

	return StatusRunning
}

func (gb *GoFormBlock) GetTaskHumanStatus() TaskHumanStatus {
	if gb.State != nil && gb.State.IsFilled {
		return StatusDone
	}

	return StatusExecution
}

func (gb *GoFormBlock) GetState() interface{} {
	return gb.State
}

func (gb *GoFormBlock) Next(_ *store.VariableStore) ([]string, bool) {
	nexts, ok := script.GetNexts(gb.Sockets, DefaultSocketID)
	if !ok {
		return nil, false
	}
	return nexts, true
}

func (gb *GoFormBlock) Model() script.FunctionModel {
	return script.FunctionModel{
		ID:        BlockGoFormID,
		BlockType: script.TypeGo,
		Title:     gb.Title,
		Inputs:    nil,
		Outputs: []script.FunctionValueModel{
			{
				Name:    keyOutputFormExecutor,
				Type:    "SsoPerson",
				Comment: "form executor login",
			},
			{
				Name:    keyOutputFormBody,
				Type:    "object",
				Comment: "form body",
			},
		},
		Params: &script.FunctionParams{
			Type: BlockGoFormID,
			Params: &script.FormParams{
				FormsAccessibility: []script.FormAccessibility{},
				Mapping:            script.JSONSchemaProperties{},
			},
		},
		Sockets: []script.Socket{script.DefaultSocket},
	}
}

// nolint:dupl // another block
func createGoFormBlock(ctx c.Context, name string, ef *entity.EriusFunc, runCtx *BlockRunContext) (*GoFormBlock, error) {
	b := &GoFormBlock{
		Name:       name,
		Title:      ef.Title,
		Input:      map[string]string{},
		Output:     map[string]string{},
		Sockets:    entity.ConvertSocket(ef.Sockets),
		RunContext: runCtx,
	}

	for _, v := range ef.Input {
		b.Input[v.Name] = v.Global
	}

	for _, v := range ef.Output {
		b.Output[v.Name] = v.Global
	}

	rawState, ok := runCtx.VarStore.State[name]
	if ok {
		if err := b.loadState(rawState); err != nil {
			return nil, err
		}
	} else {
		if err := b.createState(ctx, ef); err != nil {
			return nil, err
		}
		b.RunContext.VarStore.AddStep(b.Name)
	}

	return b, nil
}

func (gb *GoFormBlock) loadState(raw json.RawMessage) error {
	return json.Unmarshal(raw, &gb.State)
}

//nolint:dupl //different logic
func (gb *GoFormBlock) createState(ctx c.Context, ef *entity.EriusFunc) error {
	var params script.FormParams
	err := json.Unmarshal(ef.Params, &params)
	if err != nil {
		return errors.Wrap(err, "can not get form parameters")
	}

	if err = params.Validate(); err != nil {
		return errors.Wrap(err, "invalid form parameters")
	}

	gb.State = &FormData{
		Executors: map[string]struct{}{
			params.Executor: {},
		},
		SchemaId:                  params.SchemaId,
		SLA:                       params.SLA,
		CheckSLA:                  params.CheckSLA,
		SchemaName:                params.SchemaName,
		ChangesLog:                make([]ChangesLogItem, 0),
		FormExecutorType:          params.FormExecutorType,
		ApplicationBody:           map[string]interface{}{},
		FormsAccessibility:        params.FormsAccessibility,
		Mapping:                   params.Mapping,
		HideExecutorFromInitiator: params.HideExecutorFromInitiator,
	}

	switch gb.State.FormExecutorType {
	case script.FormExecutorTypeUser:
		gb.State.Executors = map[string]struct{}{
			params.Executor: {},
		}
	case script.FormExecutorTypeInitiator:
		gb.State.Executors = map[string]struct{}{
			gb.RunContext.Initiator: {},
		}
	case script.FormExecutorTypeFromSchema:
		variableStorage, grabStorageErr := gb.RunContext.VarStore.GrabStorage()
		if grabStorageErr != nil {
			return err
		}

		resolvedEntities, resolveErr := resolveValuesFromVariables(
			variableStorage,
			map[string]struct{}{
				params.Executor: {},
			},
		)
		if resolveErr != nil {
			return err
		}

		gb.State.Executors = resolvedEntities
	case script.FormExecutorTypeAutoFillUser:
		if err = gb.handleAutoFillForm(); err != nil {
			return err
		}
	case script.FormExecutorTypeGroup:
		workGroup, errGroup := gb.RunContext.ServiceDesc.GetWorkGroup(ctx, params.FormGroupId)
		if errGroup != nil {
			return errors.Wrap(errGroup, "can`t get form group with id: "+params.FormGroupId)
		}

		if len(workGroup.People) == 0 {
			//nolint:goimports // bugged golint
			return errors.New("zero form executors in group: " + params.FormGroupId)
		}

		gb.State.Executors = make(map[string]struct{})
		for i := range workGroup.People {
			gb.State.Executors[workGroup.People[i].Login] = struct{}{}
		}
		gb.State.FormGroupId = params.FormGroupId
		gb.State.FormExecutorsGroupName = workGroup.GroupName
	}

	if params.WorkType != nil {
		gb.State.WorkType = *params.WorkType
	} else {
		task, getVersionErr := gb.RunContext.Storage.GetVersionByWorkNumber(ctx, gb.RunContext.WorkNumber)
		if getVersionErr != nil {
			return getVersionErr
		}

		processSLASettings, getVersionErr := gb.RunContext.Storage.GetSlaVersionSettings(ctx, task.VersionID.String())
		if getVersionErr != nil {
			return getVersionErr
		}
		gb.State.WorkType = processSLASettings.WorkType
	}

	return gb.handleNotifications(ctx)
}

func (gb *GoFormBlock) handleAutoFillForm() error {
	variables, err := getVariables(gb.RunContext.VarStore)
	if err != nil {
		return err
	}

	formMapping := make(map[string]interface{})

	for k := range gb.State.Mapping {
		varPath := gb.State.Mapping[k]

		variableValue := getVariable(variables, varPath.Value)

		formMapping[k] = variableValue
	}

	gb.State.ApplicationBody = formMapping

	personData := &servicedesc.SsoPerson{
		Username: AutoFillUser,
	}

	gb.State.ChangesLog = append([]ChangesLogItem{
		{
			ApplicationBody: formMapping,
			CreatedAt:       time.Now(),
			Executor:        personData.Username,
			DelegateFor:     "",
		},
	}, gb.State.ChangesLog...)

	gb.RunContext.VarStore.SetValue(gb.Output[keyOutputFormExecutor], personData)
	gb.RunContext.VarStore.SetValue(gb.Output[keyOutputFormBody], gb.State.ApplicationBody)

	gb.State.ActualExecutor = &personData.Username
	gb.State.IsFilled = true

	return nil
}

func (gb *GoFormBlock) handleNotifications(ctx c.Context) error {
	l := logger.GetLogger(ctx)

	if gb.RunContext.skipNotifications {
		return nil
	}

	executors := getSliceFromMapOfStrings(gb.State.Executors)
	isGroupExecutors := gb.State.FormExecutorType == script.FormExecutorTypeGroup
	var emailAttachment []e.Attachment

	var emails = make(map[string]mail.Template, 0)

	for _, login := range executors {
		em, getUserEmailErr := gb.RunContext.People.GetUserEmail(ctx, login)
		if getUserEmailErr != nil {
			l.WithField("login", login).WithError(getUserEmailErr).Warning("couldn't get email")
			continue
		}
		notifName, err := gb.RunContext.GetTestName(ctx)
		if err != nil {
			return err
		}
		if isGroupExecutors {
<<<<<<< HEAD
			emails[em] = mail.NewFormExecutionNeedTakeInWorkTpl(gb.RunContext.WorkNumber,
				notifName,
				gb.RunContext.Sender.SdAddress,
				ComputeDeadline(time.Now(), gb.State.SLA),
			)
=======
			slaInfoPtr, getSlaInfoErr := GetSLAInfoPtr(ctx, GetSLAInfoDTOStruct{
				Service: gb.RunContext.HrGate,
				TaskCompletionIntervals: []entity.TaskCompletionInterval{{StartedAt: gb.RunContext.currBlockStartTime,
					FinishedAt: gb.RunContext.currBlockStartTime.Add(time.Hour * 24 * 100)}},
				WorkType: WorkHourType(gb.State.WorkType),
			})

			if getSlaInfoErr != nil {
				return getSlaInfoErr
			}
			emails[em] = mail.NewFormExecutionNeedTakeInWorkTpl(&mail.NewFormExecutionNeedTakeInWorkDto{
				WorkNumber: gb.RunContext.WorkNumber,
				WorkTitle:  gb.RunContext.WorkTitle,
				SdUrl:      gb.RunContext.Sender.SdAddress,
				Mailto:     gb.RunContext.Sender.FetchEmail,
				BlockName:  BlockGoFormID,
				Login:      login,
				Deadline:   ComputeDeadline(time.Now(), gb.State.SLA, slaInfoPtr),
			})
>>>>>>> 2827c48b
		} else {
			emails[em] = mail.NewRequestFormExecutionInfoTpl(
				gb.RunContext.WorkNumber,
				notifName,
				gb.RunContext.Sender.SdAddress)
		}
	}

	if len(emails) == 0 {
		return nil
	}

	for i := range emails {
		if sendErr := gb.RunContext.Sender.SendNotification(ctx, []string{i}, emailAttachment, emails[i]); sendErr != nil {
			return sendErr
		}
	}
	return nil
}<|MERGE_RESOLUTION|>--- conflicted
+++ resolved
@@ -403,13 +403,6 @@
 			return err
 		}
 		if isGroupExecutors {
-<<<<<<< HEAD
-			emails[em] = mail.NewFormExecutionNeedTakeInWorkTpl(gb.RunContext.WorkNumber,
-				notifName,
-				gb.RunContext.Sender.SdAddress,
-				ComputeDeadline(time.Now(), gb.State.SLA),
-			)
-=======
 			slaInfoPtr, getSlaInfoErr := GetSLAInfoPtr(ctx, GetSLAInfoDTOStruct{
 				Service: gb.RunContext.HrGate,
 				TaskCompletionIntervals: []entity.TaskCompletionInterval{{StartedAt: gb.RunContext.currBlockStartTime,
@@ -429,7 +422,6 @@
 				Login:      login,
 				Deadline:   ComputeDeadline(time.Now(), gb.State.SLA, slaInfoPtr),
 			})
->>>>>>> 2827c48b
 		} else {
 			emails[em] = mail.NewRequestFormExecutionInfoTpl(
 				gb.RunContext.WorkNumber,
