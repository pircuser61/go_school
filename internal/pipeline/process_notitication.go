--- conflicted
+++ resolved
@@ -542,15 +542,11 @@
 		return nil, err
 	}
 
-<<<<<<< HEAD
 	if len(filesAttachLinks) != 0 {
 		return []e.Attachment{}, nil
 	}
 
-	attachments, err := runCtx.GetAttach(filesAttach)
-=======
 	attachments, err := runCtx.GetAttach(ctx, filesAttach)
->>>>>>> 5c8902b5
 	if err != nil {
 		return nil, err
 	}
