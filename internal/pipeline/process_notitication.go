package pipeline

import (
	c "context"
	"encoding/json"
	"strconv"

	om "github.com/iancoleman/orderedmap"
	e "gitlab.services.mts.ru/abp/mail/pkg/email"
	"gitlab.services.mts.ru/abp/myosotis/logger"

	"gitlab.services.mts.ru/jocasta/pipeliner/internal/entity"
	fileregistry "gitlab.services.mts.ru/jocasta/pipeliner/internal/fileregistry"
	"gitlab.services.mts.ru/jocasta/pipeliner/internal/mail"
	"gitlab.services.mts.ru/jocasta/pipeliner/utils"
)

type handleInitiatorNotifyParams struct {
	step     string
	stepType string
	action   string
	status   TaskHumanStatus
}

func (runCtx *BlockRunContext) handleInitiatorNotify(ctx c.Context, params handleInitiatorNotifyParams) error {
	const (
		FormStepType     = "form"
		TimerStepType    = "timer"
		FunctionStepType = "executable_function"
	)

	if runCtx.skipNotifications {
		return nil
	}

	//nolint:exhaustive //нам не нужно обрабатывать остальные случаи
	switch params.status {
	case StatusNew,
		StatusApproved,
		StatusApproveViewed,
		StatusApproveInformed,
		StatusApproveConfirmed,
		StatusApprovementRejected,
		StatusExecution,
		StatusExecutionRejected,
		StatusSigned,
		StatusRejected,
		StatusProcessingError,
		StatusDone:
	default:
		return nil
	}

	st := params.stepType

	if params.status == StatusDone &&
		(st == FormStepType || st == FunctionStepType || st == TimerStepType) {
		return nil
	}

	description, files, err := runCtx.makeNotificationDescription(params.step)
	if err != nil {
		return err
	}

	loginsToNotify := []string{runCtx.Initiator}

	log := logger.GetLogger(ctx)

	var email string

	emails := make([]string, 0, len(loginsToNotify))

	for _, login := range loginsToNotify {
		email, err = runCtx.Services.People.GetUserEmail(ctx, login)
		if err != nil {
			log.WithField("login", login).WithError(err).Warning("couldn't get email")

			return nil
		}

		emails = append(emails, email)
	}

	if params.action == "" {
		params.action = statusToTaskState[params.status]
	}

	tmpl := mail.NewAppInitiatorStatusNotificationTpl(
		&mail.SignerNotifTemplate{
			WorkNumber:  runCtx.WorkNumber,
			Name:        runCtx.NotifName,
			SdURL:       runCtx.Services.Sender.SdAddress,
			Description: description,
			Action:      params.action,
		})

	iconsName := []string{tmpl.Image}

	for _, v := range description {
		links, link := v.Get("attachLinks")
		if link {
			attachFiles, ok := links.([]fileregistry.AttachInfo)
			if ok && len(attachFiles) != 0 {
				descIcons := []string{downloadImg}
				iconsName = append(iconsName, descIcons...)

				break
			}
		}
	}

	iconFiles, iconErr := runCtx.GetIcons(iconsName)
	if iconErr != nil {
		return err
	}

	files = append(files, iconFiles...)

	if sendErr := runCtx.Services.Sender.SendNotification(ctx, emails, files, tmpl); sendErr != nil {
		return sendErr
	}

	return nil
}

func (runCtx *BlockRunContext) getFileField() ([]string, error) {
	task, err := runCtx.Services.Storage.GetTaskRunContext(c.Background(), runCtx.WorkNumber)
	if err != nil {
		return nil, err
	}

	return task.InitialApplication.AttachmentFields, nil
}

func (runCtx *BlockRunContext) makeNotificationFormAttachment(files []string) ([]fileregistry.FileInfo, error) {
	attachments := make([]entity.Attachment, 0)
	mapFiles := make(map[string][]entity.Attachment)

	for _, v := range files {
		attachments = append(attachments, entity.Attachment{FileID: v})
	}

	mapFiles["files"] = attachments

	file, err := runCtx.Services.FileRegistry.GetAttachmentsInfo(c.Background(), mapFiles)
	if err != nil {
		return nil, err
	}

	ta := make([]fileregistry.FileInfo, 0)
	for _, v := range file["files"] {
		ta = append(ta, fileregistry.FileInfo{FileID: v.FileID, Size: v.Size, Name: v.Name})
	}

	return ta, nil
}

func (runCtx *BlockRunContext) makeNotificationAttachment() ([]fileregistry.FileInfo, error) {
	task, err := runCtx.Services.Storage.GetTaskRunContext(c.Background(), runCtx.WorkNumber)
	if err != nil {
		return nil, err
	}

	attachments := make([]entity.Attachment, 0)
	mapFiles := make(map[string][]entity.Attachment)

	for _, v := range task.InitialApplication.AttachmentFields {
		filesAttach, ok := task.InitialApplication.ApplicationBody.Get(v)
		if ok {
			switch data := filesAttach.(type) {
			case om.OrderedMap:
				fileID, get := data.Get("file_id")
				if !get {
					continue
				}

				attachments = append(attachments, entity.Attachment{FileID: fileID.(string)})
			case []interface{}:
				for _, vv := range data {
					fileMap := vv.(om.OrderedMap)

					fileID, oks := fileMap.Get("file_id")
					if !oks {
						continue
					}

					attachments = append(attachments, entity.Attachment{FileID: fileID.(string)})
				}
			}
		}
	}

	mapFiles["files"] = attachments

	file, err := runCtx.Services.FileRegistry.GetAttachmentsInfo(c.Background(), mapFiles)
	if err != nil {
		return nil, err
	}

	ta := make([]fileregistry.FileInfo, 0)
	for _, v := range file["files"] {
		ta = append(ta, fileregistry.FileInfo{FileID: v.FileID, Size: v.Size, Name: v.Name})
	}

	return ta, nil
}

func (runCtx *BlockRunContext) makeNotificationDescription(nodeName string) ([]om.OrderedMap, []e.Attachment, error) {
	taskContext, err := runCtx.Services.Storage.GetTaskRunContext(c.Background(), runCtx.WorkNumber)
	if err != nil {
		return nil, nil, err
	}

	apBody := flatArray(taskContext.InitialApplication.ApplicationBody)

	for k, v := range apBody.Values() {
		key, ok := taskContext.InitialApplication.Keys[k]
		if !ok {
			continue
		}

		apBody.Delete(k)
		apBody.Set(key, v)
	}

	descriptions := make([]om.OrderedMap, 0)

	filesAttach, err := runCtx.makeNotificationAttachment()
	if err != nil {
		return nil, nil, err
	}

	attachments, err := runCtx.GetAttach(filesAttach)
	if err != nil {
		return nil, nil, err
	}

	files := make([]e.Attachment, 0, len(attachments.AttachmentsList))

	if len(apBody.Values()) != 0 {
		apBody.Set("attachLinks", attachments.AttachLinks)
		apBody.Set("attachExist", attachments.AttachExists)
		apBody.Set("attachList", attachments.AttachmentsList)
	}

	apBody = runCtx.excludeHiddenApplicationFields(apBody, taskContext.InitialApplication.HiddenFields)

	descriptions = append(descriptions, apBody)

	additionalForms, err := runCtx.Services.Storage.GetAdditionalDescriptionForms(runCtx.WorkNumber, nodeName)
	if err != nil {
		return nil, nil, err
	}

	for _, form := range additionalForms {
		attachmentFiles := make([]string, 0)

		var formBlock FormData
		if marshalErr := json.Unmarshal(runCtx.VarStore.State[form.Name], &formBlock); marshalErr != nil {
			return nil, nil, marshalErr
		}

		for k, v := range form.Description.Values() {
			val, ok := formBlock.Keys[k]
			if ok {
				form.Description.Delete(k)
				form.Description.Set(val, v)
			}

<<<<<<< HEAD
			for _, attachVal := range formBlock.AttachmentFields {
				if attachVal == k {
					file, attachOk := v.(om.OrderedMap)
					if !attachOk {
						continue
					}

					if fileId, fileOk := file.Get("file_id"); fileOk {
						attachmentFiles = append(attachmentFiles, fileId.(string))
					}
				}
=======
			if fileID, fileOK := file.Get("file_id"); fileOK {
				attachmentFiles = append(attachmentFiles, fileID.(string))
>>>>>>> bfd2b242
			}
		}

		fileInfo, fileErr := runCtx.makeNotificationFormAttachment(attachmentFiles)
		if fileErr != nil {
			return nil, nil, err
		}

		attach, attachErr := runCtx.GetAttach(fileInfo)
		if attachErr != nil {
			return nil, nil, err
		}

		form.Description.Set("attachLinks", attach.AttachLinks)
		form.Description.Set("attachExist", attach.AttachExists)
		form.Description.Set("attachList", attach.AttachmentsList)

		files = append(files, attach.AttachmentsList...)

		formDesc, errExclude := runCtx.excludeHiddenFormFields(form.Name, form.Description)
		if errExclude != nil {
			return nil, nil, errExclude
		}

		descriptions = append(descriptions, flatArray(formDesc))
	}

	files = append(files, attachments.AttachmentsList...)

	return descriptions, files, nil
}

func (runCtx *BlockRunContext) excludeHiddenApplicationFields(desc om.OrderedMap, hiddenFields []string) om.OrderedMap {
	res := om.New()

	for _, key := range desc.Keys() {
		if !utils.IsContainsInSlice(key, hiddenFields) {
			if val, exists := desc.Get(key); exists {
				res.Set(key, val)
			}
		}
	}

	return *res
}

func (runCtx *BlockRunContext) excludeHiddenFormFields(formName string, desc om.OrderedMap) (om.OrderedMap, error) {
	res := om.New()

	var state FormData

	err := json.Unmarshal(runCtx.VarStore.State[formName], &state)
	if err != nil {
		return desc, err
	}

	for _, key := range desc.Keys() {
		if !utils.IsContainsInSlice(key, state.HiddenFields) {
			if val, exists := desc.Get(key); exists {
				res.Set(key, val)
			}
		}
	}

	return *res, nil
}

func flatArray(v om.OrderedMap) om.OrderedMap {
	res := om.New()
	keys := v.Keys()
	values := v.Values()

	for _, k := range keys {
		vv, ok := values[k].([]interface{})
		if ok {
			for i, v := range vv {
				res.Set(k+"("+strconv.Itoa(i)+")", v)
			}
		} else {
			res.Set(k, values[k])
		}
	}

	return *res
}<|MERGE_RESOLUTION|>--- conflicted
+++ resolved
@@ -268,7 +268,6 @@
 				form.Description.Set(val, v)
 			}
 
-<<<<<<< HEAD
 			for _, attachVal := range formBlock.AttachmentFields {
 				if attachVal == k {
 					file, attachOk := v.(om.OrderedMap)
@@ -276,14 +275,8 @@
 						continue
 					}
 
-					if fileId, fileOk := file.Get("file_id"); fileOk {
-						attachmentFiles = append(attachmentFiles, fileId.(string))
-					}
-				}
-=======
 			if fileID, fileOK := file.Get("file_id"); fileOK {
 				attachmentFiles = append(attachmentFiles, fileID.(string))
->>>>>>> bfd2b242
 			}
 		}
 
