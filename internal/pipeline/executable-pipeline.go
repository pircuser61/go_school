--- conflicted
+++ resolved
@@ -150,13 +150,8 @@
 
 			err := ep.Blocks[ep.NowOnPoint].DebugRun(ctx, nStore)
 			if err != nil {
-<<<<<<< HEAD
 				_ = ep.finallyError(ctx, err)
-
 				return errors.Errorf("error while executing pipeline on step %s: %s", ep.NowOnPoint, err.Error())
-=======
-				ep.Logger.Error(err)
->>>>>>> 872abcdf
 			}
 
 			out := ep.Blocks[ep.NowOnPoint].Outputs()
