package pipeline

import (
	"context"
	"encoding/json"
	"net/http"
	"time"

	"github.com/google/uuid"

	"github.com/pkg/errors"

	"go.opencensus.io/trace"

	"gitlab.services.mts.ru/jocasta/pipeliner/internal/db"
	"gitlab.services.mts.ru/jocasta/pipeliner/internal/entity"
	"gitlab.services.mts.ru/jocasta/pipeliner/internal/mail"
	"gitlab.services.mts.ru/jocasta/pipeliner/internal/people"
	"gitlab.services.mts.ru/jocasta/pipeliner/internal/script"
	"gitlab.services.mts.ru/jocasta/pipeliner/internal/store"
)

type void = struct{}

const (
	// TODO maybe there is a better way to save work id in variable store
	keyStepWorkId = "work_id"
)

var errUnknownBlock = errors.New("unknown block")

type ExecutablePipeline struct {
	TaskID        uuid.UUID
	WorkNumber    string
	PipelineID    uuid.UUID
	VersionID     uuid.UUID
	Storage       db.Database
	EntryPoint    string
	StepType      string
	ActiveBlocks  map[string]void
	VarStore      *store.VariableStore
	Blocks        map[string]Runner
	Nexts         map[string][]string
	Input         map[string]string
	Output        map[string]string
	Name          string
	PipelineModel *entity.EriusScenario
	HTTPClient    *http.Client
	Remedy        string
	Sender        *mail.Service
	People        *people.Service

	FaaS string

	endExecution bool
}

func (ep *ExecutablePipeline) GetStatus() Status {
	switch {
	case ep.IsOver():
		return StatusFinished
	case ep.ReadyToStart():
		return StatusReady
	case len(ep.ActiveBlocks) != 0:
		return StatusRunning
	default:
		return StatusIdle
	}
}

func (ep *ExecutablePipeline) IsOver() bool {
	return len(ep.ActiveBlocks) == 0 || ep.endExecution
}

func (ep *ExecutablePipeline) MergeActiveBlocks(blocks []string) {
	for _, block := range blocks {
		_, exist := ep.ActiveBlocks[block]
		if !exist {
			ep.ActiveBlocks[block] = void{}
		}
	}
}

func (ep *ExecutablePipeline) ReadyToStart() bool {
	return len(ep.ActiveBlocks) == 0 && ep.EntryPoint == BlockGoFirstStart
}

func (ep *ExecutablePipeline) GetTaskHumanStatus() TaskHumanStatus {
	// TODO: проверять, что нет ошибок (потому что только тогда мы Done)
	if len(ep.ActiveBlocks) == 0 {
		if ep.endExecution {
			return "" // не обновляем статус т.к. блок, завершившийся неуспешно, сам проставляет статус
		}
		return StatusDone
	}
	return StatusNew
}

func (ep *ExecutablePipeline) GetType() string {
	return BlockScenario
}

func (ep *ExecutablePipeline) Inputs() map[string]string {
	return ep.Input
}

func (ep *ExecutablePipeline) Outputs() map[string]string {
	return ep.Output
}

func (ep *ExecutablePipeline) IsScenario() bool {
	return true
}

func (ep *ExecutablePipeline) CreateTask(ctx context.Context, author string, isDebugMode bool, parameters []byte) error {
	ep.TaskID = uuid.New()

	task, err := ep.Storage.CreateTask(ctx, ep.TaskID, ep.VersionID, author, isDebugMode, parameters)
	if err != nil {
		return err
	}

	ep.WorkNumber = task.WorkNumber
	return nil
}

func (ep *ExecutablePipeline) Run(ctx context.Context, runCtx *store.VariableStore) error {
	return ep.DebugRun(ctx, nil, runCtx)
}

func (ep *ExecutablePipeline) createStep(ctx context.Context, name string, hasError bool, status Status) (uuid.UUID, time.Time, error) {
	storageData, errSerialize := json.Marshal(ep.VarStore)
	if errSerialize != nil {
		return db.NullUuid, time.Time{}, errSerialize
	}

	breakPoints := ep.VarStore.StopPoints.BreakPointsList()

	return ep.Storage.SaveStepContext(ctx, &db.SaveStepRequest{
		WorkID:      ep.TaskID,
		StepType:    ep.StepType,
		StepName:    name,
		Content:     storageData,
		BreakPoints: breakPoints,
		HasError:    hasError,
		Status:      string(status),
	})
}

func (ep *ExecutablePipeline) updateStep(ctx context.Context, id uuid.UUID, hasError bool, status Status) error {
	storageData, err := json.Marshal(ep.VarStore)
	if err != nil {
		return err
	}

	breakPoints := ep.VarStore.StopPoints.BreakPointsList()

	return ep.Storage.UpdateStepContext(ctx, &db.UpdateStepRequest{
		Id:             id,
		Content:        storageData,
		BreakPoints:    breakPoints,
		HasError:       hasError,
		Status:         string(status),
		WithoutContent: status != StatusFinished && status != StatusCancel && status != StatusNoSuccess,
	})
}

func (ep *ExecutablePipeline) changeTaskStatus(ctx context.Context, taskStatus int) error {
	errChange := ep.Storage.ChangeTaskStatus(ctx, ep.TaskID, taskStatus)
	if errChange != nil {
		ep.VarStore.AddError(errChange)

		return errChange
	}

	return nil
}

// TODO: что-то сделать
func (ep *ExecutablePipeline) updateStatusByStep(c context.Context, status TaskHumanStatus) error {
	if status != "" {
		return ep.Storage.UpdateTaskHumanStatus(c, ep.TaskID, string(status))
	}
	return nil
}

type stepCtx struct {
	workNumber string
	workTitle  string
	stepStart  time.Time
}

func (ep *ExecutablePipeline) stepCtx(start time.Time) *stepCtx {
	return &stepCtx{stepStart: start, workNumber: ep.WorkNumber, workTitle: ep.Name}
}

//nolint:gocognit,gocyclo //its really complex
func (ep *ExecutablePipeline) DebugRun(ctx context.Context, _ *stepCtx, runCtx *store.VariableStore) error {
	_, s := trace.StartSpan(ctx, "pipeline_flow")
	defer s.End()

	ep.VarStore = runCtx

	if ep.ReadyToStart() {
		ep.ActiveBlocks[ep.EntryPoint] = void{}
	}

	errChange := ep.Storage.ChangeTaskStatus(ctx, ep.TaskID, db.RunStatusRunning)
	if errChange != nil {
		return errChange
	}

	errUpdate := ep.updateStatusByStep(ctx, ep.GetTaskHumanStatus())
	if errUpdate != nil {
		return errUpdate
	}

	for !ep.IsOver() {
		for step := range ep.ActiveBlocks {
			currentBlock, ok := ep.Blocks[step]
			if !ok || currentBlock == nil {
				_, _, err := ep.createStep(ctx, step, true, StatusFinished)
				if err != nil {
					return err
				}

				return errUnknownBlock
			}
			ep.StepType = currentBlock.GetType()

			// initialize step state
			if _, ok = ep.VarStore.State[step]; !ok {
				state, stateErr := json.Marshal(currentBlock.GetState())
				if stateErr != nil {
					return stateErr
				}
				ep.VarStore.ReplaceState(step, state)
			}
<<<<<<< HEAD

			ep.VarStore.ReplaceState(step, state)
=======
>>>>>>> 80f58d81

			var id uuid.UUID
			var err error
			var ts time.Time

			if currentBlock.IsScenario() {
				// TODO: handle
			} else {
				id, ts, err = ep.createStep(ctx, step, false, StatusIdle)
				if err != nil {
					return err
				}

<<<<<<< HEAD
				// завершаем запущенный блок, если на другом блоке в этом цикле возникло неуспешное выполнение
				if ep.stepNotSuccessful {
					updErr := ep.updateStep(ctx, id, false, StatusCancel)
=======
				sCtx := ep.stepCtx(ts)

				// завершаем запущенный блок, если на другом блоке в этом цикле возникло неуспешное выполнение
				if ep.endExecution {
					updErr := ep.updateStep(ctx, id, err != nil, StatusCancel)
>>>>>>> 80f58d81
					if updErr != nil {
						return updErr
					}
					delete(ep.ActiveBlocks, step)
					continue
				}

				errUpdate = ep.updateStatusByStep(ctx, currentBlock.GetTaskHumanStatus())
				if errUpdate != nil {
					return errUpdate
				}

				ep.VarStore.SetValue(getWorkIdKey(step), id)

				err = currentBlock.DebugRun(ctx, sCtx, ep.VarStore)
				if err != nil {
					key := step + KeyDelimiter + ErrorKey
					ep.VarStore.SetValue(key, err.Error())
				}
			}

			updErr := ep.updateStep(ctx, id, err != nil, currentBlock.GetStatus())
			if updErr != nil {
				return updErr
			}

			errUpdate = ep.updateStatusByStep(ctx, currentBlock.GetTaskHumanStatus())
			if errUpdate != nil {
				return errUpdate
			}

			switch currentBlock.GetStatus() {
			case StatusFinished, StatusNoSuccess:
			default:
				continue
			}

			delete(ep.ActiveBlocks, step)

			if currentBlock.GetType() == BlockGoEndId {
				ep.endExecution = true
				continue
			}

			activeBlocks, ok := ep.Blocks[step].Next(ep.VarStore)
			if !ok {
				updStepErr := ep.updateStep(ctx, id, true, StatusFinished)
				if updStepErr != nil {
					return updStepErr
				}

				return ErrCantGetNextStep
			}

			ep.MergeActiveBlocks(activeBlocks)

			if runCtx.StopPoints.IsStopPoint(step) {
				errChangeStopped := ep.changeTaskStatus(ctx, db.RunStatusStopped)
				if errChangeStopped != nil {
					return errChange
				}

				return nil
			}
		}
		// prevent spamming
		// TODO: rewrite
		time.Sleep(2 * time.Second)
	}

	errChangeFinished := ep.changeTaskStatus(ctx, db.RunStatusFinished)
	if errChangeFinished != nil {
		return errChange
	}

	for _, glob := range ep.PipelineModel.Output {
		val, _ := runCtx.GetValue(glob.Global)
		runCtx.SetValue(glob.Name, val)
	}

	return nil
}

func (ep *ExecutablePipeline) Next(*store.VariableStore) ([]string, bool) {
	nexts, ok := ep.Nexts[DefaultSocket]
	if !ok {
		return nil, false
	}
	return nexts, true
}

func (ep *ExecutablePipeline) GetState() interface{} {
	return nil
}

func (ep *ExecutablePipeline) Update(_ context.Context, _ *script.BlockUpdateData) (interface{}, error) {
	return nil, nil
}

func (ep *ExecutablePipeline) CreateBlocks(ctx context.Context, source map[string]entity.EriusFunc) error {
	ep.Blocks = make(map[string]Runner)

	ctx, s := trace.StartSpan(ctx, "create_blocks")
	defer s.End()

	for k := range source {
		bl := source[k]

		block, err := ep.CreateBlock(ctx, k, &bl)
		if err != nil {
			return err
		}

		ep.Blocks[k] = block
	}

	return nil
}

//nolint:gocyclo //ok
func (ep *ExecutablePipeline) CreateBlock(ctx context.Context, name string, block *entity.EriusFunc) (Runner, error) {
	ctx, s := trace.StartSpan(ctx, "create_block")
	defer s.End()

	switch block.BlockType {
	case script.TypeInternal, script.TypeIF:
		return ep.CreateInternal(block, name), nil
	case script.TypeGo, BlockGoSdApplicationID, BlockGoApproverID:
		return ep.CreateGoBlock(block, name)
	case script.TypePython3, script.TypePythonFlask, script.TypePythonHTTP:
		fb := FunctionBlock{
			Name:           name,
			Type:           block.BlockType,
			FunctionName:   block.Title,
			FunctionInput:  make(map[string]string),
			FunctionOutput: make(map[string]string),
			Nexts:          block.Next,
			RunURL:         ep.FaaS + "function/%s",
		}

		for _, v := range block.Input {
			fb.FunctionInput[v.Name] = v.Global
		}

		for _, v := range block.Output {
			fb.FunctionOutput[v.Name] = v.Global
		}

		return &fb, nil
	case script.TypeScenario:
		p, err := ep.Storage.GetExecutableByName(ctx, block.Title)
		if err != nil {
			return nil, err
		}

		epi := ExecutablePipeline{}
		epi.PipelineID = p.ID
		epi.VersionID = p.VersionID
		epi.Storage = ep.Storage
		epi.EntryPoint = p.Pipeline.Entrypoint
		epi.FaaS = ep.FaaS
		epi.Input = make(map[string]string)
		epi.Output = make(map[string]string)
		epi.Nexts = block.Next
		epi.Name = block.Title
		epi.PipelineModel = p

		parametersMap := make(map[string]interface{})
		for _, v := range block.Input {
			parametersMap[v.Name] = v.Global
		}

		parameters, err := json.Marshal(parametersMap)
		if err != nil {
			return nil, err
		}

		err = epi.CreateTask(ctx, "Erius", false, parameters)
		if err != nil {
			return nil, err
		}

		err = epi.CreateBlocks(ctx, p.Pipeline.Blocks)
		if err != nil {
			return nil, err
		}

		for _, v := range block.Input {
			epi.Input[p.Name+KeyDelimiter+v.Name] = v.Global
		}

		for _, v := range block.Output {
			epi.Output[v.Name] = v.Global
		}

		return &epi, nil
	}

	return nil, errors.Errorf("can't create block with type: %s", block.BlockType)
}

func createIF(title, name string, nexts map[string][]string) *IF {
	return &IF{
		Name:          name,
		FunctionName:  title,
		Nexts:         nexts,
		FunctionInput: make(map[string]string),
	}
}

func createStringsEqual(title, name string, nexts map[string][]string) *StringsEqual {
	return &StringsEqual{
		Name:          name,
		FunctionName:  title,
		Nexts:         nexts,
		FunctionInput: make(map[string]string),
	}
}

func createConnectorBlock(title, name string, nexts map[string][]string) *ConnectorBlock {
	return &ConnectorBlock{
		Name:           name,
		FunctionName:   title,
		FunctionInput:  make(map[string]string),
		FunctionOutput: make(map[string]string),
		Nexts:          nexts,
	}
}

func createForBlock(title, name string, nexts map[string][]string) *ForState {
	return &ForState{
		Name:           name,
		FunctionName:   title,
		Nexts:          nexts,
		FunctionInput:  make(map[string]string),
		FunctionOutput: make(map[string]string),
	}
}

//nolint:gocyclo //need bigger cyclomatic
func (ep *ExecutablePipeline) CreateInternal(ef *entity.EriusFunc, name string) Runner {
	switch ef.TypeID {
	case "if":
		i := createIF(ef.Title, name, ef.Next)

		for _, v := range ef.Input {
			i.FunctionInput[v.Name] = v.Global
		}

		return i
	case "strings_is_equal":
		sie := createStringsEqual(ef.Title, name, ef.Next)

		for _, v := range ef.Input {
			sie.FunctionInput[v.Name] = v.Global
		}

		return sie
	case "connector":
		con := createConnectorBlock(ef.Title, name, ef.Next)

		for _, v := range ef.Input {
			con.FunctionInput[v.Name] = v.Global
		}

		for _, v := range ef.Output {
			con.FunctionOutput[v.Name] = v.Global
		}

		return con
	case "for":
		f := createForBlock(ef.Title, name, ef.Next)

		for _, v := range ef.Input {
			f.FunctionInput[v.Name] = v.Global
		}

		for _, v := range ef.Output {
			f.FunctionOutput[v.Name] = v.Global
		}

		return f
	}

	return nil
}

//nolint:gocyclo //need bigger cyclomatic
func (ep *ExecutablePipeline) CreateGoBlock(ef *entity.EriusFunc, name string) (Runner, error) {
	switch ef.TypeID {
	case BlockGoTestID:
		return createGoTestBlock(name, ef), nil
	case BlockGoApproverID:
		return createGoApproverBlock(name, ef, ep)
	case BlockGoSdApplicationID:
		return createGoSdApplicationBlock(name, ef)
	case BlockGoExecutionID:
		return createGoExecutionBlock(name, ef, ep)
	case BlockGoStartId:
		return createGoStartBlock(name, ef), nil
	case BlockGoEndId:
		return createGoEndBlock(name, ef), nil
	case BlockWaitForAllInputsId:
		return createGoWaitForAllInputsBlock(name, ef), nil
	case BlockGoNotificationID:
		return createGoNotificationBlock(name, ef, ep)
	}

	return nil, errors.New("unknown go-block type")
}

func getWorkIdKey(stepName string) string {
	return stepName + "." + keyStepWorkId
}<|MERGE_RESOLUTION|>--- conflicted
+++ resolved
@@ -236,11 +236,6 @@
 				}
 				ep.VarStore.ReplaceState(step, state)
 			}
-<<<<<<< HEAD
-
-			ep.VarStore.ReplaceState(step, state)
-=======
->>>>>>> 80f58d81
 
 			var id uuid.UUID
 			var err error
@@ -254,17 +249,11 @@
 					return err
 				}
 
-<<<<<<< HEAD
-				// завершаем запущенный блок, если на другом блоке в этом цикле возникло неуспешное выполнение
-				if ep.stepNotSuccessful {
-					updErr := ep.updateStep(ctx, id, false, StatusCancel)
-=======
 				sCtx := ep.stepCtx(ts)
 
 				// завершаем запущенный блок, если на другом блоке в этом цикле возникло неуспешное выполнение
 				if ep.endExecution {
 					updErr := ep.updateStep(ctx, id, err != nil, StatusCancel)
->>>>>>> 80f58d81
 					if updErr != nil {
 						return updErr
 					}
