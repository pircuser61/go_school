--- conflicted
+++ resolved
@@ -34,10 +34,10 @@
 	Storage       db.Database
 	EntryPoint    string
 	StepType      string
-	NowOnPoint    []string
+	NowOnPoint    string
 	VarStore      *store.VariableStore
 	Blocks        map[string]Runner
-	NextStep      []string
+	NextStep      string
 	Input         map[string]string
 	Output        map[string]string
 	Name          string
@@ -96,9 +96,9 @@
 	breakPoints := ep.VarStore.StopPoints.BreakPointsList()
 
 	return ep.Storage.SaveStepContext(ctx, &db.SaveStepRequest{
-		WorkID:   ep.TaskID,
-		StepType: ep.StepType,
-		//StepName:    ep.NowOnPoint, todo: надо грузить массив, пока не понятно
+		WorkID:      ep.TaskID,
+		StepType:    ep.StepType,
+		StepName:    ep.NowOnPoint,
 		Content:     storageData,
 		BreakPoints: breakPoints,
 		HasError:    hasError,
@@ -151,8 +151,8 @@
 
 	ep.VarStore = runCtx
 
-	if len(ep.NowOnPoint) == 0 {
-		ep.NowOnPoint = []string{ep.EntryPoint}
+	if ep.NowOnPoint == "" {
+		ep.NowOnPoint = ep.EntryPoint
 	}
 
 	errChange := ep.Storage.ChangeTaskStatus(ctx, ep.TaskID, db.RunStatusRunning)
@@ -160,13 +160,6 @@
 		return errChange
 	}
 
-<<<<<<< HEAD
-	for len(ep.NowOnPoint) != 0 {
-
-		for _, point := range ep.NowOnPoint {
-
-			log.Info("executing", ep.NowOnPoint)
-=======
 	errUpdate := ep.updateStatusByStep(ctx, ep.GetTaskStatus())
 	if errUpdate != nil {
 		return errUpdate
@@ -191,18 +184,10 @@
 			return stateErr
 		}
 		ep.VarStore.ReplaceState(ep.NowOnPoint, state)
->>>>>>> 06c9bad3
-
-			now, ok := ep.Blocks[point]
-			if !ok || now == nil {
-				_, err := ep.createStep(ctx, true, true)
-				if err != nil {
-					return err
-				}
-
-<<<<<<< HEAD
-				return errUnknownBlock
-=======
+
+		var id uuid.UUID
+		var err error
+
 		if currentBlock.IsScenario() {
 			ep.VarStore.AddStep(ep.NowOnPoint)
 
@@ -212,66 +197,13 @@
 			for local, global := range input {
 				val, _ := runCtx.GetValue(global)
 				nStore.SetValue(local, val)
->>>>>>> 06c9bad3
-			}
-			ep.StepType = now.GetType()
-
-			var id uuid.UUID
-			var err error
-
-			if now.IsScenario() {
-				ep.VarStore.AddStep(point)
-
-				nStore := store.NewStore()
-
-				input := ep.Blocks[point].Inputs()
-				for local, global := range input {
-					val, _ := runCtx.GetValue(global)
-					nStore.SetValue(local, val)
-				}
-
-				id, err = ep.createStep(ctx, false, false)
-				if err != nil {
-					return err
-				}
-
-				err = ep.Blocks[point].DebugRun(ctx, nStore)
-				if err != nil {
-					key := point + KeyDelimiter + ErrorKey
-					nStore.SetValue(key, err.Error())
-				}
-
-				out := ep.Blocks[point].Outputs()
-				for inner, outer := range out {
-					val, _ := nStore.GetValue(inner)
-					ep.VarStore.SetValue(outer, val)
-				}
-			} else {
-				id, err = ep.createStep(ctx, false, false)
-				if err != nil {
-					return err
-				}
-
-				err = ep.Blocks[point].DebugRun(ctx, ep.VarStore)
-				if err != nil {
-					key := point + KeyDelimiter + ErrorKey
-					ep.VarStore.SetValue(key, err.Error())
-				}
-			}
-
-<<<<<<< HEAD
-			updErr := ep.updateStep(ctx, id, err != nil, true)
-			if updErr != nil {
-				return updErr
-			}
-
-			ep.NowOnPoint, ok = ep.Blocks[point].Next(ep.VarStore)
-			if !ok {
-				updStepErr := ep.updateStep(ctx, id, true, true)
-				if updStepErr != nil {
-					return updStepErr
-				}
-=======
+			}
+
+			id, err = ep.createStep(ctx, false, false)
+			if err != nil {
+				return err
+			}
+
 			nStore.SetValue(getWorkIdKey(ep.NowOnPoint), id)
 
 			err = currentBlock.DebugRun(ctx, nStore)
@@ -314,19 +246,24 @@
 		if updErr != nil {
 			return updErr
 		}
->>>>>>> 06c9bad3
-
-				return ErrCantGetNextStep
-			}
-
-			if runCtx.StopPoints.IsStopPoint(point) {
-				errChangeStopped := ep.changeTaskStatus(ctx, db.RunStatusStopped)
-				if errChangeStopped != nil {
-					return errChange
-				}
-
-				return nil
-			}
+
+		ep.NowOnPoint, ok = ep.Blocks[ep.NowOnPoint].Next(ep.VarStore)
+		if !ok {
+			updStepErr := ep.updateStep(ctx, id, true, true)
+			if updStepErr != nil {
+				return updStepErr
+			}
+
+			return ErrCantGetNextStep
+		}
+
+		if runCtx.StopPoints.IsStopPoint(ep.NowOnPoint) {
+			errChangeStopped := ep.changeTaskStatus(ctx, db.RunStatusStopped)
+			if errChangeStopped != nil {
+				return errChange
+			}
+
+			return nil
 		}
 	}
 
@@ -348,12 +285,12 @@
 	return nil
 }
 
-func (ep *ExecutablePipeline) Next(*store.VariableStore) ([]string, bool) {
+func (ep *ExecutablePipeline) Next(*store.VariableStore) (string, bool) {
 	return ep.NextStep, true
 }
 
 func (ep *ExecutablePipeline) NextSteps() []string {
-	return ep.NextStep
+	return []string{ep.NextStep}
 }
 
 func (ep *ExecutablePipeline) GetState() interface{} {
@@ -486,7 +423,7 @@
 	}
 }
 
-func createConnectorBlock(title, name string, next []string) *ConnectorBlock {
+func createConnectorBlock(title, name, next string) *ConnectorBlock {
 	return &ConnectorBlock{
 		Name:           name,
 		FunctionName:   title,
