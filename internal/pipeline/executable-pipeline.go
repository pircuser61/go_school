--- conflicted
+++ resolved
@@ -11,11 +11,8 @@
 
 	"gitlab.services.mts.ru/jocasta/pipeliner/internal/db"
 	"gitlab.services.mts.ru/jocasta/pipeliner/internal/entity"
-<<<<<<< HEAD
+	"gitlab.services.mts.ru/jocasta/pipeliner/internal/kafka"
 	"gitlab.services.mts.ru/jocasta/pipeliner/internal/functions"
-=======
-	"gitlab.services.mts.ru/jocasta/pipeliner/internal/kafka"
->>>>>>> bd20bada
 	"gitlab.services.mts.ru/jocasta/pipeliner/internal/mail"
 	"gitlab.services.mts.ru/jocasta/pipeliner/internal/people"
 	"gitlab.services.mts.ru/jocasta/pipeliner/internal/script"
@@ -151,20 +148,6 @@
 		bl := source[k]
 
 		block, err := CreateBlock(ctx, k, &bl, &BlockRunContext{
-<<<<<<< HEAD
-			TaskID:        gb.TaskID,
-			WorkNumber:    gb.WorkNumber,
-			WorkTitle:     gb.Name,
-			Initiator:     gb.RunContext.Initiator,
-			Storage:       gb.Storage,
-			Sender:        gb.Sender,
-			People:        gb.People,
-			ServiceDesc:   gb.ServiceDesc,
-			FunctionStore: gb.FunctionStore,
-			FaaS:          gb.FaaS,
-			VarStore:      gb.VarStore,
-			UpdateData:    nil,
-=======
 			TaskID:      gb.TaskID,
 			WorkNumber:  gb.WorkNumber,
 			WorkTitle:   gb.Name,
@@ -174,10 +157,10 @@
 			Kafka:       gb.Kafka,
 			People:      gb.People,
 			ServiceDesc: gb.ServiceDesc,
+			FunctionStore: gb.FunctionStore,
 			FaaS:        gb.FaaS,
 			VarStore:    gb.VarStore,
 			UpdateData:  nil,
->>>>>>> bd20bada
 		})
 		if err != nil {
 			return err
