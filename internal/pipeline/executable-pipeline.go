package pipeline

import (
	"context"
	"encoding/json"
	"net/http"

	"github.com/google/uuid"
	"github.com/pkg/errors"

	"go.opencensus.io/trace"

	"gitlab.services.mts.ru/abp/myosotis/logger"

	"gitlab.services.mts.ru/jocasta/pipeliner/internal/db"
	"gitlab.services.mts.ru/jocasta/pipeliner/internal/entity"
	"gitlab.services.mts.ru/jocasta/pipeliner/internal/integration"
	"gitlab.services.mts.ru/jocasta/pipeliner/internal/script"
	"gitlab.services.mts.ru/jocasta/pipeliner/internal/store"
)

const (
	// TODO maybe there is a better way to save work id in variable store
	keyStepWorkId = "work_id"
)

var errUnknownBlock = errors.New("unknown block")

type ExecutablePipeline struct {
	TaskID        uuid.UUID
	PipelineID    uuid.UUID
	VersionID     uuid.UUID
	Storage       db.Database
	EntryPoint    string
	StepType      string
	NowOnPoint    string
	VarStore      *store.VariableStore
	Blocks        map[string]Runner
	NextStep      string
	Input         map[string]string
	Output        map[string]string
	Name          string
	PipelineModel *entity.EriusScenario
	HTTPClient    *http.Client
	Remedy        string

	FaaS string
}

func (ep *ExecutablePipeline) GetType() string {
	return BlockScenario
}

func (ep *ExecutablePipeline) Inputs() map[string]string {
	return ep.Input
}

func (ep *ExecutablePipeline) Outputs() map[string]string {
	return ep.Output
}

func (ep *ExecutablePipeline) IsScenario() bool {
	return true
}

func (ep *ExecutablePipeline) CreateTask(ctx context.Context, author string, isDebugMode bool, parameters []byte) error {
	ep.TaskID = uuid.New()

	_, err := ep.Storage.CreateTask(ctx, ep.TaskID, ep.VersionID, author, isDebugMode, parameters)
	if err != nil {
		return err
	}

	return nil
}

func (ep *ExecutablePipeline) Run(ctx context.Context, runCtx *store.VariableStore) error {
	return ep.DebugRun(ctx, runCtx)
}

func (ep *ExecutablePipeline) createStep(ctx context.Context, hasError, isFinished bool) (uuid.UUID, error) {
	storageData, errSerialize := json.Marshal(ep.VarStore)
	if errSerialize != nil {
		return db.NullUuid, errSerialize
	}

	breakPoints := ep.VarStore.StopPoints.BreakPointsList()

	return ep.Storage.SaveStepContext(ctx, &db.SaveStepRequest{
		WorkID:      ep.TaskID,
		StepType:    ep.StepType,
		StepName:    ep.NowOnPoint,
		Content:     storageData,
		BreakPoints: breakPoints,
		HasError:    hasError,
		IsFinished:  isFinished,
	})
}

func (ep *ExecutablePipeline) updateStep(ctx context.Context, id uuid.UUID, hasError, isFinished bool) error {
	storageData, err := json.Marshal(ep.VarStore)
	if err != nil {
		return err
	}

	breakPoints := ep.VarStore.StopPoints.BreakPointsList()

	return ep.Storage.UpdateStepContext(ctx, &db.UpdateStepRequest{
		Id:          id,
		Content:     storageData,
		BreakPoints: breakPoints,
		HasError:    hasError,
		IsFinished:  isFinished,
	})
}

func (ep *ExecutablePipeline) changeTaskStatus(ctx context.Context, taskStatus int) error {
	errChange := ep.Storage.ChangeTaskStatus(ctx, ep.TaskID, taskStatus)
	if errChange != nil {
		ep.VarStore.AddError(errChange)

		return errChange
	}

	return nil
}

//nolint:gocognit,gocyclo //its really complex
func (ep *ExecutablePipeline) DebugRun(ctx context.Context, runCtx *store.VariableStore) error {
	ctx, s := trace.StartSpan(ctx, "pipeline_flow")
	defer s.End()

	log := logger.GetLogger(ctx)

	ep.VarStore = runCtx

	if ep.NowOnPoint == "" {
		ep.NowOnPoint = ep.EntryPoint
	}

	errChange := ep.Storage.ChangeTaskStatus(ctx, ep.TaskID, db.RunStatusRunning)
	if errChange != nil {
		return errChange
	}

	for ep.NowOnPoint != "" {
		log.Info("executing", ep.NowOnPoint)

<<<<<<< HEAD
		currentBlock, ok := ep.Blocks[ep.NowOnPoint]
		if !ok {
=======
		now, ok := ep.Blocks[ep.NowOnPoint]
		if !ok || now == nil {
>>>>>>> 3f53b0c3
			_, err := ep.createStep(ctx, true, true)
			if err != nil {
				return err
			}

			return errUnknownBlock
		}
		ep.StepType = currentBlock.GetType()

		var id uuid.UUID
		var err error

		if currentBlock.IsScenario() {
			ep.VarStore.AddStep(ep.NowOnPoint)

			nStore := store.NewStore()

			input := currentBlock.Inputs()
			for local, global := range input {
				val, _ := runCtx.GetValue(global)
				nStore.SetValue(local, val)
			}

			id, err = ep.createStep(ctx, false, false)
			if err != nil {
				return err
			}

			nStore.SetValue(getWorkIdKey(ep.NowOnPoint), id)

			err = currentBlock.DebugRun(ctx, nStore)
			if err != nil {
				key := ep.NowOnPoint + KeyDelimiter + ErrorKey
				nStore.SetValue(key, err.Error())
			}

			out := currentBlock.Outputs()
			for inner, outer := range out {
				val, _ := nStore.GetValue(inner)
				ep.VarStore.SetValue(outer, val)
			}
		} else {
			id, err = ep.createStep(ctx, false, false)
			if err != nil {
				return err
			}

			ep.VarStore.SetValue(getWorkIdKey(ep.NowOnPoint), id)

			err = currentBlock.DebugRun(ctx, ep.VarStore)
			if err != nil {
				key := ep.NowOnPoint + KeyDelimiter + ErrorKey
				ep.VarStore.SetValue(key, err.Error())
			}
		}

		updErr := ep.updateStep(ctx, id, err != nil, true)
		if updErr != nil {
			return updErr
		}

		ep.NowOnPoint, ok = ep.Blocks[ep.NowOnPoint].Next(ep.VarStore)
		if !ok {
			updStepErr := ep.updateStep(ctx, id, true, true)
			if updStepErr != nil {
				return updStepErr
			}

			return ErrCantGetNextStep
		}

		if runCtx.StopPoints.IsStopPoint(ep.NowOnPoint) {
			errChangeStopped := ep.changeTaskStatus(ctx, db.RunStatusStopped)
			if errChangeStopped != nil {
				return errChange
			}

			return nil
		}
	}

	errChangeFinished := ep.changeTaskStatus(ctx, db.RunStatusFinished)
	if errChangeFinished != nil {
		return errChange
	}

	for _, glob := range ep.PipelineModel.Output {
		val, _ := runCtx.GetValue(glob.Global)
		runCtx.SetValue(glob.Name, val)
	}

	return nil
}

func (ep *ExecutablePipeline) Next(*store.VariableStore) (string, bool) {
	return ep.NextStep, true
}

func (ep *ExecutablePipeline) NextSteps() []string {
	return []string{ep.NextStep}
}

func (ep *ExecutablePipeline) CreateBlocks(c context.Context, source map[string]entity.EriusFunc) error {
	ep.Blocks = make(map[string]Runner)

	c, s := trace.StartSpan(c, "create_blocks")
	defer s.End()

	for k := range source {
		bn := k

		block := source[k]
		switch block.BlockType {
		case script.TypeInternal, script.TypeIF:
			ep.Blocks[bn] = ep.CreateInternal(&block, bn)
		case script.TypeGo:
			ep.Blocks[bn] = ep.CreateGoBlock(&block, bn)
		case script.TypePython3, script.TypePythonFlask, script.TypePythonHTTP:
			fb := FunctionBlock{
				Name:           bn,
				Type:           block.BlockType,
				FunctionName:   block.Title,
				FunctionInput:  make(map[string]string),
				FunctionOutput: make(map[string]string),
				NextStep:       block.Next,
				RunURL:         ep.FaaS + "function/%s",
			}

			for _, v := range block.Input {
				fb.FunctionInput[v.Name] = v.Global
			}

			for _, v := range block.Output {
				fb.FunctionOutput[v.Name] = v.Global
			}

			ep.Blocks[bn] = &fb
		case script.TypeScenario:
			p, err := ep.Storage.GetExecutableByName(c, block.Title)
			if err != nil {
				return err
			}

			epi := ExecutablePipeline{}
			epi.PipelineID = p.ID
			epi.VersionID = p.VersionID
			epi.Storage = ep.Storage
			epi.EntryPoint = p.Pipeline.Entrypoint
			epi.FaaS = ep.FaaS
			epi.Input = make(map[string]string)
			epi.Output = make(map[string]string)
			epi.NextStep = block.Next
			epi.Name = block.Title
			epi.PipelineModel = p

			parametersMap := make(map[string]interface{})
			for _, v := range block.Input {
				parametersMap[v.Name] = v.Global
			}

			parameters, err := json.Marshal(parametersMap)
			if err != nil {
				return err
			}

			err = epi.CreateTask(c, "Erius", false, parameters)
			if err != nil {
				return err
			}

			err = epi.CreateBlocks(c, p.Pipeline.Blocks)
			if err != nil {
				return err
			}

			for _, v := range block.Input {
				epi.Input[p.Name+KeyDelimiter+v.Name] = v.Global
			}

			for _, v := range block.Output {
				epi.Output[v.Name] = v.Global
			}

			ep.Blocks[bn] = &epi
		}
	}

	return nil
}

func createIF(title, name, onTrue, onFalse string) *IF {
	return &IF{
		Name:          name,
		FunctionName:  title,
		OnTrue:        onTrue,
		OnFalse:       onFalse,
		FunctionInput: make(map[string]string),
	}
}

func createStringsEqual(title, name, onTrue, onFalse string) *StringsEqual {
	return &StringsEqual{
		Name:          name,
		FunctionName:  title,
		OnTrue:        onTrue,
		OnFalse:       onFalse,
		FunctionInput: make(map[string]string),
	}
}

func createConnectorBlock(title, name, next string) *ConnectorBlock {
	return &ConnectorBlock{
		Name:           name,
		FunctionName:   title,
		FunctionInput:  make(map[string]string),
		FunctionOutput: make(map[string]string),
		NextStep:       next,
	}
}

func createForBlock(title, name, onTrue, onFalse string) *ForState {
	return &ForState{
		Name:           name,
		FunctionName:   title,
		OnTrue:         onTrue,
		OnFalse:        onFalse,
		FunctionInput:  make(map[string]string),
		FunctionOutput: make(map[string]string),
	}
}

//nolint:gocyclo //need bigger cyclomatic
func (ep *ExecutablePipeline) CreateInternal(ef *entity.EriusFunc, name string) Runner {
	switch ef.Title {
	case "if":
		i := createIF(ef.Title, name, ef.OnTrue, ef.OnFalse)

		for _, v := range ef.Input {
			i.FunctionInput[v.Name] = v.Global
		}

		return i
	case "strings_is_equal":
		sie := createStringsEqual(ef.Title, name, ef.OnTrue, ef.OnFalse)

		for _, v := range ef.Input {
			sie.FunctionInput[v.Name] = v.Global
		}

		return sie
	case "connector":
		con := createConnectorBlock(ef.Title, name, ef.Next)

		for _, v := range ef.Input {
			con.FunctionInput[v.Name] = v.Global
		}

		for _, v := range ef.Output {
			con.FunctionOutput[v.Name] = v.Global
		}

		return con
	case "ngsa-send-alarm":
		ngsa := integration.NewNGSASendIntegration(ep.Storage)
		for _, v := range ef.Input {
			ngsa.Input[v.Name] = v.Global
		}

		ngsa.Name = ef.Title
		ngsa.NextBlock = ef.Next

		return ngsa
	case "remedy-send-createmi":
		rem := integration.NewRemedySendCreateMI(ep.Remedy, ep.HTTPClient)
		for _, v := range ef.Input {
			rem.Input[v.Name] = v.Global
		}

		rem.Name = ef.Title
		rem.NextBlock = ef.Next

		return rem
	case "remedy-send-createproblem":
		rem := integration.NewRemedySendCreateProblem(ep.Remedy, ep.HTTPClient)
		for _, v := range ef.Input {
			rem.Input[v.Name] = v.Global
		}

		rem.Name = ef.Title
		rem.NextBlock = ef.Next

		return rem
	case "remedy-send-creatework":
		rem := integration.NewRemedySendCreateWork(ep.Remedy, ep.HTTPClient)
		for _, v := range ef.Input {
			rem.Input[v.Name] = v.Global
		}

		rem.Name = ef.Title
		rem.NextBlock = ef.Next

		return rem
	case "remedy-send-updatemi":
		rem := integration.NewRemedySendUpdateMI(ep.Remedy, ep.HTTPClient)
		for _, v := range ef.Input {
			rem.Input[v.Name] = v.Global
		}

		rem.Name = ef.Title
		rem.NextBlock = ef.Next

		return rem
	case "remedy-send-updateproblem":
		rem := integration.NewRemedySendUpdateProblem(ep.Remedy, ep.HTTPClient)
		for _, v := range ef.Input {
			rem.Input[v.Name] = v.Global
		}

		rem.Name = ef.Title
		rem.NextBlock = ef.Next

		return rem
	case "remedy-send-updatework":
		rem := integration.NewRemedySendUpdateWork(ep.Remedy, ep.HTTPClient)
		for _, v := range ef.Input {
			rem.Input[v.Name] = v.Global
		}

		rem.Name = ef.Title
		rem.NextBlock = ef.Next

		return rem
	case "for":
		f := createForBlock(ef.Title, name, ef.OnTrue, ef.OnFalse)

		for _, v := range ef.Input {
			f.FunctionInput[v.Name] = v.Global
		}

		for _, v := range ef.Output {
			f.FunctionOutput[v.Name] = v.Global
		}

		return f
	}

	return nil
}

//nolint:gocyclo //need bigger cyclomatic
func (ep *ExecutablePipeline) CreateGoBlock(ef *entity.EriusFunc, name string) Runner {
	switch ef.Title {
	case "test":

		b := &GoTestBlock{
			Name:     name,
			Title:    ef.Title,
			Input:    map[string]string{},
			Output:   map[string]string{},
			NextStep: ef.Next,
		}

		for _, v := range ef.Input {
			b.Input[v.Name] = v.Global
		}

		for _, v := range ef.Output {
			b.Output[v.Name] = v.Global
		}

		return b

	case "approver":
		b := &GoApproverBlock{
			Storage: ep.Storage,

			Name:     name,
			Title:    ef.Title,
			Input:    map[string]string{},
			Output:   map[string]string{},
			NextStep: ef.Next,
		}

		for _, v := range ef.Input {
			b.Input[v.Name] = v.Global
		}

		for _, v := range ef.Output {
			b.Output[v.Name] = v.Global
		}

		return b
	}

	return nil
}

func getWorkIdKey(stepName string) string {
	return stepName + "." + keyStepWorkId
}<|MERGE_RESOLUTION|>--- conflicted
+++ resolved
@@ -146,13 +146,8 @@
 	for ep.NowOnPoint != "" {
 		log.Info("executing", ep.NowOnPoint)
 
-<<<<<<< HEAD
 		currentBlock, ok := ep.Blocks[ep.NowOnPoint]
-		if !ok {
-=======
-		now, ok := ep.Blocks[ep.NowOnPoint]
-		if !ok || now == nil {
->>>>>>> 3f53b0c3
+		if !ok || currentBlock == nil {
 			_, err := ep.createStep(ctx, true, true)
 			if err != nil {
 				return err
