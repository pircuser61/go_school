--- conflicted
+++ resolved
@@ -60,19 +60,16 @@
 
 		reEntry = runCtx.UpdateData == nil
 
-<<<<<<< HEAD
-		err := b.addStepWithReentry(ctx, reEntry)
-		if err != nil {
-			return nil, false, err
-=======
 		if reEntry {
 			if err := b.reEntry(ctx, ef); err != nil {
 				return nil, false, err
 			}
+
 			b.RunContext.VarStore.AddStep(b.Name)
 
 			if _, ok := b.expectedEvents[eventStart]; ok {
 				status, _, _ := b.GetTaskHumanStatus()
+
 				event, err := runCtx.MakeNodeStartEvent(ctx, MakeNodeStartEventArgs{
 					NodeName:      name,
 					NodeShortName: ef.ShortTitle,
@@ -82,9 +79,9 @@
 				if err != nil {
 					return nil, false, err
 				}
+
 				b.happenedEvents = append(b.happenedEvents, event)
 			}
->>>>>>> 3cbf10e9
 		}
 	} else {
 		if err := b.createState(ctx, ef); err != nil {
@@ -115,6 +112,7 @@
 
 func (gb *GoFormBlock) getHiddenFields(ctx c.Context, schemaID string) (res []string, err error) {
 	var schema jsonschema.Schema
+
 	schema, err = gb.RunContext.Services.ServiceDesc.GetSchemaByID(ctx, schemaID)
 	if err != nil {
 		return nil, err
@@ -145,6 +143,7 @@
 	if !isAutofill && gb.State.FormExecutorType != script.FormExecutorTypeAutoFillUser {
 		if gb.State.FormExecutorType == script.FormExecutorTypeFromSchema {
 			var params script.FormParams
+
 			err := json.Unmarshal(ef.Params, &params)
 			if err != nil {
 				return errors.Wrap(err, "can not get form parameters in reentry")
@@ -191,7 +190,7 @@
 		return errors.Wrap(err, "invalid form parameters")
 	}
 
-	hiddenFields, err := gb.getHiddenFields(ctx, params.SchemaId)
+	hiddenFields, err := gb.getHiddenFields(ctx, params.SchemaID)
 	if err != nil {
 		return err
 	}
