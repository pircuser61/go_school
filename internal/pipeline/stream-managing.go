package pipeline

import (
	"math"

	"github.com/pkg/errors"
)

var (
	ErrCantGetNextStep    = errors.New("can't get next step")
	errCantCastIndexToInt = errors.New("can't cast index to int")
)

<<<<<<< HEAD
type IF struct {
	Name          string
	FunctionName  string
	FunctionInput map[string]string
	Result        bool
	OnTrue        string
	OnFalse       string
}

func (e *IF) GetType() string {
	return BlockInternalIf
}

func (e *IF) Next(runCtx *store.VariableStore) ([]string, bool) {
	r, err := runCtx.GetBoolWithInput(e.FunctionInput, "check")
	if err != nil {
		return []string{""}, false
	}

	if r {
		return []string{e.OnTrue}, true
	}

	return []string{e.OnFalse}, true
}

func (e *IF) NextSteps() []string {
	nextSteps := []string{e.OnTrue, e.OnFalse}

	return nextSteps
}

func (e *IF) Inputs() map[string]string {
	return e.FunctionInput
}

func (e *IF) Outputs() map[string]string {
	return make(map[string]string)
}

func (e *IF) IsScenario() bool {
	return false
}

func (e *IF) Run(ctx context.Context, runCtx *store.VariableStore) error {
	return e.DebugRun(ctx, runCtx)
}

func (e *IF) DebugRun(ctx context.Context, runCtx *store.VariableStore) error {
	_, s := trace.StartSpan(ctx, "run_if_block")
	defer s.End()

	runCtx.AddStep(e.Name)

	r, err := runCtx.GetBoolWithInput(e.FunctionInput, "check")
	if err != nil {
		return err
	}

	e.Result = r

	return nil
}

type StringsEqual struct {
	Name          string
	FunctionName  string
	FunctionInput map[string]string
	Result        bool
	OnTrue        string
	OnFalse       string
}

func (se *StringsEqual) GetType() string {
	return BlockInternalStringsEqual
}

func (se *StringsEqual) IsScenario() bool {
	return false
}

func (se *StringsEqual) Inputs() map[string]string {
	return se.FunctionInput
}

func (se *StringsEqual) Outputs() map[string]string {
	return make(map[string]string)
}

func (se *StringsEqual) Run(ctx context.Context, runCtx *store.VariableStore) error {
	return se.DebugRun(ctx, runCtx)
}

func (se *StringsEqual) DebugRun(ctx context.Context, runCtx *store.VariableStore) error {
	_, s := trace.StartSpan(ctx, "run_strings_equal_block")
	defer s.End()

	runCtx.AddStep(se.Name)

	allparams := make([]string, 0, len(se.FunctionInput))

	for k := range se.FunctionInput {
		r, err := runCtx.GetStringWithInput(se.FunctionInput, k)
		if err != nil {
			return err
		}

		allparams = append(allparams, r)
	}

	const minVariablesCnt = 2
	if len(allparams) >= minVariablesCnt {
		for _, v := range allparams {
			se.Result = allparams[0] == v
			if !se.Result {
				return nil
			}
		}
	}

	return nil
}

func (se *StringsEqual) Next(runCtx *store.VariableStore) ([]string, bool) {
	if se.Result {
		return []string{se.OnTrue}, true
	}

	return []string{se.OnFalse}, true
}

func (se *StringsEqual) NextSteps() []string {
	return []string{se.OnTrue, se.OnFalse}
}

type ForState struct {
	Name           string
	FunctionName   string
	FunctionInput  map[string]string
	FunctionOutput map[string]string
	OnTrue         string
	OnFalse        string
}

func (e *ForState) GetType() string {
	return BlockInternalForState
}

func (e *ForState) Inputs() map[string]string {
	return e.FunctionInput
}

func (e *ForState) Outputs() map[string]string {
	return e.FunctionOutput
}

func (e *ForState) IsScenario() bool {
	return false
}

func (e *ForState) Run(ctx context.Context, runCtx *store.VariableStore) error {
	return e.DebugRun(ctx, runCtx)
}

func (e *ForState) DebugRun(ctx context.Context, runCtx *store.VariableStore) error {
	_, s := trace.StartSpan(ctx, "run_cyclo_block")
	defer s.End()

	runCtx.AddStep(e.Name)

	arr, _ := runCtx.GetArray(e.FunctionInput["iter"])

	index := 0

	i, ok := runCtx.GetValue(e.FunctionOutput["index"])
	if ok {
		index, ok = indexToInt(i)
		if !ok {
			return errCantCastIndexToInt
		}
	}

	if index < len(arr) {
		val := fmt.Sprintf("%v", arr[index])
		index++
		runCtx.SetValue(e.FunctionOutput["index"], index)
		runCtx.SetValue(e.FunctionOutput["now_on"], val)
	} else {
		index++
		runCtx.SetValue(e.FunctionOutput["index"], index)
	}

	return nil
}

func (e *ForState) Next(runCtx *store.VariableStore) ([]string, bool) {
	arr, _ := runCtx.GetArray(e.FunctionInput["iter"])
	if len(arr) == 0 {
		return []string{e.OnTrue}, true
	}

	i, getValue := runCtx.GetValue(e.FunctionOutput["index"])
	if !getValue {
		return []string{""}, getValue
	}

	index, indexOk := indexToInt(i)
	if !indexOk {
		return []string{""}, indexOk
	}

	if index >= len(arr)+1 {
		return []string{e.OnTrue}, true
	}

	return []string{e.OnFalse}, true
}

func (e *ForState) NextSteps() []string {
	nextSteps := []string{e.OnTrue, e.OnFalse}

	return nextSteps
}

=======
>>>>>>> 06c9bad3
func indexToInt(i interface{}) (int, bool) {
	switch i.(type) {
	case int, int8, int16, int32, int64, uint, uint8, uint16, uint32, uint64:
		index, ok := i.(int)

		return index, ok
	case float32, float64:
		floatIndex, ok := i.(float64)
		index := int(math.Round(floatIndex))

		return index, ok
	default:
		return 0, false
	}
}<|MERGE_RESOLUTION|>--- conflicted
+++ resolved
@@ -11,233 +11,6 @@
 	errCantCastIndexToInt = errors.New("can't cast index to int")
 )
 
-<<<<<<< HEAD
-type IF struct {
-	Name          string
-	FunctionName  string
-	FunctionInput map[string]string
-	Result        bool
-	OnTrue        string
-	OnFalse       string
-}
-
-func (e *IF) GetType() string {
-	return BlockInternalIf
-}
-
-func (e *IF) Next(runCtx *store.VariableStore) ([]string, bool) {
-	r, err := runCtx.GetBoolWithInput(e.FunctionInput, "check")
-	if err != nil {
-		return []string{""}, false
-	}
-
-	if r {
-		return []string{e.OnTrue}, true
-	}
-
-	return []string{e.OnFalse}, true
-}
-
-func (e *IF) NextSteps() []string {
-	nextSteps := []string{e.OnTrue, e.OnFalse}
-
-	return nextSteps
-}
-
-func (e *IF) Inputs() map[string]string {
-	return e.FunctionInput
-}
-
-func (e *IF) Outputs() map[string]string {
-	return make(map[string]string)
-}
-
-func (e *IF) IsScenario() bool {
-	return false
-}
-
-func (e *IF) Run(ctx context.Context, runCtx *store.VariableStore) error {
-	return e.DebugRun(ctx, runCtx)
-}
-
-func (e *IF) DebugRun(ctx context.Context, runCtx *store.VariableStore) error {
-	_, s := trace.StartSpan(ctx, "run_if_block")
-	defer s.End()
-
-	runCtx.AddStep(e.Name)
-
-	r, err := runCtx.GetBoolWithInput(e.FunctionInput, "check")
-	if err != nil {
-		return err
-	}
-
-	e.Result = r
-
-	return nil
-}
-
-type StringsEqual struct {
-	Name          string
-	FunctionName  string
-	FunctionInput map[string]string
-	Result        bool
-	OnTrue        string
-	OnFalse       string
-}
-
-func (se *StringsEqual) GetType() string {
-	return BlockInternalStringsEqual
-}
-
-func (se *StringsEqual) IsScenario() bool {
-	return false
-}
-
-func (se *StringsEqual) Inputs() map[string]string {
-	return se.FunctionInput
-}
-
-func (se *StringsEqual) Outputs() map[string]string {
-	return make(map[string]string)
-}
-
-func (se *StringsEqual) Run(ctx context.Context, runCtx *store.VariableStore) error {
-	return se.DebugRun(ctx, runCtx)
-}
-
-func (se *StringsEqual) DebugRun(ctx context.Context, runCtx *store.VariableStore) error {
-	_, s := trace.StartSpan(ctx, "run_strings_equal_block")
-	defer s.End()
-
-	runCtx.AddStep(se.Name)
-
-	allparams := make([]string, 0, len(se.FunctionInput))
-
-	for k := range se.FunctionInput {
-		r, err := runCtx.GetStringWithInput(se.FunctionInput, k)
-		if err != nil {
-			return err
-		}
-
-		allparams = append(allparams, r)
-	}
-
-	const minVariablesCnt = 2
-	if len(allparams) >= minVariablesCnt {
-		for _, v := range allparams {
-			se.Result = allparams[0] == v
-			if !se.Result {
-				return nil
-			}
-		}
-	}
-
-	return nil
-}
-
-func (se *StringsEqual) Next(runCtx *store.VariableStore) ([]string, bool) {
-	if se.Result {
-		return []string{se.OnTrue}, true
-	}
-
-	return []string{se.OnFalse}, true
-}
-
-func (se *StringsEqual) NextSteps() []string {
-	return []string{se.OnTrue, se.OnFalse}
-}
-
-type ForState struct {
-	Name           string
-	FunctionName   string
-	FunctionInput  map[string]string
-	FunctionOutput map[string]string
-	OnTrue         string
-	OnFalse        string
-}
-
-func (e *ForState) GetType() string {
-	return BlockInternalForState
-}
-
-func (e *ForState) Inputs() map[string]string {
-	return e.FunctionInput
-}
-
-func (e *ForState) Outputs() map[string]string {
-	return e.FunctionOutput
-}
-
-func (e *ForState) IsScenario() bool {
-	return false
-}
-
-func (e *ForState) Run(ctx context.Context, runCtx *store.VariableStore) error {
-	return e.DebugRun(ctx, runCtx)
-}
-
-func (e *ForState) DebugRun(ctx context.Context, runCtx *store.VariableStore) error {
-	_, s := trace.StartSpan(ctx, "run_cyclo_block")
-	defer s.End()
-
-	runCtx.AddStep(e.Name)
-
-	arr, _ := runCtx.GetArray(e.FunctionInput["iter"])
-
-	index := 0
-
-	i, ok := runCtx.GetValue(e.FunctionOutput["index"])
-	if ok {
-		index, ok = indexToInt(i)
-		if !ok {
-			return errCantCastIndexToInt
-		}
-	}
-
-	if index < len(arr) {
-		val := fmt.Sprintf("%v", arr[index])
-		index++
-		runCtx.SetValue(e.FunctionOutput["index"], index)
-		runCtx.SetValue(e.FunctionOutput["now_on"], val)
-	} else {
-		index++
-		runCtx.SetValue(e.FunctionOutput["index"], index)
-	}
-
-	return nil
-}
-
-func (e *ForState) Next(runCtx *store.VariableStore) ([]string, bool) {
-	arr, _ := runCtx.GetArray(e.FunctionInput["iter"])
-	if len(arr) == 0 {
-		return []string{e.OnTrue}, true
-	}
-
-	i, getValue := runCtx.GetValue(e.FunctionOutput["index"])
-	if !getValue {
-		return []string{""}, getValue
-	}
-
-	index, indexOk := indexToInt(i)
-	if !indexOk {
-		return []string{""}, indexOk
-	}
-
-	if index >= len(arr)+1 {
-		return []string{e.OnTrue}, true
-	}
-
-	return []string{e.OnFalse}, true
-}
-
-func (e *ForState) NextSteps() []string {
-	nextSteps := []string{e.OnTrue, e.OnFalse}
-
-	return nextSteps
-}
-
-=======
->>>>>>> 06c9bad3
 func indexToInt(i interface{}) (int, bool) {
 	switch i.(type) {
 	case int, int8, int16, int32, int64, uint, uint8, uint16, uint32, uint64:
