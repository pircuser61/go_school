--- conflicted
+++ resolved
@@ -101,7 +101,6 @@
 
 	activeBlocks, ok := block.Next(p.runCtx.VarStore)
 	if !ok {
-<<<<<<< HEAD
 		err = p.runCtx.updateStepInDB(ctx, &updateStepDTO{
 			id:          id,
 			name:        p.name,
@@ -110,11 +109,8 @@
 			members:     block.Members(),
 			deadlines:   []Deadline{},
 			attachments: block.BlockAttachments(),
+			currentExecutor: CurrentExecutorData{},
 		})
-=======
-		err = p.runCtx.updateStepInDB(ctx, p.name, id, true, block.GetStatus(), block.Members(),
-			[]Deadline{}, CurrentExecutorData{})
->>>>>>> 4acd55f4
 		if err != nil {
 			return p.handleError(ctx, log, err)
 		}
