--- conflicted
+++ resolved
@@ -51,13 +51,8 @@
 		if err != nil {
 			return err
 		}
-<<<<<<< HEAD
 
-		r.Header.Add("login", basicSecret.Login)
-		r.Header.Add("password", basicSecret.Pass)
-=======
 		r.SetBasicAuth(basicSecret.Login, basicSecret.Pass)
->>>>>>> 3cbf10e9
 	case microservice_v1.AuthType_bearerToken.String():
 		bearerSecret := microservice_v1.BearerToken{}
 
