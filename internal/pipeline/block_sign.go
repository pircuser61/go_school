--- conflicted
+++ resolved
@@ -168,14 +168,8 @@
 func (gb *GoSignBlock) Deadlines(ctx c.Context) ([]Deadline, error) {
 	deadlines := make([]Deadline, 0, 2)
 
-<<<<<<< HEAD
 	if gb.State.CheckSLA != nil && *gb.State.CheckSLA {
 		slaInfoPtr, getSlaInfoErr := gb.RunContext.SLAService.GetSLAInfoPtr(ctx, sla.InfoDto{
-=======
-	if gb.checkSLA() && gb.State.WorkType != nil && gb.State.SLA != nil {
-		slaInfoPtr, getSlaInfoErr := GetSLAInfoPtr(ctx, GetSLAInfoDTOStruct{
-			Service: gb.RunContext.HrGate,
->>>>>>> 95e9d71e
 			TaskCompletionIntervals: []entity.TaskCompletionInterval{{StartedAt: gb.RunContext.currBlockStartTime,
 				FinishedAt: gb.RunContext.currBlockStartTime.Add(time.Hour * 24 * 100)}},
 			WorkType: sla.WorkHourType(*gb.State.WorkType),
@@ -297,29 +291,18 @@
 		return err
 	}
 
-<<<<<<< HEAD
-	slaInfoPtr, getSlaInfoErr := gb.RunContext.SLAService.GetSLAInfoPtr(ctx, sla.InfoDto{
-		TaskCompletionIntervals: []entity.TaskCompletionInterval{{StartedAt: gb.RunContext.currBlockStartTime,
-			FinishedAt: gb.RunContext.currBlockStartTime.Add(time.Hour * 24 * 100)}},
-		WorkType: sla.WorkHourType(*gb.State.WorkType),
-	})
-	if getSlaInfoErr != nil {
-		return getSlaInfoErr
-=======
 	slaDeadline := ""
 
 	if gb.State.SLA != nil && gb.State.WorkType != nil {
-		slaInfoPtr, getSlaInfoErr := GetSLAInfoPtr(ctx, GetSLAInfoDTOStruct{
-			Service: gb.RunContext.HrGate,
+		slaInfoPtr, getSlaInfoErr := gb.RunContext.SLAService.GetSLAInfoPtr(ctx, sla.InfoDto{
 			TaskCompletionIntervals: []entity.TaskCompletionInterval{{StartedAt: gb.RunContext.currBlockStartTime,
 				FinishedAt: gb.RunContext.currBlockStartTime.Add(time.Hour * 24 * 100)}},
-			WorkType: WorkHourType(*gb.State.WorkType),
+			WorkType: sla.WorkHourType(*gb.State.WorkType),
 		})
 		if getSlaInfoErr != nil {
 			return getSlaInfoErr
 		}
-		slaDeadline = ComputeMaxDateFormatted(gb.RunContext.currBlockStartTime, *gb.State.SLA, slaInfoPtr)
->>>>>>> 95e9d71e
+		slaDeadline = gb.RunContext.SLAService.ComputeMaxDateFormatted(gb.RunContext.currBlockStartTime, *gb.State.SLA, slaInfoPtr)
 	}
 
 	var emails = make(map[string]mail.Template, 0)
@@ -335,11 +318,7 @@
 			gb.RunContext.NotifName,
 			description,
 			gb.RunContext.Sender.SdAddress,
-<<<<<<< HEAD
-			gb.RunContext.SLAService.ComputeMaxDateFormatted(gb.RunContext.currBlockStartTime, *gb.State.SLA, slaInfoPtr),
-=======
 			slaDeadline,
->>>>>>> 95e9d71e
 			gb.State.AutoReject != nil && *gb.State.AutoReject,
 		)
 	}
@@ -353,6 +332,7 @@
 			return sendErr
 		}
 	}
+
 	return nil
 }
 
