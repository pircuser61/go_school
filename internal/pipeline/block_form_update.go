package pipeline

import (
	c "context"
	"encoding/json"
	"fmt"
<<<<<<< HEAD
=======
	"time"
>>>>>>> 5d82f3b7

	"github.com/pkg/errors"

	"gitlab.services.mts.ru/jocasta/pipeliner/internal/db"
	"gitlab.services.mts.ru/jocasta/pipeliner/internal/script"
	"gitlab.services.mts.ru/jocasta/pipeliner/internal/store"
)

type updateFillFormParams struct {
	SchemaId        string                 `json:"schema_id"`
	Description     string                 `json:"description"`
	ApplicationBody map[string]interface{} `json:"application_body"`
	BlockId         string                 `json:"block_id"`
}

func (a *updateFillFormParams) Validate() error {
	if a.Description == "" || len(a.ApplicationBody) == 0 {
		return errors.New("empty form data")
	}

	return nil
}

func (gb *GoFormBlock) Update(ctx c.Context, data *script.BlockUpdateData) (interface{}, error) {
	if data == nil {
		return nil, errors.New("empty data")
	}

	var updateParams updateFillFormParams
	err := json.Unmarshal(data.Parameters, &updateParams)
	if err != nil {
		return nil, errors.New("can't assert provided data")
	}

	if updateParams.BlockId != gb.Name {
		return nil, errors.New("wrong form id")
	}

	step, err := gb.Pipeline.Storage.GetTaskStepById(ctx, data.Id)
	if err != nil {
		return nil, err
	} else if step == nil {
		return nil, errors.New("can't get step from database")
	}

	stepData, ok := step.State[gb.Name]
	if !ok {
		return nil, errors.New("can't get step state")
	}

	var state FormData
	err = json.Unmarshal(stepData, &state)
	if err != nil {
		return nil, errors.Wrap(err, "invalid format of go-form-block state")
	}

	gb.State = &state

	if _, ok = gb.State.Executors[data.ByLogin]; !ok {
		return nil, fmt.Errorf("%s not found in executors", data.ByLogin)
	}

	gb.State.ActualExecutor = &data.ByLogin
	gb.State.ApplicationBody = updateParams.ApplicationBody
	gb.State.Description = updateParams.Description
	gb.State.IsFilled = true

	gb.State.ChangesLog = append([]ChangesLogItem{
		{
			Description:     updateParams.Description,
			ApplicationBody: updateParams.ApplicationBody,
			CreatedAt:       time.Now(),
			Executor:        data.ByLogin,
		},
	}, gb.State.ChangesLog...)

	step.State[gb.Name], err = json.Marshal(gb.State)
	if err != nil {
		return nil, err
	}

	content, err := json.Marshal(store.NewFromStep(step))
	if err != nil {
		return nil, err
	}

	err = gb.Pipeline.Storage.UpdateStepContext(ctx, &db.UpdateStepRequest{
		Id:          data.Id,
		Content:     content,
		BreakPoints: step.BreakPoints,
		HasError:    false,
		Status:      step.Status,
	})
	if err != nil {
		return nil, err
	}

	return nil, nil
}<|MERGE_RESOLUTION|>--- conflicted
+++ resolved
@@ -4,20 +4,15 @@
 	c "context"
 	"encoding/json"
 	"fmt"
-<<<<<<< HEAD
-=======
-	"time"
->>>>>>> 5d82f3b7
-
 	"github.com/pkg/errors"
 
 	"gitlab.services.mts.ru/jocasta/pipeliner/internal/db"
+	"gitlab.services.mts.ru/jocasta/pipeliner/internal/store"
+
 	"gitlab.services.mts.ru/jocasta/pipeliner/internal/script"
-	"gitlab.services.mts.ru/jocasta/pipeliner/internal/store"
 )
 
 type updateFillFormParams struct {
-	SchemaId        string                 `json:"schema_id"`
 	Description     string                 `json:"description"`
 	ApplicationBody map[string]interface{} `json:"application_body"`
 	BlockId         string                 `json:"block_id"`
@@ -64,6 +59,7 @@
 		return nil, errors.Wrap(err, "invalid format of go-form-block state")
 	}
 
+	state.DidSLANotification = gb.State.DidSLANotification
 	gb.State = &state
 
 	if _, ok = gb.State.Executors[data.ByLogin]; !ok {
