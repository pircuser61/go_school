--- conflicted
+++ resolved
@@ -59,11 +59,6 @@
 
 //nolint:gocyclo //ok
 func (gb *GoFormBlock) Update(ctx c.Context) (interface{}, error) {
-<<<<<<< HEAD
-	delegates := gb.RunContext.Delegations
-
-=======
->>>>>>> 5213b3a0
 	data := gb.RunContext.UpdateData
 	if data == nil {
 		return nil, errors.New("empty data")
