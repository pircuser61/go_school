--- conflicted
+++ resolved
@@ -50,9 +50,7 @@
 	step, err := gb.Pipeline.Storage.GetTaskStepById(ctx, sID)
 	if err != nil {
 		return err
-	}
-
-	if step == nil {
+	} else if step == nil {
 		return errors.New("can't get step from database")
 	}
 
@@ -175,16 +173,11 @@
 	return nil
 }
 
-<<<<<<< HEAD
 //nolint:gocyclo //ok
-=======
-//nolint:gocyclo //its ok here
->>>>>>> e8c8df0f
 func (gb *GoApproverBlock) updateRequestApproverInfo(ctx c.Context, data *script.BlockUpdateData) (err error) {
 	step, err := gb.Pipeline.Storage.GetTaskStepById(ctx, data.Id)
 	if err != nil {
 		return err
-<<<<<<< HEAD
 	} else if step == nil {
 		return errors.New("can't get step from database")
 	}
@@ -203,33 +196,14 @@
 
 	gb.State = &state
 
-	var updateParams updateExecutorInfoParams
-=======
-	}
-
-	if step == nil {
-		return errors.New("can't get step from database")
-	}
-
 	var updateParams requestInfoParams
->>>>>>> e8c8df0f
 	err = json.Unmarshal(data.Parameters, &updateParams)
 	if err != nil {
-		return errors.New("can't assert provided update requestInfoParams data")
-	}
-
-<<<<<<< HEAD
+		return errors.New("can't assert provided update requestApproverInfo data")
+	}
+
 	if gb.State.Decision != nil {
 		return errors.New("decision already set")
-=======
-	if errSet := gb.State.SetRequestApproverInfo(
-		data.ByLogin,
-		updateParams.Comment,
-		updateParams.Type,
-		updateParams.Attachments,
-	); errSet != nil {
-		return errSet
->>>>>>> e8c8df0f
 	}
 
 	var (
@@ -241,7 +215,6 @@
 	var tpl mail.Template
 
 	if updateParams.Type == RequestAddInfoType {
-<<<<<<< HEAD
 		login := updateParams.Approver
 
 		_, ok := gb.State.Approvers[login]
@@ -249,8 +222,6 @@
 			return fmt.Errorf("%s not found in approvers", login)
 		}
 
-=======
->>>>>>> e8c8df0f
 		authorEmail, emailErr := gb.Pipeline.People.GetUserEmail(ctx, data.Author)
 		if emailErr != nil {
 			return emailErr
@@ -289,21 +260,18 @@
 		}
 
 		tpl = mail.NewAnswerApproverInfoTemplate(data.WorkNumber, data.WorkTitle, gb.Pipeline.Sender.SdAddress)
-<<<<<<< HEAD
-
-=======
->>>>>>> e8c8df0f
+
 		approverEmail, emailErr := gb.Pipeline.People.GetUserEmail(ctx, updateParams.Approver)
 		if emailErr != nil {
 			return emailErr
 		}
 
-		if errNotif := gb.Pipeline.Sender.SendNotification(ctx, []string{approverEmail}, nil, tpl); errNotif != nil {
-			return errNotif
-		}
-	}
-
-<<<<<<< HEAD
+		err = gb.Pipeline.Sender.SendNotification(ctx, []string{approverEmail}, nil, tpl)
+		if err != nil {
+			return err
+		}
+	}
+
 	gb.State.AddInfo = append(gb.State.AddInfo, AdditionalInfo{
 		Id:          id,
 		Type:        updateParams.Type,
@@ -314,8 +282,6 @@
 		CreatedAt:   time.Now(),
 	})
 
-=======
->>>>>>> e8c8df0f
 	step.State[gb.Name], err = json.Marshal(gb.State)
 	if err != nil {
 		return err
@@ -390,15 +356,10 @@
 		if step == nil {
 			return nil, errors.New("can't get step from database")
 		}
-<<<<<<< HEAD
-
-		return nil, gb.updateRequestApproverInfo(ctx, data)
-=======
 		if errUpdate := gb.approverCancelPipeline(ctx, data, step); errUpdate != nil {
 			return nil, errUpdate
 		}
 		return nil, nil
->>>>>>> e8c8df0f
 	}
 
 	return nil, errors.New("cant`t update execution block, unknown action: " + data.Action)
