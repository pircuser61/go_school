--- conflicted
+++ resolved
@@ -104,10 +104,7 @@
 	action       string
 }
 
-<<<<<<< HEAD
-=======
 //nolint:gocyclo //its ok here
->>>>>>> be06729d
 func (gb *GoApproverBlock) setActionApplication(ctx c.Context, dto *setActionAppDTO) error {
 	step, err := gb.Pipeline.Storage.GetTaskStepById(ctx, dto.stepId)
 	if err != nil {
