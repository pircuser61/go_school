--- conflicted
+++ resolved
@@ -662,20 +662,12 @@
 		return nil
 	}
 
-<<<<<<< HEAD
 	err = gb.State.setEditToNextBlock(byLogin, delegateFor, in)
-=======
-	err := gb.State.setEditToNextBlock(gb.RunContext.UpdateData.ByLogin, delegateFor, updateParams)
->>>>>>> 8fa6bea8
-	if err != nil {
-		return err
-	}
-
-<<<<<<< HEAD
-	person, err := gb.RunContext.Services.ServiceDesc.GetSsoPerson(ctx, byLogin)
-=======
-	ssoUser, err := gb.RunContext.Services.People.GetUser(ctx, gb.RunContext.UpdateData.ByLogin, true)
->>>>>>> 8fa6bea8
+	if err != nil {
+		return err
+	}
+
+	ssoUser, err := gb.RunContext.Services.People.GetUser(ctx, byLogin, true)
 	if err != nil {
 		return err
 	}
