--- conflicted
+++ resolved
@@ -97,15 +97,6 @@
 			wantErr: true,
 		},
 		{
-<<<<<<< HEAD
-			name: "valid case",
-			fields: fields{
-				Type: script.ApproverTypeHead,
-				Approvers: map[string]struct{}{
-					login: {},
-				},
-				Decision:       nil,
-=======
 			name: "unknown decision",
 			fields: fields{
 				Type: script.ApproverTypeUser,
@@ -116,23 +107,15 @@
 					res := decision
 					return &res
 				}(),
->>>>>>> 398fed87
 				Comment:        nil,
 				ActualApprover: nil,
 			},
 			args: args{
 				login:    login,
-<<<<<<< HEAD
-				decision: decision,
-				comment:  comment,
-			},
-			wantErr: false,
-=======
 				decision: ApproverAction("unknown"),
 				comment:  comment,
 			},
 			wantErr: true,
->>>>>>> 398fed87
 		},
 	}
 	for _, tt := range tests {
