--- conflicted
+++ resolved
@@ -30,6 +30,8 @@
 	for _, v := range ef.Input {
 		b.Input[v.Name] = v.Global
 	}
+
+	// TODO: check existence of keyApproverDecision in Output
 
 	for _, v := range ef.Output {
 		b.Output[v.Name] = v.Global
@@ -135,22 +137,6 @@
 		})
 	}
 
-<<<<<<< HEAD
-	b.State = &ApproverData{
-		Type:               params.Type,
-		Approvers:          approvers,
-		SLA:                params.SLA,
-		AutoAction:         params.AutoAction,
-		LeftToNotify:       approvers,
-		IsEditable:         params.IsEditable,
-		RepeatPrevDecision: params.RepeatPrevDecision,
-		ApproversGroupID:   params.ApproversGroupID,
-		ApproversGroupName: approversGroupName,
-		ApproverLog:        make([]ApproverLogEntry, 0),
-		FormsAccessibility: params.FormsAccessibility,
-		ApprovementRule:    params.ApprovementRule,
-		ApproveStatusName:  params.ApproveStatusName,
-=======
 	gb.RunContext.VarStore.AddStep(gb.Name)
 
 	return gb.handleNotifications(ctx)
@@ -160,7 +146,6 @@
 func (gb *GoApproverBlock) handleNotifications(ctx c.Context) error {
 	if gb.RunContext.skipNotifications {
 		return nil
->>>>>>> 47c3856a
 	}
 	l := logger.GetLogger(ctx)
 
@@ -235,8 +220,8 @@
 		return
 	}
 
-	if len(parentState.EditingAppLog) > 0 {
-		gb.State.EditingAppLog = parentState.EditingAppLog
+	if b.State.ApprovementRule == "" {
+		b.State.ApprovementRule = script.AnyOfApprovementRequired
 	}
 }
 
