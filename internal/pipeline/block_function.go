package pipeline

import (
	"context"
	"encoding/json"
<<<<<<< HEAD
	"strconv"
=======
	"fmt"
>>>>>>> 2cf734db
	"time"

	"github.com/pkg/errors"

	"gitlab.services.mts.ru/jocasta/pipeliner/internal/entity"
	"gitlab.services.mts.ru/jocasta/pipeliner/internal/kafka"
	"gitlab.services.mts.ru/jocasta/pipeliner/internal/script"
	"gitlab.services.mts.ru/jocasta/pipeliner/internal/store"
)

type FunctionRetryPolicy string

const (
	ErrorKey     = "error"
	KeyDelimiter = "."

	SimpleFunctionRetryPolicy FunctionRetryPolicy = "simple"
)

type ExecutableFunction struct {
	Name           string               `json:"name"`
	Version        string               `json:"version"`
	Mapping        script.MappingParam  `json:"mapping"`
	Function       script.FunctionParam `json:"function"`
	Async          bool                 `json:"async"`
	FunctionStatus FunctionStatus       `json:"function_status"`
}

type FunctionStatus string

const (
	WaitingForAnyResponse        FunctionStatus = "waiting_for_any_response"
	IntermediateResponseReceived FunctionStatus = "intermediate_response_received"
	FinalResponseReceived        FunctionStatus = "final_response_received"
)

type ExecutableFunctionBlock struct {
	Name    string
	Title   string
	Input   map[string]string
	Output  map[string]string
	Sockets []script.Socket
	State   *ExecutableFunction
	RunURL  string

	RunContext *BlockRunContext
}

func (gb *ExecutableFunctionBlock) Members() []Member {
	return nil
}

func (gb *ExecutableFunctionBlock) CheckSLA() (bool, bool, time.Time) {
	return false, false, time.Time{}
}

func (gb *ExecutableFunctionBlock) GetStatus() Status {
	switch gb.State.FunctionStatus {
	case IntermediateResponseReceived:
		return StatusIdle
	case FinalResponseReceived:
		return StatusFinished
	default:
		return StatusRunning
	}
}

func (gb *ExecutableFunctionBlock) GetTaskHumanStatus() TaskHumanStatus {
	return ""
}

func (gb *ExecutableFunctionBlock) Next(_ *store.VariableStore) ([]string, bool) {
	nexts, ok := script.GetNexts(gb.Sockets, DefaultSocketID)
	if !ok {
		return nil, false
	}
	return nexts, true
}

func (gb *ExecutableFunctionBlock) GetState() interface{} {
	return nil
}

func (gb *ExecutableFunctionBlock) Update(ctx context.Context) (interface{}, error) {
<<<<<<< HEAD
	err := gb.computeCurrentFunctionStatus(ctx)
	if err != nil {
		return nil, err
	}

	if gb.State.FunctionStatus == FinalResponseReceived {
		var expectedOutput map[string]script.ParamMetadata
		unescapedOutputStr, unquoteErr := strconv.Unquote(gb.State.Function.Output)
		if unquoteErr != nil {
			return nil, unquoteErr
		}
		err = json.Unmarshal([]byte(unescapedOutputStr), &expectedOutput)

		var outputData map[string]interface{}
		err = json.Unmarshal(gb.RunContext.UpdateData.Parameters, &outputData)
=======
	// if UpdateData is nil than block is new
	if gb.RunContext.UpdateData == nil {
		taskStep, err := gb.RunContext.Storage.GetTaskStepByName(ctx, gb.RunContext.TaskID, gb.Name)

>>>>>>> 2cf734db
		if err != nil {
			return nil, err
		}

<<<<<<< HEAD
		var keyExist = func(entry string, m map[string]interface{}) bool {
			for k := range m {
				if k == entry {
					return true
				}
			}
			return false
		}

		var resultOutput = make(map[string]interface{})

		for k := range expectedOutput {
			if keyExist(k, outputData) {
				var val = outputData[k]
				// todo: конвертируем в нужный тип на основе метаданных (JAP-903)
				resultOutput[k] = val
			}
		}

		if len(resultOutput) != len(expectedOutput) {
			return nil, errors.New("function returned not all of expected results")
		}

		for k, v := range resultOutput {
			gb.RunContext.VarStore.SetValue(gb.Output[k], v)
		}
	}

=======
		executableFunctionMapping := gb.State.Mapping

		variables, err := getVariables(gb.RunContext.VarStore)

		if err != nil {
			return nil, err
		}

		functionMapping := make(map[string]interface{})

		for k, v := range executableFunctionMapping {
			variable := getVariable(variables, v.Value)
			if variable == nil {
				return nil, fmt.Errorf("cant fill function mapping with value: k: %s, v: %v", k, v)
			}
			functionMapping[k] = getVariable(variables, v.Value) // TODO надо будет проверять типы, а также нам нужна будет работа с обьектами JAP-904
		}

		err = gb.RunContext.Kafka.Produce(ctx, kafka.RunnerOutMessage{
			TaskID:          taskStep.ID,
			FunctionMapping: functionMapping,
			RetryPolicy:     string(SimpleFunctionRetryPolicy),
			FunctionName:    gb.State.Name,
		})

		if err != nil {
			return nil, err
		}
	}
>>>>>>> 2cf734db
	return nil, nil
}

func (gb *ExecutableFunctionBlock) Model() script.FunctionModel {
	return script.FunctionModel{
		ID:        BlockExecutableFunctionID,
		BlockType: script.TypeExternal,
		Title:     BlockExecutableFunctionTitle,
		Inputs:    nil,
		Outputs:   nil,
		Params: &script.FunctionParams{
			Type: BlockExecutableFunctionID,
			Params: &script.ExecutableFunctionParams{
				Name:    "",
				Version: "",
				Mapping: script.MappingParam{},
			},
		},
		Sockets: []script.Socket{script.DefaultSocket},
	}
}

func (gb *ExecutableFunctionBlock) UpdateManual() bool {
	return false
}

// nolint:dupl // another block
func createExecutableFunctionBlock(name string, ef *entity.EriusFunc, runCtx *BlockRunContext) (*ExecutableFunctionBlock, error) {
	b := &ExecutableFunctionBlock{
		Name:       name,
		Title:      ef.Title,
		Input:      map[string]string{},
		Output:     map[string]string{},
		Sockets:    entity.ConvertSocket(ef.Sockets),
		RunContext: runCtx,
	}

	for _, v := range ef.Input {
		b.Input[v.Name] = v.Global
	}

	for _, v := range ef.Output {
		b.Output[v.Name] = v.Global
	}

	var params script.ExecutableFunctionParams
	err := json.Unmarshal(ef.Params, &params)
	if err != nil {
		return nil, errors.Wrap(err, "can not get executable function parameters")
	}

	if err = params.Validate(); err != nil {
		return nil, errors.Wrap(err, "invalid executable function parameters")
	}

	b.State = &ExecutableFunction{
		Name:           params.Name,
		Version:        params.Version,
		Mapping:        params.Mapping,
		Function:       params.Function,
		FunctionStatus: WaitingForAnyResponse,
	}

	return b, nil
}

func (gb *ExecutableFunctionBlock) computeCurrentFunctionStatus(ctx context.Context) error {
	function, err := gb.RunContext.FunctionStore.GetFunction(ctx, gb.Name)
	if err != nil {
		return err
	}

	var invalidOptionTypeErr error
	gb.State.Async, invalidOptionTypeErr = function.IsAsync()
	if invalidOptionTypeErr != nil {
		return invalidOptionTypeErr
	}

	if gb.State.Async {
		if gb.State.FunctionStatus == IntermediateResponseReceived {
			gb.State.FunctionStatus = FinalResponseReceived
		}

		if gb.State.FunctionStatus == WaitingForAnyResponse {
			gb.State.FunctionStatus = IntermediateResponseReceived
		}
	} else {
		gb.State.FunctionStatus = FinalResponseReceived
	}

	return nil
}<|MERGE_RESOLUTION|>--- conflicted
+++ resolved
@@ -3,11 +3,8 @@
 import (
 	"context"
 	"encoding/json"
-<<<<<<< HEAD
+	"fmt"
 	"strconv"
-=======
-	"fmt"
->>>>>>> 2cf734db
 	"time"
 
 	"github.com/pkg/errors"
@@ -92,7 +89,6 @@
 }
 
 func (gb *ExecutableFunctionBlock) Update(ctx context.Context) (interface{}, error) {
-<<<<<<< HEAD
 	err := gb.computeCurrentFunctionStatus(ctx)
 	if err != nil {
 		return nil, err
@@ -108,17 +104,10 @@
 
 		var outputData map[string]interface{}
 		err = json.Unmarshal(gb.RunContext.UpdateData.Parameters, &outputData)
-=======
-	// if UpdateData is nil than block is new
-	if gb.RunContext.UpdateData == nil {
-		taskStep, err := gb.RunContext.Storage.GetTaskStepByName(ctx, gb.RunContext.TaskID, gb.Name)
-
->>>>>>> 2cf734db
-		if err != nil {
-			return nil, err
-		}
-
-<<<<<<< HEAD
+		if err != nil {
+			return nil, err
+		}
+
 		var keyExist = func(entry string, m map[string]interface{}) bool {
 			for k := range m {
 				if k == entry {
@@ -147,7 +136,13 @@
 		}
 	}
 
-=======
+	if gb.RunContext.UpdateData == nil {
+		taskStep, err := gb.RunContext.Storage.GetTaskStepByName(ctx, gb.RunContext.TaskID, gb.Name)
+
+		if err != nil {
+			return nil, err
+		}
+
 		executableFunctionMapping := gb.State.Mapping
 
 		variables, err := getVariables(gb.RunContext.VarStore)
@@ -177,7 +172,6 @@
 			return nil, err
 		}
 	}
->>>>>>> 2cf734db
 	return nil, nil
 }
 
