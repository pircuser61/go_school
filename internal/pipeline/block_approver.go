package pipeline

import (
	c "context"
	"github.com/google/uuid"
	"gitlab.services.mts.ru/jocasta/pipeliner/internal/entity"
	"gitlab.services.mts.ru/jocasta/pipeliner/internal/script"
	"gitlab.services.mts.ru/jocasta/pipeliner/internal/store"
)

const (
	AutoActionComment = "Выполнено автоматическое действие по истечению SLA"
	AutoApprover      = "auto_approve"

	keyOutputApprover = "approver"
	keyOutputDecision = "decision"
	keyOutputComment  = "comment"
)

type GoApproverBlock struct {
	Name    string
	Title   string
	Input   map[string]string
	Output  map[string]string
	Sockets []script.Socket
	State   *ApproverData

	RunContext *BlockRunContext
}

func (gb *GoApproverBlock) UpdateManual() bool {
	return true
}

func (gb *GoApproverBlock) GetStatus() Status {
	if gb.State != nil && gb.State.IsCanceled {
		return StatusCancel
	}
	if gb.State != nil && gb.State.Decision != nil {
		if *gb.State.Decision == ApproverDecisionApproved {
			return StatusFinished
		}

		if *gb.State.Decision == ApproverDecisionRejected {
			return StatusNoSuccess
		}
	}

	if gb.State.EditingApp != nil {
		return StatusIdle
	}

	if len(gb.State.AddInfo) != 0 {
		if gb.State.checkEmptyLinkIdAddInfo() {
			return StatusIdle
		}
	}

	return StatusRunning
}

func (gb *GoApproverBlock) GetTaskHumanStatus() TaskHumanStatus {
	if gb.State != nil && gb.State.IsCanceled {
		return StatusRevoke
	}
	if gb.State != nil && gb.State.EditingApp != nil {
		return StatusWait
	}

	if gb.State != nil && gb.State.Decision != nil {
		if *gb.State.Decision == ApproverDecisionApproved {
			return StatusApproved
		}
		if *gb.State.Decision == ApproverDecisionRejected {
			return StatusApprovementRejected
		}
	}

	if gb.State != nil && len(gb.State.AddInfo) != 0 {
		if gb.State.checkEmptyLinkIdAddInfo() {
			return StatusWait
		}
		return StatusApprovement
	}

	var lastIdx = len(gb.State.RequestApproverInfoLog) - 1
	if len(gb.State.RequestApproverInfoLog) > 0 && gb.State.RequestApproverInfoLog[lastIdx].Type == RequestAddInfoType {
		return StatusWait
	}

	return StatusApprovement
}

func (gb *GoApproverBlock) GetType() string {
	return BlockGoApproverID
}

func (gb *GoApproverBlock) Inputs() map[string]string {
	return gb.Input
}

func (gb *GoApproverBlock) Outputs() map[string]string {
	return gb.Output
}

func (gb *GoApproverBlock) IsScenario() bool {
	return false
}

<<<<<<< HEAD
=======
// nolint:dupl // other block
func (gb *GoApproverBlock) dumpCurrState(ctx c.Context, id uuid.UUID) error {
	step, err := gb.Pipeline.Storage.GetTaskStepById(ctx, id)
	if err != nil {
		return err
	}

	step.State[gb.Name], err = json.Marshal(gb.State)
	if err != nil {
		return err
	}

	content, err := json.Marshal(store.NewFromStep(step))
	if err != nil {
		return err
	}

	return gb.Pipeline.Storage.UpdateStepContext(ctx, &db.UpdateStepRequest{
		Id:          id,
		Content:     content,
		BreakPoints: step.BreakPoints,
		HasError:    false,
		Status:      string(StatusFinished),
		Members:     gb.State.Approvers,
	})
}

//nolint:dupl // maybe later
func (gb *GoApproverBlock) handleNotifications(ctx c.Context, id uuid.UUID, stepCtx *stepCtx) (bool, error) {
	if len(gb.State.LeftToNotify) == 0 {
		return false, nil
	}
	l := logger.GetLogger(ctx)

	emails := make([]string, 0, len(gb.State.Approvers))
	for approver := range gb.State.Approvers {
		email, err := gb.Pipeline.People.GetUserEmail(ctx, approver)
		if err != nil {
			l.WithError(err).Error("couldn't get email")
		}
		emails = append(emails, email)
	}
	if len(emails) == 0 {
		return false, nil
	}
	descr := gb.Pipeline.currDescription
	additionalDescriptions, err := gb.Pipeline.Storage.GetAdditionalForms(gb.Pipeline.WorkNumber, gb.Name)
	if err != nil {
		return false, err
	}
	for _, item := range additionalDescriptions {
		if item == "" {
			continue
		}
		descr = fmt.Sprintf("%s\n\n%s", descr, item)
	}
	err = gb.Pipeline.Sender.SendNotification(ctx, emails, nil,
		mail.NewApplicationPersonStatusNotification(
			stepCtx.workNumber,
			stepCtx.workTitle,
			statusToTaskAction[StatusApprovement],
			ComputeDeadline(stepCtx.stepStart, gb.State.SLA),
			descr,
			gb.Pipeline.Sender.SdAddress))
	if err != nil {
		return false, err
	}

	left := gb.State.LeftToNotify
	gb.State.LeftToNotify = map[string]struct{}{}

	if err := gb.dumpCurrState(ctx, id); err != nil {
		gb.State.LeftToNotify = left
		return false, err
	}
	return true, nil
}

>>>>>>> 5e381710
func (gb *GoApproverBlock) handleSLA(ctx c.Context, id uuid.UUID, stepCtx *stepCtx) (bool, error) {
	//const workHoursDay = 8
	//
	//if gb.State.DidSLANotification {
	//	return false, nil
	//}
	//if CheckBreachSLA(stepCtx.stepStart, time.Now(), gb.State.SLA) {
	//	l := logger.GetLogger(ctx)
	//
	//	// nolint:dupl // handle approvers
	//	if gb.State.SLA > workHoursDay {
	//		emails := make([]string, 0, len(gb.State.Approvers))
	//		for approver := range gb.State.Approvers {
	//			email, err := gb.RunContext.People.GetUserEmail(ctx, approver)
	//			if err != nil {
	//				l.WithError(err).Error("couldn't get email")
	//			}
	//			emails = append(emails, email)
	//		}
	//		if len(emails) == 0 {
	//			return false, nil
	//		}
	//
	//		tpl := mail.NewApprovementSLATemplate(stepCtx.workNumber, stepCtx.workTitle, gb.RunContext.Sender.SdAddress)
	//		err := gb.RunContext.Sender.SendNotification(ctx, emails, nil, tpl)
	//		if err != nil {
	//			return false, err
	//		}
	//	}
	//
	//	gb.State.DidSLANotification = true
	//
	//	if gb.State.AutoAction != nil {
	//		if err := gb.setApproverDecision(ctx,
	//			id,
	//			AutoApprover,
	//			approverUpdateParams{
	//				Decision: decisionFromAutoAction(*gb.State.AutoAction),
	//				Comment:  AutoActionComment,
	//			}); err != nil {
	//			l.WithError(err).Error("couldn't set auto decision")
	//			return false, err
	//		}
	//	} else {
	//		//if err := gb.dumpCurrState(ctx, id); err != nil {
	//		//	l.WithError(err).Error("couldn't dump state with id: " + id.String())
	//		//	return false, err
	//		//}
	//	}
	//	return true, nil
	//}
	//
	return false, nil
}

//nolint:gocyclo //ok
<<<<<<< HEAD
func (gb *GoApproverBlock) DebugRun(_ c.Context, _ *stepCtx, _ *store.VariableStore) (err error) {
=======
func (gb *GoApproverBlock) DebugRun(ctx c.Context, stepCtx *stepCtx, runCtx *store.VariableStore) (err error) {
	ctx, s := trace.StartSpan(ctx, "run_go_approver_block")
	defer s.End()

	// TODO: fix
	// runCtx.AddStep(gb.Name)

	l := logger.GetLogger(ctx)

	val, isOk := runCtx.GetValue(getWorkIdKey(gb.Name))
	if !isOk {
		return errors.New("can't get work id from variable store")
	}

	id, isOk := val.(uuid.UUID)
	if !isOk {
		return errors.New("can't assert type of work id")
	}

	// check state from database
	var step *entity.Step
	step, err = gb.Pipeline.Storage.GetTaskStepById(ctx, id)
	if err != nil {
		return err
	} else if step == nil {
		l.Error(err)
		return nil
	}

	// get state from step.State
	data, ok := step.State[gb.Name]
	if !ok {
		return nil //TODO: log error?
	}

	var state ApproverData
	err = json.Unmarshal(data, &state)
	if err != nil {
		return errors.Wrap(err, "invalid format of go-approver-block state")
	}

	gb.State = &state

	if state.Type == script.ApproverTypeFromSchema {
		// get approver from application body
		var allVariables map[string]interface{}
		allVariables, err = runCtx.GrabStorage()
		if err != nil {
			return errors.Wrap(err, "Unable to grab variables storage")
		}

		approvers := make(map[string]struct{})
		for approverVariableRef := range gb.State.Approvers {
			if len(strings.Split(approverVariableRef, dotSeparator)) == 1 {
				continue
			}
			approverVar := getVariable(allVariables, approverVariableRef)

			if approverVar == nil {
				return errors.Wrap(err, "Unable to find approver by variable reference")
			}

			if actualApproverUsername, castOK := approverVar.(string); castOK {
				approvers[actualApproverUsername] = gb.State.Approvers[approverVariableRef]
			}
		}

		if len(approvers) != 0 {
			gb.State.Approvers = approvers
			gb.State.LeftToNotify = approvers
		}
	}

	if step.Status != string(StatusIdle) && !gb.State.IsCanceled {
		handled, errSLA := gb.handleSLA(ctx, id, stepCtx)
		if errSLA != nil {
			l.WithError(errSLA).Error("couldn't handle sla")
		}

		if handled {
			// go for another loop cause we may have updated the state at db
			return gb.DebugRun(ctx, stepCtx, runCtx)
		}

		handled, err = gb.handleNotifications(ctx, id, stepCtx)
		if err != nil {
			l.WithError(err).Error("couldn't handle notifications")
		}
		if handled {
			// go for another loop cause we may have updated the state at db
			return gb.DebugRun(ctx, stepCtx, runCtx)
		}
	}

	// check decision
	decision := gb.State.GetDecision()

	if decision == nil && len(gb.State.EditingAppLog) == 0 && gb.State.GetIsEditable() {
		gb.setEditingAppLogFromPreviousBlock(ctx, &setEditingAppLogDTO{
			step:     step,
			id:       id,
			runCtx:   runCtx,
			workID:   gb.Pipeline.TaskID,
			stepName: step.Name,
		})
	}

	if decision == nil && gb.State.GetRepeatPrevDecision() {
		if gb.trySetPreviousDecision(ctx, &getPreviousDecisionDTO{
			id:       id,
			runCtx:   runCtx,
			workID:   gb.Pipeline.TaskID,
			stepName: step.Name,
		}) {
			return nil
		}
	}

	// nolint:dupl // not dupl?
	if decision != nil {
		var actualApprover, comment string

		if state.ActualApprover != nil {
			actualApprover = *state.ActualApprover
		}

		if state.Comment != nil {
			comment = *state.Comment
		}

		runCtx.SetValue(gb.Output[keyOutputApprover], actualApprover)
		runCtx.SetValue(gb.Output[keyOutputDecision], decision.String())
		runCtx.SetValue(gb.Output[keyOutputComment], comment)

		var stateBytes []byte
		stateBytes, err = json.Marshal(gb.State)
		if err != nil {
			return err
		}

		runCtx.ReplaceState(gb.Name, stateBytes)
	}

>>>>>>> 5e381710
	return nil
}

type getPreviousDecisionDTO struct {
	step     *entity.Step
	id       uuid.UUID
	runCtx   *store.VariableStore
	workID   uuid.UUID
	stepName string
}

func (gb *GoApproverBlock) Next(_ *store.VariableStore) ([]string, bool) {
	key := rejectedSocketID
	if gb.State != nil && gb.State.Decision != nil && *gb.State.Decision == ApproverDecisionApproved {
		key = approvedSocketID
	}

	if gb.State != nil && gb.State.Decision == nil && gb.State.EditingApp != nil {
		key = editAppSocketID
	}

	if gb.State != nil && gb.State.Decision == nil && len(gb.State.AddInfo) != 0 {
		key = requestAddInfoSocketID
	}

	nexts, ok := script.GetNexts(gb.Sockets, key)
	if !ok {
		return nil, false
	}

	return nexts, true
}

func (gb *GoApproverBlock) Skipped(_ *store.VariableStore) []string {
	key := approvedSocketID
	if gb.State != nil && gb.State.Decision != nil && *gb.State.Decision == ApproverDecisionApproved {
		key = rejectedSocketID
	}
	var nexts, ok = script.GetNexts(gb.Sockets, key)
	if !ok {
		return nil
	}

	return nexts
}

func (gb *GoApproverBlock) GetState() interface{} {
	return gb.State
}

func (gb *GoApproverBlock) Model() script.FunctionModel {
	return script.FunctionModel{
		ID:        BlockGoApproverID,
		BlockType: script.TypeGo,
		Title:     gb.Title,
		Inputs:    nil,
		Outputs: []script.FunctionValueModel{
			{
				Name:    keyOutputApprover,
				Type:    "string",
				Comment: "approver login which made a decision",
			},
			{
				Name:    keyOutputDecision,
				Type:    "string",
				Comment: "block decision",
			},
			{
				Name:    keyOutputComment,
				Type:    "string",
				Comment: "approver comment",
			},
		},
		Params: &script.FunctionParams{
			Type: BlockGoApproverID,
			Params: &script.ApproverParams{
				Approver:           "",
				Type:               "",
				SLA:                0,
				IsEditable:         false,
				RepeatPrevDecision: false,
				ApproversGroupID:   "",
				ApproversGroupName: "",
				FormsAccessibility: []script.FormAccessibility{},
			},
		},
		Sockets: []script.Socket{
			script.ApprovedSocket,
			script.RejectedSocket,
			script.EditAppSocket,
		},
	}
}<|MERGE_RESOLUTION|>--- conflicted
+++ resolved
@@ -107,87 +107,6 @@
 	return false
 }
 
-<<<<<<< HEAD
-=======
-// nolint:dupl // other block
-func (gb *GoApproverBlock) dumpCurrState(ctx c.Context, id uuid.UUID) error {
-	step, err := gb.Pipeline.Storage.GetTaskStepById(ctx, id)
-	if err != nil {
-		return err
-	}
-
-	step.State[gb.Name], err = json.Marshal(gb.State)
-	if err != nil {
-		return err
-	}
-
-	content, err := json.Marshal(store.NewFromStep(step))
-	if err != nil {
-		return err
-	}
-
-	return gb.Pipeline.Storage.UpdateStepContext(ctx, &db.UpdateStepRequest{
-		Id:          id,
-		Content:     content,
-		BreakPoints: step.BreakPoints,
-		HasError:    false,
-		Status:      string(StatusFinished),
-		Members:     gb.State.Approvers,
-	})
-}
-
-//nolint:dupl // maybe later
-func (gb *GoApproverBlock) handleNotifications(ctx c.Context, id uuid.UUID, stepCtx *stepCtx) (bool, error) {
-	if len(gb.State.LeftToNotify) == 0 {
-		return false, nil
-	}
-	l := logger.GetLogger(ctx)
-
-	emails := make([]string, 0, len(gb.State.Approvers))
-	for approver := range gb.State.Approvers {
-		email, err := gb.Pipeline.People.GetUserEmail(ctx, approver)
-		if err != nil {
-			l.WithError(err).Error("couldn't get email")
-		}
-		emails = append(emails, email)
-	}
-	if len(emails) == 0 {
-		return false, nil
-	}
-	descr := gb.Pipeline.currDescription
-	additionalDescriptions, err := gb.Pipeline.Storage.GetAdditionalForms(gb.Pipeline.WorkNumber, gb.Name)
-	if err != nil {
-		return false, err
-	}
-	for _, item := range additionalDescriptions {
-		if item == "" {
-			continue
-		}
-		descr = fmt.Sprintf("%s\n\n%s", descr, item)
-	}
-	err = gb.Pipeline.Sender.SendNotification(ctx, emails, nil,
-		mail.NewApplicationPersonStatusNotification(
-			stepCtx.workNumber,
-			stepCtx.workTitle,
-			statusToTaskAction[StatusApprovement],
-			ComputeDeadline(stepCtx.stepStart, gb.State.SLA),
-			descr,
-			gb.Pipeline.Sender.SdAddress))
-	if err != nil {
-		return false, err
-	}
-
-	left := gb.State.LeftToNotify
-	gb.State.LeftToNotify = map[string]struct{}{}
-
-	if err := gb.dumpCurrState(ctx, id); err != nil {
-		gb.State.LeftToNotify = left
-		return false, err
-	}
-	return true, nil
-}
-
->>>>>>> 5e381710
 func (gb *GoApproverBlock) handleSLA(ctx c.Context, id uuid.UUID, stepCtx *stepCtx) (bool, error) {
 	//const workHoursDay = 8
 	//
@@ -244,153 +163,7 @@
 }
 
 //nolint:gocyclo //ok
-<<<<<<< HEAD
 func (gb *GoApproverBlock) DebugRun(_ c.Context, _ *stepCtx, _ *store.VariableStore) (err error) {
-=======
-func (gb *GoApproverBlock) DebugRun(ctx c.Context, stepCtx *stepCtx, runCtx *store.VariableStore) (err error) {
-	ctx, s := trace.StartSpan(ctx, "run_go_approver_block")
-	defer s.End()
-
-	// TODO: fix
-	// runCtx.AddStep(gb.Name)
-
-	l := logger.GetLogger(ctx)
-
-	val, isOk := runCtx.GetValue(getWorkIdKey(gb.Name))
-	if !isOk {
-		return errors.New("can't get work id from variable store")
-	}
-
-	id, isOk := val.(uuid.UUID)
-	if !isOk {
-		return errors.New("can't assert type of work id")
-	}
-
-	// check state from database
-	var step *entity.Step
-	step, err = gb.Pipeline.Storage.GetTaskStepById(ctx, id)
-	if err != nil {
-		return err
-	} else if step == nil {
-		l.Error(err)
-		return nil
-	}
-
-	// get state from step.State
-	data, ok := step.State[gb.Name]
-	if !ok {
-		return nil //TODO: log error?
-	}
-
-	var state ApproverData
-	err = json.Unmarshal(data, &state)
-	if err != nil {
-		return errors.Wrap(err, "invalid format of go-approver-block state")
-	}
-
-	gb.State = &state
-
-	if state.Type == script.ApproverTypeFromSchema {
-		// get approver from application body
-		var allVariables map[string]interface{}
-		allVariables, err = runCtx.GrabStorage()
-		if err != nil {
-			return errors.Wrap(err, "Unable to grab variables storage")
-		}
-
-		approvers := make(map[string]struct{})
-		for approverVariableRef := range gb.State.Approvers {
-			if len(strings.Split(approverVariableRef, dotSeparator)) == 1 {
-				continue
-			}
-			approverVar := getVariable(allVariables, approverVariableRef)
-
-			if approverVar == nil {
-				return errors.Wrap(err, "Unable to find approver by variable reference")
-			}
-
-			if actualApproverUsername, castOK := approverVar.(string); castOK {
-				approvers[actualApproverUsername] = gb.State.Approvers[approverVariableRef]
-			}
-		}
-
-		if len(approvers) != 0 {
-			gb.State.Approvers = approvers
-			gb.State.LeftToNotify = approvers
-		}
-	}
-
-	if step.Status != string(StatusIdle) && !gb.State.IsCanceled {
-		handled, errSLA := gb.handleSLA(ctx, id, stepCtx)
-		if errSLA != nil {
-			l.WithError(errSLA).Error("couldn't handle sla")
-		}
-
-		if handled {
-			// go for another loop cause we may have updated the state at db
-			return gb.DebugRun(ctx, stepCtx, runCtx)
-		}
-
-		handled, err = gb.handleNotifications(ctx, id, stepCtx)
-		if err != nil {
-			l.WithError(err).Error("couldn't handle notifications")
-		}
-		if handled {
-			// go for another loop cause we may have updated the state at db
-			return gb.DebugRun(ctx, stepCtx, runCtx)
-		}
-	}
-
-	// check decision
-	decision := gb.State.GetDecision()
-
-	if decision == nil && len(gb.State.EditingAppLog) == 0 && gb.State.GetIsEditable() {
-		gb.setEditingAppLogFromPreviousBlock(ctx, &setEditingAppLogDTO{
-			step:     step,
-			id:       id,
-			runCtx:   runCtx,
-			workID:   gb.Pipeline.TaskID,
-			stepName: step.Name,
-		})
-	}
-
-	if decision == nil && gb.State.GetRepeatPrevDecision() {
-		if gb.trySetPreviousDecision(ctx, &getPreviousDecisionDTO{
-			id:       id,
-			runCtx:   runCtx,
-			workID:   gb.Pipeline.TaskID,
-			stepName: step.Name,
-		}) {
-			return nil
-		}
-	}
-
-	// nolint:dupl // not dupl?
-	if decision != nil {
-		var actualApprover, comment string
-
-		if state.ActualApprover != nil {
-			actualApprover = *state.ActualApprover
-		}
-
-		if state.Comment != nil {
-			comment = *state.Comment
-		}
-
-		runCtx.SetValue(gb.Output[keyOutputApprover], actualApprover)
-		runCtx.SetValue(gb.Output[keyOutputDecision], decision.String())
-		runCtx.SetValue(gb.Output[keyOutputComment], comment)
-
-		var stateBytes []byte
-		stateBytes, err = json.Marshal(gb.State)
-		if err != nil {
-			return err
-		}
-
-		runCtx.ReplaceState(gb.Name, stateBytes)
-	}
-
->>>>>>> 5e381710
 	return nil
 }
 
