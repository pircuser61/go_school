package pipeline

import (
	"time"

	"gitlab.services.mts.ru/jocasta/pipeliner/internal/script"
	"gitlab.services.mts.ru/jocasta/pipeliner/internal/store"
)

const (
	AutoActionComment = "Выполнено автоматическое действие по истечению SLA"
	AutoApprover      = "auto_approve"

	keyOutputApprover = "approver"
	keyOutputDecision = "decision"
	keyOutputComment  = "comment"
)

type GoApproverBlock struct {
	Name    string
	Title   string
	Input   map[string]string
	Output  map[string]string
	Sockets []script.Socket
	State   *ApproverData

	RunContext *BlockRunContext
}

func (gb *GoApproverBlock) Members() map[string]struct{} {
	return gb.State.Approvers
}

func (gb *GoApproverBlock) CheckSLA() (bool, time.Time) {
	return !gb.State.SLAChecked, computeMaxDate(gb.RunContext.currBlockStartTime, gb.State.SLA)
}

func (gb *GoApproverBlock) UpdateManual() bool {
	return true
}

func (gb *GoApproverBlock) GetStatus() Status {
	if gb.State != nil && gb.State.IsRevoked {
		return StatusCancel
	}
	if gb.State != nil && gb.State.Decision != nil {
		if *gb.State.Decision == ApproverDecisionRejected {
			return StatusNoSuccess
		}

		return StatusFinished
	}

	if gb.State.EditingApp != nil {
		return StatusIdle
	}

	if len(gb.State.AddInfo) != 0 {
		if gb.State.checkEmptyLinkIdAddInfo() {
			return StatusIdle
		}
	}

	return StatusRunning
}

func (gb *GoApproverBlock) GetTaskHumanStatus() TaskHumanStatus {
	if gb.State != nil && gb.State.IsRevoked {
		return StatusRevoke
	}
	if gb.State != nil && gb.State.EditingApp != nil {
		return StatusWait
	}

	if gb.State != nil && gb.State.Decision != nil {
		if *gb.State.Decision == ApproverDecisionRejected {
			return StatusApprovementRejected
		}

		return StatusApproved
	}

	if gb.State != nil && len(gb.State.AddInfo) != 0 {
		if gb.State.checkEmptyLinkIdAddInfo() {
			return StatusWait
		}
		return StatusApprovement
	}

	var lastIdx = len(gb.State.RequestApproverInfoLog) - 1
	if len(gb.State.RequestApproverInfoLog) > 0 && gb.State.RequestApproverInfoLog[lastIdx].Type == RequestAddInfoType {
		return StatusWait
	}

	return StatusApprovement
}

func (gb *GoApproverBlock) Next(_ *store.VariableStore) ([]string, bool) {
<<<<<<< HEAD

	// Получаем все экшны которые были переданы с фронта и легли в стейт
	//var actionList = gb.State.ActionList

	// если

	key := rejectedSocketID
	if gb.State != nil && gb.State.Decision != nil && *gb.State.Decision == ApproverDecisionApproved {
		key = approvedSocketID
=======
	var key string
	if gb.State != nil && gb.State.Decision != nil {
		key = string((*gb.State.Decision).ToAction())
>>>>>>> 398fed87
	}

	if gb.State != nil && gb.State.Decision == nil && gb.State.EditingApp != nil {
		key = editAppSocketID
	}

	if gb.State != nil && gb.State.Decision == nil && len(gb.State.AddInfo) != 0 {
		key = requestAddInfoSocketID
	}

	nexts, ok := script.GetNexts(gb.Sockets, key)
	if !ok {
		return nil, false
	}

	return nexts, true
}

func (gb *GoApproverBlock) GetState() interface{} {
	return gb.State
}

func (gb *GoApproverBlock) Model() script.FunctionModel {
	return script.FunctionModel{
		ID:        BlockGoApproverID,
		BlockType: script.TypeGo,
		Title:     gb.Title,
		Inputs:    nil,
		Outputs: []script.FunctionValueModel{
			{
				Name:    keyOutputApprover,
				Type:    "string",
				Comment: "approver login which made a decision",
			},
			{
				Name:    keyOutputDecision,
				Type:    "string",
				Comment: "block decision",
			},
			{
				Name:    keyOutputComment,
				Type:    "string",
				Comment: "approver comment",
			},
		},
		Params: &script.FunctionParams{
			Type: BlockGoApproverID,
			Params: &script.ApproverParams{
				Approver:           "",
				Type:               "",
				SLA:                0,
				IsEditable:         false,
				RepeatPrevDecision: false,
				ApproversGroupID:   "",
				ApproversGroupName: "",
				FormsAccessibility: []script.FormAccessibility{},
			},
		},
		Sockets: []script.Socket{
			script.ApprovedSocket,
			script.RejectedSocket,
			script.EditAppSocket,
		},
	}
}<|MERGE_RESOLUTION|>--- conflicted
+++ resolved
@@ -96,21 +96,9 @@
 }
 
 func (gb *GoApproverBlock) Next(_ *store.VariableStore) ([]string, bool) {
-<<<<<<< HEAD
-
-	// Получаем все экшны которые были переданы с фронта и легли в стейт
-	//var actionList = gb.State.ActionList
-
-	// если
-
-	key := rejectedSocketID
-	if gb.State != nil && gb.State.Decision != nil && *gb.State.Decision == ApproverDecisionApproved {
-		key = approvedSocketID
-=======
 	var key string
 	if gb.State != nil && gb.State.Decision != nil {
 		key = string((*gb.State.Decision).ToAction())
->>>>>>> 398fed87
 	}
 
 	if gb.State != nil && gb.State.Decision == nil && gb.State.EditingApp != nil {
