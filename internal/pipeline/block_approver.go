package pipeline

import (
	"context"
	"time"

	"gitlab.services.mts.ru/jocasta/pipeliner/internal/entity"
	"gitlab.services.mts.ru/jocasta/pipeliner/internal/script"
	"gitlab.services.mts.ru/jocasta/pipeliner/internal/store"
)

const (
	AutoActionComment = "Выполнено автоматическое действие по истечению SLA"
	AutoApprover      = "auto_approve"

	keyOutputApprover = "approver"
	keyOutputDecision = "decision"
	keyOutputComment  = "comment"

	approverAddApproversAction          = "add_approvers"
	approverRequestAddInfoAction        = "request_add_info"
	approverAdditionalApprovementAction = "additional_approvement"
	approverAdditionalRejectAction      = "additional_reject"
)

type GoApproverBlock struct {
	Name    string
	Title   string
	Input   map[string]string
	Output  map[string]string
	Sockets []script.Socket
	State   *ApproverData

	RunContext *BlockRunContext
}

func (gb *GoApproverBlock) Members() []Member {
	members := make([]Member, 0)
	for login := range gb.State.Approvers {
		members = append(members, Member{
			Login:      login,
			IsFinished: gb.isApprovementBaseFinished(login),
			Actions:    gb.approvementBaseActions(login),
		})
	}
	for i := 0; i < len(gb.State.AdditionalApprovers); i++ {
		addApprover := gb.State.AdditionalApprovers[i]
		members = append(members, Member{
			Login:      addApprover.ApproverLogin,
			IsFinished: gb.isApprovementAddFinished(&addApprover),
			Actions:    gb.approvementAddActions(&addApprover),
		})
	}
	return members
}

func (gb *GoApproverBlock) isApprovementBaseFinished(login string) bool {
	if gb.State.Decision != nil {
		return true
	}
	for i := 0; i < len(gb.State.ApproverLog); i++ {
		log := gb.State.ApproverLog[i]
		if (log.Login == login || log.DelegateFor == login) && log.LogType == ApproverLogDecision {
			return true
		}
	}
	return false
}

func (gb *GoApproverBlock) approvementBaseActions(login string) []MemberAction {
	if gb.State.Decision != nil || gb.State.EditingApp != nil {
		return []MemberAction{}
	}
	for i := 0; i < len(gb.State.ApproverLog); i++ {
		log := gb.State.ApproverLog[i]
		if (log.Login == login || log.DelegateFor == login) && log.LogType == ApproverLogDecision {
			return []MemberAction{}
		}
	}
	actions := make([]MemberAction, 0)
	for i := range gb.State.ActionList {
		actions = append(actions, MemberAction{
			Id:   gb.State.ActionList[i].Id,
			Type: gb.State.ActionList[i].Type,
		})
	}
	return append(actions, MemberAction{
		Id:   approverAddApproversAction,
		Type: ActionTypeOther,
	}, MemberAction{
		Id:   approverRequestAddInfoAction,
		Type: ActionTypeOther,
	})
}

func (gb *GoApproverBlock) isApprovementAddFinished(a *AdditionalApprover) bool {
	if gb.State.Decision != nil || a.Decision != nil {
		return true
	}
	return false
}

func (gb *GoApproverBlock) approvementAddActions(a *AdditionalApprover) []MemberAction {
	if gb.State.Decision != nil || a.Decision != nil || gb.State.EditingApp != nil {
		return []MemberAction{}
	}
	return []MemberAction{{
		Id:   approverAdditionalApprovementAction,
		Type: ActionTypePrimary,
	},
		{
			Id:   approverAdditionalRejectAction,
			Type: ActionTypeSecondary,
		},
		{
			Id:   approverAddApproversAction,
			Type: ActionTypeOther,
		},
		{
			Id:   approverRequestAddInfoAction,
			Type: ActionTypeOther,
		}}
}

//nolint:dupl //Need here
<<<<<<< HEAD
func (gb *GoApproverBlock) Deadlines(ctx context.Context) ([]Deadline, error) {
	if gb.State.IsRevoked {
		return []Deadline{}, nil
	}

=======
func (gb *GoApproverBlock) Deadlines() []Deadline {
>>>>>>> 25003a11
	deadlines := make([]Deadline, 0, 2)

	if gb.State.Decision != nil && len(gb.State.AddInfo) > 0 &&
		gb.State.AddInfo[len(gb.State.AddInfo)-1].Type == RequestAddInfoType {
		if gb.State.CheckDayBeforeSLARequestInfo {
			deadlines = append(deadlines, Deadline{
				Deadline: ComputeMaxDate(gb.State.AddInfo[len(gb.State.AddInfo)-1].CreatedAt, 2*8, nil, nil, nil, nil),
				Action:   entity.TaskUpdateActionDayBeforeSLARequestAddInfo,
			})
		}

		deadlines = append(deadlines, Deadline{
			Deadline: ComputeMaxDate(gb.State.AddInfo[len(gb.State.AddInfo)-1].CreatedAt, 3*8, nil, nil, nil, nil),
			Action:   entity.TaskUpdateActionSLABreachRequestAddInfo,
		})

		return deadlines, nil
	}

	if gb.State.CheckSLA {
		calendarDays, getCalendarDaysErr := gb.RunContext.HrGate.GetDefaultCalendarDaysForGivenTimeIntervals(ctx,
			[]entity.TaskCompletionInterval{{StartedAt: gb.RunContext.currBlockStartTime, FinishedAt: gb.RunContext.currBlockStartTime.Add(time.Hour * 24 * 100)}},
		)
		if getCalendarDaysErr != nil {
			return nil, getCalendarDaysErr
		}
		workHourType := WorkHourType(gb.State.WorkType)
		startWorkHour, endWorkHour, getWorkingHoursErr := workHourType.GetWorkingHours()
		if getWorkingHoursErr != nil {
			return nil, getWorkingHoursErr
		}
		weekends, getWeekendsErr := workHourType.GetWeekends()
		if getWeekendsErr != nil {
			return nil, getWeekendsErr
		}

		if !gb.State.SLAChecked {
			deadlines = append(deadlines,
				Deadline{Deadline: ComputeMaxDate(gb.RunContext.currBlockStartTime, float32(gb.State.SLA), calendarDays, &startWorkHour, &endWorkHour, weekends),
					Action: entity.TaskUpdateActionSLABreach,
				},
			)
		}

		if !gb.State.HalfSLAChecked {
			deadlines = append(deadlines,
				Deadline{Deadline: ComputeMaxDate(gb.RunContext.currBlockStartTime, float32(gb.State.SLA)/2, calendarDays, &startWorkHour, &endWorkHour, weekends),
					Action: entity.TaskUpdateActionHalfSLABreach,
				},
			)
		}
	}

	if gb.State.IsEditable && gb.State.CheckReworkSLA && gb.State.EditingApp != nil {
		deadlines = append(deadlines,
			Deadline{Deadline: ComputeMaxDate(gb.State.EditingApp.CreatedAt, float32(gb.State.ReworkSLA), nil, nil, nil, nil),
				Action: entity.TaskUpdateActionReworkSLABreach,
			},
		)
	}

	if len(gb.State.AddInfo) > 0 &&
		gb.State.AddInfo[len(gb.State.AddInfo)-1].Type == RequestAddInfoType {
		if gb.State.CheckDayBeforeSLARequestInfo {
			deadlines = append(deadlines, Deadline{
				Deadline: ComputeMaxDate(gb.State.AddInfo[len(gb.State.AddInfo)-1].CreatedAt, 2*8, nil, nil, nil, nil),
				Action:   entity.TaskUpdateActionDayBeforeSLARequestAddInfo,
			})
		}

		deadlines = append(deadlines, Deadline{
			Deadline: ComputeMaxDate(gb.State.AddInfo[len(gb.State.AddInfo)-1].CreatedAt, 3*8, nil, nil, nil, nil),
			Action:   entity.TaskUpdateActionSLABreachRequestAddInfo,
		})
	}

	return deadlines, nil
}

func (gb *GoApproverBlock) UpdateManual() bool {
	return true
}

func (gb *GoApproverBlock) GetStatus() Status {
	if gb.State != nil && gb.State.Decision != nil {
		if *gb.State.Decision == ApproverDecisionRejected {
			return StatusNoSuccess
		}

		return StatusFinished
	}

	if gb.State.EditingApp != nil {
		return StatusIdle
	}

	if len(gb.State.AddInfo) != 0 {
		if gb.State.checkEmptyLinkIdAddInfo() {
			return StatusIdle
		}
	}

	return StatusRunning
}

func (gb *GoApproverBlock) GetTaskHumanStatus() TaskHumanStatus {
	if gb.State != nil && gb.State.EditingApp != nil {
		return StatusWait
	}

	if gb.State != nil && gb.State.Decision != nil {
		if *gb.State.Decision == ApproverDecisionRejected {
			return StatusApprovementRejected
		}

		return getPositiveFinishStatus(*gb.State.Decision)
	}

	if gb.State != nil && len(gb.State.AddInfo) != 0 {
		if gb.State.checkEmptyLinkIdAddInfo() {
			return StatusWait
		}
		return getPositiveProcessingStatus(gb.State.ApproveStatusName)
	}

	var lastIdx = len(gb.State.AddInfo) - 1
	if len(gb.State.AddInfo) > 0 && gb.State.AddInfo[lastIdx].Type == RequestAddInfoType {
		return StatusWait
	}

	return getPositiveProcessingStatus(gb.State.ApproveStatusName)
}

func (gb *GoApproverBlock) Next(_ *store.VariableStore) ([]string, bool) {
	var key string
	if gb.State != nil && gb.State.Decision != nil {
		key = string(gb.State.Decision.ToAction())
	}

	if gb.State != nil && gb.State.Decision == nil && gb.State.EditingApp != nil {
		key = approverEditAppSocketID
	}

	if gb.State != nil && gb.State.Decision == nil && len(gb.State.AddInfo) != 0 {
		key = requestAddInfoSocketID
	}

	nexts, ok := script.GetNexts(gb.Sockets, key)
	if !ok {
		return nil, false
	}

	return nexts, true
}

func (gb *GoApproverBlock) GetState() interface{} {
	return gb.State
}

func (gb *GoApproverBlock) Model() script.FunctionModel {
	return script.FunctionModel{
		ID:        BlockGoApproverID,
		BlockType: script.TypeGo,
		Title:     gb.Title,
		Inputs:    nil,
		Outputs: []script.FunctionValueModel{
			{
				Name:    keyOutputApprover,
				Type:    "string",
				Comment: "approver login which made a decision",
			},
			{
				Name:    keyOutputDecision,
				Type:    "string",
				Comment: "block decision",
			},
			{
				Name:    keyOutputComment,
				Type:    "string",
				Comment: "approver comment",
			},
		},
		Params: &script.FunctionParams{
			Type: BlockGoApproverID,
			Params: &script.ApproverParams{
				Approver:           "",
				Type:               "",
				SLA:                0,
				IsEditable:         false,
				RepeatPrevDecision: false,
				ApproversGroupID:   "",
				ApproversGroupName: "",
				FormsAccessibility: []script.FormAccessibility{},
			},
		},
		Sockets: []script.Socket{
			script.ApproveSocket,
			script.RejectSocket,
		},
	}
}

//nolint:gocyclo //its ok here
func getPositiveProcessingStatus(decision string) (status TaskHumanStatus) {
	switch decision {
	case script.SettingStatusApprovement:
		return StatusApprovement
	case script.SettingStatusApproveConfirm:
		return StatusApproveConfirm
	case script.SettingStatusApproveView:
		return StatusApproveView
	case script.SettingStatusApproveInform:
		return StatusApproveInform
	case script.SettingStatusApproveSign:
		return StatusApproveSign
	default:
		return StatusApprovement
	}
}

//nolint:gocyclo //its ok here
func getPositiveFinishStatus(decision ApproverDecision) (status TaskHumanStatus) {
	switch decision {
	case ApproverDecisionApproved:
		return StatusApproved
	case ApproverDecisionViewed:
		return StatusApproveViewed
	case ApproverDecisionInformed:
		return StatusApproveInformed
	case ApproverDecisionSigned:
		return StatusApproveSigned
	case ApproverDecisionConfirmed:
		return StatusApproveConfirmed
	default:
		return StatusApproved
	}
}<|MERGE_RESOLUTION|>--- conflicted
+++ resolved
@@ -123,15 +123,11 @@
 }
 
 //nolint:dupl //Need here
-<<<<<<< HEAD
 func (gb *GoApproverBlock) Deadlines(ctx context.Context) ([]Deadline, error) {
 	if gb.State.IsRevoked {
 		return []Deadline{}, nil
 	}
 
-=======
-func (gb *GoApproverBlock) Deadlines() []Deadline {
->>>>>>> 25003a11
 	deadlines := make([]Deadline, 0, 2)
 
 	if gb.State.Decision != nil && len(gb.State.AddInfo) > 0 &&
