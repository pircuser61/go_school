package pipeline

import (
	"context"
	"time"

	"gitlab.services.mts.ru/jocasta/pipeliner/internal/store"
)

type Status string

const (
	ActionTypePrimary   = "primary"
	ActionTypeSecondary = "secondary"
	ActionTypeOther     = "other"
)

type MemberAction struct {
	Id   string
	Type string
}
type Member struct {
	Login      string
	IsFinished bool
	Actions    []MemberAction
}

var (
	StatusIdle      Status = "idle"
	StatusReady     Status = "ready"
	StatusRunning   Status = "running"
	StatusFinished  Status = "finished"
	StatusNoSuccess Status = "no_success"
	StatusCancel    Status = "cancel"
)

type Runner interface {
	GetState() interface{}
	Next(runCtx *store.VariableStore) ([]string, bool)
	Update(ctx context.Context) (interface{}, error)
	GetTaskHumanStatus() TaskHumanStatus
	GetStatus() Status
	UpdateManual() bool
<<<<<<< HEAD
	Members() map[string]struct{}
	CheckSLA() (bool, bool, time.Time)
=======
	Members() []Member
	CheckSLA() (bool, time.Time)
>>>>>>> 8fbc410a
}<|MERGE_RESOLUTION|>--- conflicted
+++ resolved
@@ -41,11 +41,6 @@
 	GetTaskHumanStatus() TaskHumanStatus
 	GetStatus() Status
 	UpdateManual() bool
-<<<<<<< HEAD
-	Members() map[string]struct{}
+	Members() []Member
 	CheckSLA() (bool, bool, time.Time)
-=======
-	Members() []Member
-	CheckSLA() (bool, time.Time)
->>>>>>> 8fbc410a
 }