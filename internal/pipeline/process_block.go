package pipeline

import (
	c "context"
	"encoding/json"
	"fmt"
	"time"

	"github.com/google/uuid"

	"github.com/pkg/errors"

	"go.opencensus.io/trace"

	"gitlab.services.mts.ru/abp/myosotis/logger"

	"gitlab.services.mts.ru/jocasta/pipeliner/internal/db"
	"gitlab.services.mts.ru/jocasta/pipeliner/internal/entity"
	"gitlab.services.mts.ru/jocasta/pipeliner/internal/mail"
	"gitlab.services.mts.ru/jocasta/pipeliner/internal/people"
	"gitlab.services.mts.ru/jocasta/pipeliner/internal/script"
	"gitlab.services.mts.ru/jocasta/pipeliner/internal/servicedesc"
	"gitlab.services.mts.ru/jocasta/pipeliner/internal/store"
)

type BlockRunContext struct {
	TaskID             uuid.UUID
	WorkNumber         string
	WorkTitle          string
	Initiator          string
	Storage            db.Database
	Sender             *mail.Service
	People             *people.Service
	ServiceDesc        *servicedesc.Service
	FaaS               string
	VarStore           *store.VariableStore
	UpdateData         *script.BlockUpdateData
	skipNotifications  bool //for tests
	currBlockStartTime time.Time
}

func (runCtx *BlockRunContext) Copy() *BlockRunContext {
	runCtxCopy := &(*runCtx)
	runCtxCopy.VarStore = &(*runCtx.VarStore)
	return runCtxCopy
}

func ProcessBlock(ctx c.Context, name string, bl *entity.EriusFunc, runCtx *BlockRunContext, manual bool) (err error) {
	ctx, s := trace.StartSpan(ctx, "process_block")
	defer s.End()

	log := logger.GetLogger(ctx)

	defer func() {
		if err != nil {
			if changeErr := runCtx.updateTaskStatus(ctx, db.RunStatusError); changeErr != nil {
				log.WithError(changeErr).Error("couldn't change task status")
			}
		}
	}()

	status, getErr := runCtx.Storage.GetTaskStatus(ctx, runCtx.TaskID)
	if err != nil {
		err = getErr
		return
	}
	switch status {
	case db.RunStatusCreated:
		if changeErr := runCtx.updateTaskStatus(ctx, db.RunStatusRunning); changeErr != nil {
			err = changeErr
			return
		}
	case db.RunStatusRunning:
	default:
		return nil
	}

	block, id, initErr := initBlock(ctx, name, bl, runCtx)
	if initErr != nil {
		err = initErr
		return
	}
	if (block.UpdateManual() && manual) || !block.UpdateManual() {
		err = updateBlock(ctx, block, name, id, runCtx)
		if err != nil {
			return
		}
	}
	err = runCtx.updateStatusByStep(ctx, block.GetTaskHumanStatus())
	if err != nil {
		return err
	}
	if block.GetStatus() == StatusFinished || block.GetStatus() == StatusNoSuccess {
		err = runCtx.handleInitiatorNotification(ctx, name, block.GetTaskHumanStatus())
		if err != nil {
			return err
		}
		activeBlocks, ok := block.Next(runCtx.VarStore)
		if !ok {
			err = runCtx.updateStepInDB(ctx, name, id, true, block.GetStatus(), block.Members(),
				false, time.Time{}, false)
			if err != nil {
				return
			}
			err = ErrCantGetNextStep
			return
		}
		for _, b := range activeBlocks {
			blockData, blockErr := runCtx.Storage.GetBlockDataFromVersion(ctx, runCtx.WorkNumber, b)
			if blockErr != nil {
				err = blockErr
				return
			}
			err = ProcessBlock(ctx, b, blockData, runCtx.Copy(), false)
			if err != nil {
				return
			}
		}
	}
	return nil
}

func CreateBlock(ctx c.Context, name string, bl *entity.EriusFunc, runCtx *BlockRunContext) (Runner, error) {
	ctx, s := trace.StartSpan(ctx, "create_block")
	defer s.End()

	switch bl.BlockType {
	case script.TypeGo:
		return createGoBlock(ctx, bl, name, runCtx)
	case script.TypeExternal:
		return createExecutableFunctionBlock(name, bl, runCtx)
	case script.TypeScenario:
		p, err := runCtx.Storage.GetExecutableByName(ctx, bl.Title)
		if err != nil {
			return nil, err
		}

		epi := ExecutablePipeline{}
		epi.PipelineID = p.ID
		epi.VersionID = p.VersionID
		epi.Storage = runCtx.Storage
		epi.EntryPoint = p.Pipeline.Entrypoint
		epi.FaaS = runCtx.FaaS
		epi.Input = make(map[string]string)
		epi.Output = make(map[string]string)
		epi.Nexts = bl.Next
		epi.Name = bl.Title
		epi.PipelineModel = p
		epi.RunContext = runCtx

		parametersMap := make(map[string]interface{})
		for _, v := range bl.Input {
			parametersMap[v.Name] = v.Global
		}

		parameters, err := json.Marshal(parametersMap)
		if err != nil {
			return nil, err
		}

		err = epi.CreateTask(ctx, &CreateTaskDTO{
			Author:  "Erius",
			IsDebug: false,
			Params:  parameters,
		})
		if err != nil {
			return nil, err
		}

		err = epi.CreateBlocks(ctx, p.Pipeline.Blocks)
		if err != nil {
			return nil, err
		}

		for _, v := range bl.Input {
			epi.Input[p.Name+KeyDelimiter+v.Name] = v.Global
		}

		for _, v := range bl.Output {
			epi.Output[v.Name] = v.Global
		}

		return &epi, nil
	}

	return nil, errors.Errorf("can't create block with type: %s", bl.BlockType)
}

func createGoBlock(ctx c.Context, ef *entity.EriusFunc, name string, runCtx *BlockRunContext) (Runner, error) {
	switch ef.TypeID {
	case BlockGoIfID:
		return createGoIfBlock(name, ef, runCtx)
	case BlockGoTestID:
		return createGoTestBlock(name, ef, runCtx), nil
	case BlockGoApproverID:
		return createGoApproverBlock(ctx, name, ef, runCtx)
	case BlockGoSdApplicationID:
		return createGoSdApplicationBlock(name, ef, runCtx)
	case BlockGoExecutionID:
		return createGoExecutionBlock(ctx, name, ef, runCtx)
	case BlockGoStartId:
		return createGoStartBlock(name, ef, runCtx), nil
	case BlockGoEndId:
		return createGoEndBlock(name, ef, runCtx), nil
	case BlockWaitForAllInputsId:
		return createGoWaitForAllInputsBlock(ctx, name, ef, runCtx)
	case BlockGoBeginParallelTaskId:
		return createGoStartParallelBlock(name, ef, runCtx), nil
	case BlockGoNotificationID:
		return createGoNotificationBlock(name, ef, runCtx)
	case BlockExecutableFunctionID:
		return createExecutableFunctionBlock(name, ef, runCtx)
	case BlockGoFormID:
		return createGoFormBlock(ctx, name, ef, runCtx)
	}

	return nil, errors.New("unknown go-block type: " + ef.TypeID)
}

func initBlock(ctx c.Context, name string, bl *entity.EriusFunc, runCtx *BlockRunContext) (Runner, uuid.UUID, error) {
	block, err := CreateBlock(ctx, name, bl, runCtx)
	if err != nil {
		return nil, uuid.Nil, err
	}

	if _, ok := runCtx.VarStore.State[name]; !ok {
		state, stateErr := json.Marshal(block.GetState())
		if stateErr != nil {
			return nil, uuid.Nil, stateErr
		}
		runCtx.VarStore.ReplaceState(name, state)
	}

	runCtx.currBlockStartTime = time.Now() // will be used only for the block creation
	checkSLA, checkHalfSLA, deadline := block.CheckSLA()
	id, startTime, err := runCtx.saveStepInDB(ctx, name, bl.TypeID, string(block.GetStatus()),
		block.Members(), checkSLA, deadline, checkHalfSLA)
	if err != nil {
		return nil, uuid.Nil, err
	}
	runCtx.currBlockStartTime = startTime
	return block, id, nil
}

func updateBlock(ctx c.Context, block Runner, name string, id uuid.UUID, runCtx *BlockRunContext) error {
	_, err := block.Update(ctx)
	if err != nil {
		return err
	}
	checkSLA, checkHalfSLA, deadline := block.CheckSLA()
	err = runCtx.updateStepInDB(ctx, name, id, err != nil, block.GetStatus(), block.Members(), checkSLA, deadline, checkHalfSLA)
	if err != nil {
		return err
	}
	return nil
}

func (runCtx *BlockRunContext) saveStepInDB(ctx c.Context, name, stepType, status string,
<<<<<<< HEAD
	people map[string]struct{}, checkSLA bool, deadline time.Time, checkHalfSLA bool) (uuid.UUID, time.Time, error) {
=======
	people []Member, checkSLA bool, deadline time.Time) (uuid.UUID, time.Time, error) {
>>>>>>> 8fbc410a
	storageData, errSerialize := json.Marshal(runCtx.VarStore)
	if errSerialize != nil {
		return db.NullUuid, time.Time{}, errSerialize
	}
	dbPeople := []db.DbMember{}
	for i := range people {
		actions := []db.DbMemberAction{}
		for _, act := range people[i].Actions {
			actions = append(actions, db.DbMemberAction{
				Id:   act.Id,
				Type: act.Type,
			})
		}
		dbPeople = append(dbPeople, db.DbMember{
			Login:    people[i].Login,
			Finished: people[i].IsFinished,
			Actions:  actions,
		})
	}
	return runCtx.Storage.SaveStepContext(ctx, &db.SaveStepRequest{
<<<<<<< HEAD
		WorkID:       runCtx.TaskID,
		StepType:     stepType,
		StepName:     name,
		Content:      storageData,
		BreakPoints:  []string{},
		HasError:     false,
		Status:       status,
		Members:      people,
		CheckSLA:     checkSLA,
		CheckHalfSLA: checkHalfSLA,
		SLADeadline:  deadline,
=======
		WorkID:      runCtx.TaskID,
		StepType:    stepType,
		StepName:    name,
		Content:     storageData,
		BreakPoints: []string{},
		HasError:    false,
		Status:      status,
		Members:     dbPeople,
		CheckSLA:    checkSLA,
		SLADeadline: deadline,
>>>>>>> 8fbc410a
	})
}

func (runCtx *BlockRunContext) updateStepInDB(ctx c.Context, name string, id uuid.UUID, hasError bool, status Status,
<<<<<<< HEAD
	people map[string]struct{}, checkSLA bool, deadline time.Time, checkHalfSLA bool) error {
=======
	people []Member, checkSLA bool, deadline time.Time) error {
>>>>>>> 8fbc410a
	storageData, err := json.Marshal(runCtx.VarStore)
	if err != nil {
		return err
	}
	dbPeople := []db.DbMember{}
	for i := range people {
		actions := []db.DbMemberAction{}
		for _, act := range people[i].Actions {
			actions = append(actions, db.DbMemberAction{
				Id:   act.Id,
				Type: act.Type,
			})
		}
		dbPeople = append(dbPeople, db.DbMember{
			Login:    people[i].Login,
			Finished: people[i].IsFinished,
			Actions:  actions,
		})
	}
	return runCtx.Storage.UpdateStepContext(ctx, &db.UpdateStepRequest{
<<<<<<< HEAD
		Id:           id,
		StepName:     name,
		Content:      storageData,
		BreakPoints:  []string{},
		HasError:     hasError,
		Status:       string(status),
		Members:      people,
		CheckSLA:     checkSLA,
		SLADeadline:  deadline,
		CheckHalfSLA: checkHalfSLA,
=======
		Id:          id,
		StepName:    name,
		Content:     storageData,
		BreakPoints: []string{},
		HasError:    hasError,
		Status:      string(status),
		Members:     dbPeople,
		CheckSLA:    checkSLA,
		SLADeadline: deadline,
>>>>>>> 8fbc410a
	})
}

func (runCtx *BlockRunContext) makeNotificationDescription(nodeName string) (string, error) {
	data, err := runCtx.Storage.GetApplicationData(runCtx.WorkNumber)
	if err != nil {
		return "", err
	}
	var descr string
	dataDescr, ok := data.Get("description")
	if ok {
		convDescr, convOk := dataDescr.(string)
		if convOk {
			descr = convDescr
		}
	}
	additionalDescriptions, err := runCtx.Storage.GetAdditionalForms(runCtx.WorkNumber, nodeName)
	if err != nil {
		return "", err
	}
	for _, item := range additionalDescriptions {
		if item == "" {
			continue
		}
		descr = fmt.Sprintf("%s\n\n%s", descr, item)
	}
	return descr, nil
}

func (runCtx *BlockRunContext) handleInitiatorNotification(ctx c.Context, step string, status TaskHumanStatus) error {
	if runCtx.skipNotifications {
		return nil
	}
	switch status {
	case StatusNew, StatusApproved, StatusApprovementRejected, StatusExecution, StatusExecutionRejected, StatusDone:
	default:
		return nil
	}
	descr, err := runCtx.makeNotificationDescription(step)
	if err != nil {
		return err
	}
	tmpl := mail.NewApplicationInitiatorStatusNotification(
		runCtx.WorkNumber,
		runCtx.WorkTitle,
		statusToTaskState[status],
		descr,
		runCtx.Sender.SdAddress)

	email, err := runCtx.People.GetUserEmail(ctx, runCtx.Initiator)
	if err != nil {
		return err
	}

	if sendErr := runCtx.Sender.SendNotification(ctx, []string{email}, nil, tmpl); sendErr != nil {
		return sendErr
	}
	return nil
}<|MERGE_RESOLUTION|>--- conflicted
+++ resolved
@@ -256,11 +256,8 @@
 }
 
 func (runCtx *BlockRunContext) saveStepInDB(ctx c.Context, name, stepType, status string,
-<<<<<<< HEAD
-	people map[string]struct{}, checkSLA bool, deadline time.Time, checkHalfSLA bool) (uuid.UUID, time.Time, error) {
-=======
-	people []Member, checkSLA bool, deadline time.Time) (uuid.UUID, time.Time, error) {
->>>>>>> 8fbc410a
+	people []Member, checkSLA bool, deadline time.Time, checkHalfSLA bool) (uuid.UUID, time.Time, error) {
+
 	storageData, errSerialize := json.Marshal(runCtx.VarStore)
 	if errSerialize != nil {
 		return db.NullUuid, time.Time{}, errSerialize
@@ -281,7 +278,6 @@
 		})
 	}
 	return runCtx.Storage.SaveStepContext(ctx, &db.SaveStepRequest{
-<<<<<<< HEAD
 		WorkID:       runCtx.TaskID,
 		StepType:     stepType,
 		StepName:     name,
@@ -289,31 +285,15 @@
 		BreakPoints:  []string{},
 		HasError:     false,
 		Status:       status,
-		Members:      people,
+		Members:      dbPeople,
 		CheckSLA:     checkSLA,
 		CheckHalfSLA: checkHalfSLA,
 		SLADeadline:  deadline,
-=======
-		WorkID:      runCtx.TaskID,
-		StepType:    stepType,
-		StepName:    name,
-		Content:     storageData,
-		BreakPoints: []string{},
-		HasError:    false,
-		Status:      status,
-		Members:     dbPeople,
-		CheckSLA:    checkSLA,
-		SLADeadline: deadline,
->>>>>>> 8fbc410a
 	})
 }
 
 func (runCtx *BlockRunContext) updateStepInDB(ctx c.Context, name string, id uuid.UUID, hasError bool, status Status,
-<<<<<<< HEAD
-	people map[string]struct{}, checkSLA bool, deadline time.Time, checkHalfSLA bool) error {
-=======
-	people []Member, checkSLA bool, deadline time.Time) error {
->>>>>>> 8fbc410a
+	people []Member, checkSLA bool, deadline time.Time, checkHalfSLA bool) error {
 	storageData, err := json.Marshal(runCtx.VarStore)
 	if err != nil {
 		return err
@@ -334,28 +314,17 @@
 		})
 	}
 	return runCtx.Storage.UpdateStepContext(ctx, &db.UpdateStepRequest{
-<<<<<<< HEAD
+
 		Id:           id,
 		StepName:     name,
 		Content:      storageData,
 		BreakPoints:  []string{},
 		HasError:     hasError,
 		Status:       string(status),
-		Members:      people,
+		Members:      dbPeople,
 		CheckSLA:     checkSLA,
+		CheckHalfSLA: checkHalfSLA,
 		SLADeadline:  deadline,
-		CheckHalfSLA: checkHalfSLA,
-=======
-		Id:          id,
-		StepName:    name,
-		Content:     storageData,
-		BreakPoints: []string{},
-		HasError:    hasError,
-		Status:      string(status),
-		Members:     dbPeople,
-		CheckSLA:    checkSLA,
-		SLADeadline: deadline,
->>>>>>> 8fbc410a
 	})
 }
 
