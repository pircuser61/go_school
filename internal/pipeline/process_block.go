package pipeline

import (
	"bytes"
	c "context"
	"encoding/json"
	"fmt"
	"net/http"
	"time"

	"github.com/google/uuid"
	"github.com/pkg/errors"

	"go.opencensus.io/trace"

	"gitlab.services.mts.ru/abp/myosotis/logger"

	"gitlab.services.mts.ru/jocasta/pipeliner/internal/db"
	"gitlab.services.mts.ru/jocasta/pipeliner/internal/entity"
	file_registry "gitlab.services.mts.ru/jocasta/pipeliner/internal/fileregistry"
	"gitlab.services.mts.ru/jocasta/pipeliner/internal/functions"
	"gitlab.services.mts.ru/jocasta/pipeliner/internal/hrgate"
	human_tasks "gitlab.services.mts.ru/jocasta/pipeliner/internal/humantasks"
	"gitlab.services.mts.ru/jocasta/pipeliner/internal/integrations"
	"gitlab.services.mts.ru/jocasta/pipeliner/internal/kafka"
	"gitlab.services.mts.ru/jocasta/pipeliner/internal/mail"
	"gitlab.services.mts.ru/jocasta/pipeliner/internal/people"
	"gitlab.services.mts.ru/jocasta/pipeliner/internal/scheduler"
	"gitlab.services.mts.ru/jocasta/pipeliner/internal/script"
	"gitlab.services.mts.ru/jocasta/pipeliner/internal/servicedesc"
	"gitlab.services.mts.ru/jocasta/pipeliner/internal/sla"
	"gitlab.services.mts.ru/jocasta/pipeliner/internal/store"
)

type TaskSubscriptionData struct {
	TaskRunClientID      string
	SystemID             string
	MicroserviceID       string
	MicroserviceURL      string
	MicroserviceAuthType string
	MicroserviceSecrets  map[string]interface{}
	NotificationPath     string
	Method               string
	Mapping              script.JSONSchemaProperties
	NotificationSchema   script.JSONSchema
	ExpectedEvents       []entity.NodeSubscriptionEvents
}

type RunContextServices struct {
	HTTPClient    *http.Client
	Storage       db.Database
	Sender        *mail.Service
	Kafka         *kafka.Service
	People        *people.Service
	ServiceDesc   *servicedesc.Service
	FunctionStore *functions.Service
	HumanTasks    *human_tasks.Service
	Integrations  *integrations.Service
	FileRegistry  *file_registry.Service
	FaaS          string
	HrGate        *hrgate.Service
	Scheduler     *scheduler.Service
	SLAService    sla.Service
}

type BlockRunResults struct {
	NodeEvents []entity.NodeEvent
}

type BlockRunContext struct {
	TaskID      uuid.UUID
	WorkNumber  string
	ClientID    string
	PipelineID  uuid.UUID
	VersionID   uuid.UUID
	WorkTitle   string
	Initiator   string
	IsTest      bool
	CustomTitle string
	NotifName   string
	Delegations human_tasks.Delegations

	VarStore   *store.VariableStore
	UpdateData *script.BlockUpdateData

	CurrBlockStartTime time.Time

	skipNotifications bool // for tests
	skipProduce       bool // for tests too :)

	Services        RunContextServices
	BlockRunResults *BlockRunResults

	TaskSubscriptionData TaskSubscriptionData
}

func (runCtx *BlockRunContext) Copy() *BlockRunContext {
	runCtxCopy := *runCtx
	runCtxCopy.VarStore = runCtx.VarStore.Copy()
	runCtxCopy.UpdateData = nil
	runCtxCopy.BlockRunResults = &BlockRunResults{
		NodeEvents: make([]entity.NodeEvent, 0),
	}
<<<<<<< HEAD
=======
	return &runCtxCopy
}

//nolint:gocyclo //todo: need to decompose
func processBlock(ctx c.Context, name string, its int, bl *entity.EriusFunc, runCtx *BlockRunContext, manual bool) (err error) {
	its++
	if its > 10 {
		return errors.New("took too long")
	}

	ctx, s := trace.StartSpan(ctx, "process_block")
	defer s.End()

	log := logger.GetLogger(ctx).WithField("workNumber", runCtx.WorkNumber)

	defer func() {
		if err != nil && !errors.Is(err, UserIsNotPartOfProcessErr{}) {
			log.WithError(err).Error("couldn't process block")
			if changeErr := runCtx.updateTaskStatus(ctx, db.RunStatusError, "", db.SystemLogin); changeErr != nil {
				log.WithError(changeErr).Error("couldn't change task status")
			}
		}
	}()

	status, getErr := runCtx.Services.Storage.GetTaskStatus(ctx, runCtx.TaskID)
	if getErr != nil {
		err = getErr
		return
	}

	switch status {
	case db.RunStatusCreated:
		if changeErr := runCtx.updateTaskStatus(ctx, db.RunStatusRunning, "", db.SystemLogin); changeErr != nil {
			err = changeErr
			return
		}
	case db.RunStatusRunning:
	case db.RunStatusCanceled:
		return errors.New("couldn't process canceled block")
	default:
		return nil
	}

	block, id, initErr := initBlock(ctx, name, bl, runCtx)
	if initErr != nil {
		err = initErr
		return
	}

	isStatusFiniteBeforeUpdate := block.GetStatus() == StatusFinished ||
		block.GetStatus() == StatusNoSuccess ||
		block.GetStatus() == StatusError

	if (block.UpdateManual() && manual) || !block.UpdateManual() {
		err = updateBlock(ctx, block, name, id, runCtx)
		if err != nil {
			return
		}
	}

	if (runCtx.UpdateData != nil) && isStatusFiniteBeforeUpdate {
		return nil
	}

	taskHumanStatus, statusComment, action := block.GetTaskHumanStatus()
	err = runCtx.updateStatusByStep(ctx, taskHumanStatus, statusComment)
	if err != nil {
		return err
	}

	newEvents := block.GetNewEvents()
	runCtx.BlockRunResults.NodeEvents = append(runCtx.BlockRunResults.NodeEvents, newEvents...)

	isArchived, err := runCtx.Services.Storage.CheckIsArchived(ctx, runCtx.TaskID)
	if err != nil {
		return err
	}

	if isArchived || (block.GetStatus() != StatusFinished &&
		block.GetStatus() != StatusNoSuccess &&
		block.GetStatus() != StatusError) {
		return nil
	}

	err = runCtx.handleInitiatorNotify(ctx, handleInitiatorNotifyParams{
		step:     name,
		stepType: bl.TypeID,
		action:   action,
		status:   taskHumanStatus,
	})
	if err != nil {
		return err
	}

	activeBlocks, ok := block.Next(runCtx.VarStore)
	if !ok {
		err = runCtx.updateStepInDB(ctx, name, id, true, block.GetStatus(), block.Members(), []Deadline{})
		if err != nil {
			return
		}
		err = ErrCantGetNextStep
		return
	}
>>>>>>> 3cbf10e9

	return &runCtxCopy
}

func CreateBlock(ctx c.Context, name string, bl *entity.EriusFunc, runCtx *BlockRunContext) (Runner, bool, error) {
	ctx, s := trace.StartSpan(ctx, "create_block")
	defer s.End()

	expectedEvents := make(map[string]struct{})

	for _, ee := range runCtx.TaskSubscriptionData.ExpectedEvents {
		if ee.NodeID == name && ee.Notify {
			for _, event := range ee.Events {
				expectedEvents[event] = struct{}{}
			}

			break
		}
	}

	switch bl.BlockType {
	case script.TypeGo:
		return createGoBlock(ctx, bl, name, runCtx, expectedEvents)
	case script.TypeExternal:
		return createExecutableFunctionBlock(ctx, name, bl, runCtx, expectedEvents)
	case script.TypeScenario:
		p, err := runCtx.Services.Storage.GetExecutableByName(ctx, bl.Title)
		if err != nil {
			return nil, false, err
		}

		epi := ExecutablePipeline{}
		epi.PipelineID = p.PipelineID
		epi.VersionID = p.VersionID
		epi.Storage = runCtx.Services.Storage
		epi.EntryPoint = p.Pipeline.Entrypoint
		epi.FaaS = runCtx.Services.FaaS
		epi.Input = make(map[string]string)
		epi.Output = make(map[string]string)
		epi.Nexts = bl.Next
		epi.Name = bl.Title
		epi.PipelineModel = p
		epi.RunContext = runCtx

		parametersMap := make(map[string]interface{})
		for _, v := range bl.Input {
			parametersMap[v.Name] = v.Global
		}

		parameters, err := json.Marshal(parametersMap)
		if err != nil {
			return nil, false, err
		}

		err = epi.CreateTask(ctx, &CreateTaskDTO{
			Author:  "Erius",
			IsDebug: false,
			Params:  parameters,
		})
		if err != nil {
			return nil, false, err
		}

		err = epi.CreateBlocks(ctx, p.Pipeline.Blocks)
		if err != nil {
			return nil, false, err
		}

		for _, v := range bl.Input {
			epi.Input[p.Name+KeyDelimiter+v.Name] = v.Global
		}

		if bl.Output != nil {
			for propertyName := range bl.Output.Properties {
				v := bl.Output.Properties[propertyName]
				epi.Output[propertyName] = v.Global
			}
		}

		err = epi.Storage.SetLastRunID(ctx, runCtx.TaskID, epi.VersionID)
		if err != nil {
			return nil, false, errors.Wrap(err, "can’t set id of the last runned task")
		}

		return &epi, false, nil
	}

	return nil, false, errors.Errorf("can't create block with type: %s", bl.BlockType)
}

func createGoBlock(ctx c.Context, ef *entity.EriusFunc, name string, runCtx *BlockRunContext,
	expectedEvents map[string]struct{},
) (r Runner, reEntry bool, err error) {
	switch ef.TypeID {
	case BlockGoIfID:
		return createGoIfBlock(ctx, name, ef, runCtx, expectedEvents)
	case BlockGoTestID:
		return createGoTestBlock(ctx, name, ef, runCtx, expectedEvents)
	case BlockGoApproverID:
		return createGoApproverBlock(ctx, name, ef, runCtx, expectedEvents)
	case BlockGoSignID:
		return createGoSignBlock(ctx, name, ef, runCtx, expectedEvents)
	case BlockGoSdApplicationID:
		return createGoSdApplicationBlock(ctx, name, ef, runCtx, expectedEvents)
	case BlockGoExecutionID:
		return createGoExecutionBlock(ctx, name, ef, runCtx, expectedEvents)
	case BlockGoStartID:
		return createGoStartBlock(ctx, name, ef, runCtx, expectedEvents)
	case BlockGoEndID:
		return createGoEndBlock(ctx, name, ef, runCtx, expectedEvents)
	case BlockWaitForAllInputsID:
		return createGoWaitForAllInputsBlock(ctx, name, ef, runCtx, expectedEvents)
	case BlockGoBeginParallelTaskID:
		return createGoStartParallelBlock(ctx, name, ef, runCtx, expectedEvents)
	case BlockGoNotificationID:
		return createGoNotificationBlock(ctx, name, ef, runCtx, expectedEvents)
	case BlockExecutableFunctionID:
		return createExecutableFunctionBlock(ctx, name, ef, runCtx, expectedEvents)
	case BlockGoFormID:
		return createGoFormBlock(ctx, name, ef, runCtx, expectedEvents)
	case BlockPlaceholderID:
		return createGoPlaceholderBlock(ctx, name, ef, runCtx, expectedEvents)
	case BlockTimerID:
		return createTimerBlock(ctx, name, ef, runCtx, expectedEvents)
	}

	return nil, false, errors.New("unknown go-block type: " + ef.TypeID)
}

func initBlock(ctx c.Context, name string, bl *entity.EriusFunc, runCtx *BlockRunContext) (Runner, uuid.UUID, error) {
	block, isReEntry, err := CreateBlock(ctx, name, bl, runCtx)
	if err != nil {
		return nil, uuid.Nil, err
	}

	_, blockExists := runCtx.VarStore.State[name]

	// либо блока нет либо блок уже есть и мы зашли в него повторно
	if !blockExists || isReEntry {
		state, stateErr := json.Marshal(block.GetState())
		if stateErr != nil {
			return nil, uuid.Nil, stateErr
		}

		runCtx.VarStore.ReplaceState(name, state)
	}

	runCtx.CurrBlockStartTime = time.Now() // will be used only for the block creation

	deadlines, deadlinesErr := block.Deadlines(ctx)
	if deadlinesErr != nil {
		return nil, uuid.Nil, deadlinesErr
	}

	id, startTime, err := runCtx.saveStepInDB(ctx, name, bl.TypeID, string(block.GetStatus()),
		block.Members(), deadlines, isReEntry)
	if err != nil {
		return nil, uuid.Nil, err
	}

	runCtx.CurrBlockStartTime = startTime

	return block, id, nil
}

func updateBlock(ctx c.Context, block Runner, name string, id uuid.UUID, runCtx *BlockRunContext) error {
	_, err := block.Update(ctx)
	if err != nil {
		return err
	}

	deadlines, deadlinesErr := block.Deadlines(ctx)
	if deadlinesErr != nil {
		return deadlinesErr
	}

	err = runCtx.updateStepInDB(ctx, name, id, err != nil, block.GetStatus(), block.Members(), deadlines)
	if err != nil {
		return err
	}

	return nil
}

func (runCtx *BlockRunContext) saveStepInDB(ctx c.Context, name, stepType, status string,
	pl []Member, deadlines []Deadline, isReEntered bool,
) (uuid.UUID, time.Time, error) {
	storageData, errSerialize := json.Marshal(runCtx.VarStore)
	if errSerialize != nil {
		return uuid.Nil, time.Time{}, errSerialize
	}

	dbPeople := make([]db.Member, 0, len(pl))
	dbDeadlines := make([]db.Deadline, 0, len(deadlines))

	for i := range pl {
		actions := make([]db.MemberAction, 0, len(pl[i].Actions))

		for _, act := range pl[i].Actions {
			actions = append(actions, db.MemberAction{
				ID:     act.ID,
				Type:   act.Type,
				Params: act.Params,
			})
		}

		dbPeople = append(dbPeople, db.Member{
			Login:                pl[i].Login,
			Actions:              actions,
			IsActed:              pl[i].IsActed,
			ExecutionGroupMember: pl[i].ExecutionGroupMember,
		})
	}

	for i := range deadlines {
		dbDeadlines = append(dbDeadlines, db.Deadline{
			Action:   string(deadlines[i].Action),
			Deadline: deadlines[i].Deadline,
		})
	}

	return runCtx.Services.Storage.SaveStepContext(ctx, &db.SaveStepRequest{
		WorkID:      runCtx.TaskID,
		StepType:    stepType,
		StepName:    name,
		Content:     storageData,
		BreakPoints: []string{},
		HasError:    false,
		Status:      status,
		Members:     dbPeople,
		Deadlines:   dbDeadlines,
		IsReEntry:   isReEntered,
	})
}

func (runCtx *BlockRunContext) updateStepInDB(
	ctx c.Context,
	name string,
	id uuid.UUID,
	hasError bool,
	status Status,
	pl []Member,
	deadlines []Deadline,
) error {
	storageData, err := json.Marshal(runCtx.VarStore)
	if err != nil {
		return err
	}

	dbPeople := make([]db.Member, 0, len(pl))
	dbDeadlines := make([]db.Deadline, 0, len(deadlines))

	for i := range pl {
		actions := make([]db.MemberAction, 0, len(pl[i].Actions))
		for _, act := range pl[i].Actions {
			actions = append(actions, db.MemberAction{
				ID:     act.ID,
				Type:   act.Type,
				Params: act.Params,
			})
		}

		dbPeople = append(dbPeople, db.Member{
			Login:                pl[i].Login,
			Actions:              actions,
			IsActed:              pl[i].IsActed,
			ExecutionGroupMember: pl[i].ExecutionGroupMember,
		})
	}

	for i := range deadlines {
		dbDeadlines = append(dbDeadlines, db.Deadline{
			Action:   string(deadlines[i].Action),
			Deadline: deadlines[i].Deadline,
		})
	}

	return runCtx.Services.Storage.UpdateStepContext(ctx, &db.UpdateStepRequest{
		ID:          id,
		StepName:    name,
		Content:     storageData,
		BreakPoints: []string{},
		HasError:    hasError,
		Status:      string(status),
		Members:     dbPeople,
		Deadlines:   dbDeadlines,
	})
}

<<<<<<< HEAD
func (runCtx *BlockRunContext) getFileField() ([]string, error) {
	task, err := runCtx.Services.Storage.GetTaskRunContext(c.Background(), runCtx.WorkNumber)
	if err != nil {
		return nil, err
	}

	return task.InitialApplication.AttachmentFields, nil
}

func (runCtx *BlockRunContext) makeNotificationFormAttachment(files []string) ([]file_registry.FileInfo, error) {
	attachments := make([]entity.Attachment, 0, len(files))
	mapFiles := make(map[string][]entity.Attachment)

	for _, v := range files {
		attachments = append(attachments, entity.Attachment{FileID: v})
	}

	mapFiles["files"] = attachments

	file, err := runCtx.Services.FileRegistry.GetAttachmentsInfo(c.Background(), mapFiles)
	if err != nil {
		return nil, err
	}

	ta := make([]file_registry.FileInfo, 0, len(file["files"]))
	for _, v := range file["files"] {
		ta = append(ta, file_registry.FileInfo{FileID: v.FileID, Size: v.Size, Name: v.Name})
	}

	return ta, nil
}

func (runCtx *BlockRunContext) makeNotificationAttachment() ([]file_registry.FileInfo, error) {
	task, err := runCtx.Services.Storage.GetTaskRunContext(c.Background(), runCtx.WorkNumber)
	if err != nil {
		return nil, err
	}

	attachments := make([]entity.Attachment, 0)
	mapFiles := make(map[string][]entity.Attachment)

	for _, v := range task.InitialApplication.AttachmentFields {
		filesAttach, ok := task.InitialApplication.ApplicationBody.Get(v)
		if !ok {
			continue
		}

		switch data := filesAttach.(type) {
		case orderedmap.OrderedMap:
			fileID, get := data.Get("file_id")
			if !get {
				continue
			}

			attachments = append(attachments, entity.Attachment{FileID: fileID.(string)})
		case []interface{}:
			for _, vv := range data {
				fileMap := vv.(orderedmap.OrderedMap)

				fileID, oks := fileMap.Get("file_id")
				if !oks {
					continue
				}

				attachments = append(attachments, entity.Attachment{FileID: fileID.(string)})
			}
		}
	}

	mapFiles["files"] = attachments

	file, err := runCtx.Services.FileRegistry.GetAttachmentsInfo(c.Background(), mapFiles)
	if err != nil {
		return nil, err
	}

	ta := make([]file_registry.FileInfo, 0, len(file["files"]))

	for _, v := range file["files"] {
		ta = append(ta, file_registry.FileInfo{FileID: v.FileID, Size: v.Size, Name: v.Name})
	}

	return ta, nil
}

func (runCtx *BlockRunContext) makeNotificationDescription(nodeName string) ([]orderedmap.OrderedMap, []e.Attachment, error) {
	descr, err := runCtx.Services.Storage.GetTaskRunContext(c.Background(), runCtx.WorkNumber)
	if err != nil {
		return nil, nil, err
	}

	apBody := flatArray(descr.InitialApplication.ApplicationBody)

	descriptions := make([]orderedmap.OrderedMap, 0)

	filesAttach, err := runCtx.makeNotificationAttachment()
	if err != nil {
		return nil, nil, err
	}

	attachments, err := runCtx.GetAttach(filesAttach)
	if err != nil {
		return nil, nil, err
	}

	files := make([]e.Attachment, 0, len(attachments.AttachmentsList))

	if len(apBody.Values()) != 0 {
		apBody.Set("attachLinks", attachments.AttachLinks)
		apBody.Set("attachExist", attachments.AttachExists)
		apBody.Set("attachList", attachments.AttachmentsList)
	}

	descriptions = append(descriptions, apBody)

	additionalForms, err := runCtx.Services.Storage.GetAdditionalDescriptionForms(runCtx.WorkNumber, nodeName)
	if err != nil {
		return nil, nil, err
	}

	for _, v := range additionalForms {
		attachmentFiles := make([]string, 0)

		for _, val := range v.Values() {
			file, ok := val.(orderedmap.OrderedMap)
			if !ok {
				continue
			}

			if fileID, fileOK := file.Get("file_id"); fileOK {
				attachmentFiles = append(attachmentFiles, fileID.(string))
			}
		}

		fileInfo, fileErr := runCtx.makeNotificationFormAttachment(attachmentFiles)
		if fileErr != nil {
			return nil, nil, err
		}

		attach, attachErr := runCtx.GetAttach(fileInfo)
		if attachErr != nil {
			return nil, nil, err
		}

		v.Set("attachLinks", attach.AttachLinks)
		v.Set("attachExist", attach.AttachExists)
		v.Set("attachList", attach.AttachmentsList)

		files = append(files, attach.AttachmentsList...)
		descriptions = append(descriptions, flatArray(v))
	}

	files = append(files, attachments.AttachmentsList...)

	return descriptions, files, nil
}

func flatArray(v orderedmap.OrderedMap) orderedmap.OrderedMap {
	res := orderedmap.New()
	keys := v.Keys()
	values := v.Values()

	for _, k := range keys {
		vv, ok := values[k].([]interface{})
		if ok {
			for i, v := range vv {
				res.Set(k+"("+strconv.Itoa(i)+")", v)
			}
		} else {
			res.Set(k, values[k])
		}
	}

	return *res
}

type handleInitiatorNotifyParams struct {
	step     string
	stepType string
	action   string
	status   TaskHumanStatus
}

func (runCtx *BlockRunContext) handleInitiatorNotify(ctx c.Context, params handleInitiatorNotifyParams) error {
	const (
		FormStepType     = "form"
		TimerStepType    = "timer"
		FunctionStepType = "executable_function"
	)

	if runCtx.skipNotifications {
		return nil
	}

	//nolint:exhaustive // не надо обрабатывать значит не надо
	switch params.status {
	case StatusNew,
		StatusApproved,
		StatusApproveViewed,
		StatusApproveInformed,
		StatusApproveConfirmed,
		StatusApprovementRejected,
		StatusExecution,
		StatusExecutionRejected,
		StatusSigned,
		StatusRejected,
		StatusProcessingError,
		StatusDone:
	default:
		return nil
	}

	if params.status == StatusDone &&
		(params.stepType == FormStepType || params.stepType == FunctionStepType || params.stepType == TimerStepType) {
		return nil
	}

	description, files, err := runCtx.makeNotificationDescription(params.step)
	if err != nil {
		return err
	}

	loginsToNotify := []string{runCtx.Initiator}

	log := logger.GetLogger(ctx)

	var email string

	emails := make([]string, 0, len(loginsToNotify))

	for _, login := range loginsToNotify {
		email, err = runCtx.Services.People.GetUserEmail(ctx, login)
		if err != nil {
			log.WithField("login", login).WithError(err).Warning("couldn't get email")

			return nil
		}

		emails = append(emails, email)
	}

	if params.action == "" {
		params.action = statusToTaskState[params.status]
	}

	tmpl := mail.NewAppInitiatorStatusNotificationTpl(
		&mail.SignerNotifTemplate{
			WorkNumber:  runCtx.WorkNumber,
			Name:        runCtx.NotifName,
			SdURL:       runCtx.Services.Sender.SdAddress,
			Description: description,
			Action:      params.action,
		})

	iconsName := []string{tmpl.Image}

	for _, v := range description {
		links, link := v.Get("attachLinks")
		if link {
			attachFiles, ok := links.([]file_registry.AttachInfo)
			if ok && len(attachFiles) != 0 {
				descIcons := []string{downloadImg}
				iconsName = append(iconsName, descIcons...)

				break
			}
		}
	}

	iconFiles, iconErr := runCtx.GetIcons(iconsName)
	if iconErr != nil {
		return err
	}

	files = append(files, iconFiles...)

	if sendErr := runCtx.Services.Sender.SendNotification(ctx, emails, files, tmpl); sendErr != nil {
		return sendErr
	}

	return nil
}

func ProcessBlockWithEndMapping(
	ctx c.Context,
	name string,
	bl *entity.EriusFunc,
	runCtx *BlockRunContext,
	manual bool,
) error {
=======
func ProcessBlockWithEndMapping(ctx c.Context, name string, bl *entity.EriusFunc, runCtx *BlockRunContext,
	manual bool) error {
>>>>>>> 3cbf10e9
	ctx, s := trace.StartSpan(ctx, "process_block_with_end_mapping")
	defer s.End()

	log := logger.GetLogger(ctx).WithField("workNumber", runCtx.WorkNumber)

	runCtx.BlockRunResults = &BlockRunResults{}

	blockProcessor := newBlockProcessor(name, bl, runCtx, manual)

	pErr := blockProcessor.ProcessBlock(ctx, 0)
	if pErr != nil {
		return pErr
	}

	intStatus, stringStatus, err := runCtx.Services.Storage.GetTaskStatusWithReadableString(ctx, runCtx.TaskID)
	if err != nil {
		log.WithError(err).Error("couldn't get task status")

		return nil
	}

	if intStatus != 2 && intStatus != 4 {
		return nil
	}

	endErr := processBlockEnd(ctx, stringStatus, runCtx)
	if endErr != nil {
		log.WithError(endErr).Error("couldn't send process end notification")
	}

	return nil
}

func processBlockEnd(ctx c.Context, status string, runCtx *BlockRunContext) (err error) {
	ctx, s := trace.StartSpan(ctx, "process_block_end")
	defer s.End()

	log := logger.GetLogger(ctx)

	version, versErr := runCtx.Services.Storage.GetVersionByWorkNumber(ctx, runCtx.WorkNumber)
	if versErr != nil {
		return versErr
	}

	systemsIds, sysIDErr := runCtx.Services.Storage.GetExternalSystemsIDs(ctx, version.VersionID.String())
	if sysIDErr != nil {
		return sysIDErr
	}

	context, contextErr := runCtx.Services.Storage.GetTaskRunContext(ctx, runCtx.WorkNumber)
	if contextErr != nil {
		return contextErr
	}

	systemsClients, namesErr := runCtx.Services.Integrations.GetSystemsClients(ctx, systemsIds)
	if namesErr != nil {
		return namesErr
	}

	couldSend := false

	for key, cc := range systemsClients {
		clientFound := false

		for _, cli := range cc {
			if cli == context.ClientID {
				clientFound = true

				break
			}
		}

		if !clientFound {
			continue
		}

		systemSettings, sysErr := runCtx.Services.Storage.GetExternalSystemSettings(ctx, version.VersionID.String(), key)
		if sysErr != nil {
			return sysErr
		}

		if systemSettings.OutputSettings.Method == "" ||
			systemSettings.OutputSettings.URL == "" ||
			systemSettings.OutputSettings.MicroserviceID == "" {
			log.Info(fmt.Sprintf("no output settings for clientID %s", context.ClientID))

			return nil
		}

		taskTime, timeErr := runCtx.Services.Storage.GetTaskInWorkTime(ctx, runCtx.WorkNumber)
		if timeErr != nil {
			return timeErr
		}

		sendingErr := sendEndingMapping(ctx, &entity.EndProcessData{
			ID:         runCtx.TaskID.String(),
			VersionID:  version.VersionID.String(),
			StartedAt:  taskTime.StartedAt.String(),
			FinishedAt: taskTime.FinishedAt.String(),
			Status:     status,
		}, runCtx, systemSettings.OutputSettings)
		if sendingErr != nil {
			return sendingErr
		}

		couldSend = true
	}

	if !couldSend {
		log.Info(fmt.Sprintf("found no system for clientID %s to send end process notification", context.ClientID))
	}

	return nil
}

<<<<<<< HEAD
func sendEndingMapping(
	ctx c.Context,
	data *entity.EndProcessData,
	runCtx *BlockRunContext,
	settings *entity.EndSystemSettings,
) (err error) {
	secretsHumanKey, secretsErr := runCtx.Services.Integrations.GetMicroserviceHumanKey(ctx, settings.MicroserviceID)
=======
func sendEndingMapping(ctx c.Context, data *entity.EndProcessData,
	runCtx *BlockRunContext, settings *entity.EndSystemSettings) (err error) {
	secretsHumanKey, secretsErr := runCtx.Services.Integrations.GetMicroserviceHumanKey(
		ctx,
		settings.MicroserviceId,
		runCtx.PipelineID.String(),
		runCtx.VersionID.String(),
		runCtx.WorkNumber,
		runCtx.ClientID)
>>>>>>> 3cbf10e9
	if secretsErr != nil {
		return secretsErr
	}

	auth, authErr := runCtx.Services.Integrations.FillAuth(
		ctx,
		secretsHumanKey,
		runCtx.PipelineID.String(),
		runCtx.VersionID.String(),
		runCtx.WorkNumber,
		runCtx.ClientID)
	if authErr != nil {
		return authErr
	}

	body, jsonErr := json.Marshal(data)
	if jsonErr != nil {
		return jsonErr
	}

	req, reqErr := http.NewRequestWithContext(ctx, settings.Method, settings.URL, bytes.NewBuffer(body))
	if reqErr != nil {
		return reqErr
	}

	if auth.AuthType == "oAuth" {
		bearer := "Bearer " + auth.Token
		req.Header.Add("Authorization", bearer)

		resp, err := runCtx.Services.Integrations.Cli.Do(req)
		if err != nil {
			return err
		}

		resp.Body.Close()
	} else {
		req.SetBasicAuth(auth.Login, auth.Password)

		resp, err := runCtx.Services.Integrations.Cli.Do(req)
		if err != nil {
			return err
		}

		resp.Body.Close()
	}

	return nil
}<|MERGE_RESOLUTION|>--- conflicted
+++ resolved
@@ -96,117 +96,12 @@
 
 func (runCtx *BlockRunContext) Copy() *BlockRunContext {
 	runCtxCopy := *runCtx
+	//nolint:govet // declare new mutex on next line
 	runCtxCopy.VarStore = runCtx.VarStore.Copy()
 	runCtxCopy.UpdateData = nil
 	runCtxCopy.BlockRunResults = &BlockRunResults{
 		NodeEvents: make([]entity.NodeEvent, 0),
 	}
-<<<<<<< HEAD
-=======
-	return &runCtxCopy
-}
-
-//nolint:gocyclo //todo: need to decompose
-func processBlock(ctx c.Context, name string, its int, bl *entity.EriusFunc, runCtx *BlockRunContext, manual bool) (err error) {
-	its++
-	if its > 10 {
-		return errors.New("took too long")
-	}
-
-	ctx, s := trace.StartSpan(ctx, "process_block")
-	defer s.End()
-
-	log := logger.GetLogger(ctx).WithField("workNumber", runCtx.WorkNumber)
-
-	defer func() {
-		if err != nil && !errors.Is(err, UserIsNotPartOfProcessErr{}) {
-			log.WithError(err).Error("couldn't process block")
-			if changeErr := runCtx.updateTaskStatus(ctx, db.RunStatusError, "", db.SystemLogin); changeErr != nil {
-				log.WithError(changeErr).Error("couldn't change task status")
-			}
-		}
-	}()
-
-	status, getErr := runCtx.Services.Storage.GetTaskStatus(ctx, runCtx.TaskID)
-	if getErr != nil {
-		err = getErr
-		return
-	}
-
-	switch status {
-	case db.RunStatusCreated:
-		if changeErr := runCtx.updateTaskStatus(ctx, db.RunStatusRunning, "", db.SystemLogin); changeErr != nil {
-			err = changeErr
-			return
-		}
-	case db.RunStatusRunning:
-	case db.RunStatusCanceled:
-		return errors.New("couldn't process canceled block")
-	default:
-		return nil
-	}
-
-	block, id, initErr := initBlock(ctx, name, bl, runCtx)
-	if initErr != nil {
-		err = initErr
-		return
-	}
-
-	isStatusFiniteBeforeUpdate := block.GetStatus() == StatusFinished ||
-		block.GetStatus() == StatusNoSuccess ||
-		block.GetStatus() == StatusError
-
-	if (block.UpdateManual() && manual) || !block.UpdateManual() {
-		err = updateBlock(ctx, block, name, id, runCtx)
-		if err != nil {
-			return
-		}
-	}
-
-	if (runCtx.UpdateData != nil) && isStatusFiniteBeforeUpdate {
-		return nil
-	}
-
-	taskHumanStatus, statusComment, action := block.GetTaskHumanStatus()
-	err = runCtx.updateStatusByStep(ctx, taskHumanStatus, statusComment)
-	if err != nil {
-		return err
-	}
-
-	newEvents := block.GetNewEvents()
-	runCtx.BlockRunResults.NodeEvents = append(runCtx.BlockRunResults.NodeEvents, newEvents...)
-
-	isArchived, err := runCtx.Services.Storage.CheckIsArchived(ctx, runCtx.TaskID)
-	if err != nil {
-		return err
-	}
-
-	if isArchived || (block.GetStatus() != StatusFinished &&
-		block.GetStatus() != StatusNoSuccess &&
-		block.GetStatus() != StatusError) {
-		return nil
-	}
-
-	err = runCtx.handleInitiatorNotify(ctx, handleInitiatorNotifyParams{
-		step:     name,
-		stepType: bl.TypeID,
-		action:   action,
-		status:   taskHumanStatus,
-	})
-	if err != nil {
-		return err
-	}
-
-	activeBlocks, ok := block.Next(runCtx.VarStore)
-	if !ok {
-		err = runCtx.updateStepInDB(ctx, name, id, true, block.GetStatus(), block.Members(), []Deadline{})
-		if err != nil {
-			return
-		}
-		err = ErrCantGetNextStep
-		return
-	}
->>>>>>> 3cbf10e9
 
 	return &runCtxCopy
 }
@@ -280,8 +175,7 @@
 		}
 
 		if bl.Output != nil {
-			for propertyName := range bl.Output.Properties {
-				v := bl.Output.Properties[propertyName]
+			for propertyName, v := range bl.Output.Properties {
 				epi.Output[propertyName] = v.Global
 			}
 		}
@@ -298,8 +192,7 @@
 }
 
 func createGoBlock(ctx c.Context, ef *entity.EriusFunc, name string, runCtx *BlockRunContext,
-	expectedEvents map[string]struct{},
-) (r Runner, reEntry bool, err error) {
+	expectedEvents map[string]struct{}) (r Runner, reEntry bool, err error) {
 	switch ef.TypeID {
 	case BlockGoIfID:
 		return createGoIfBlock(ctx, name, ef, runCtx, expectedEvents)
@@ -392,8 +285,7 @@
 }
 
 func (runCtx *BlockRunContext) saveStepInDB(ctx c.Context, name, stepType, status string,
-	pl []Member, deadlines []Deadline, isReEntered bool,
-) (uuid.UUID, time.Time, error) {
+	pl []Member, deadlines []Deadline, isReEntered bool) (uuid.UUID, time.Time, error) {
 	storageData, errSerialize := json.Marshal(runCtx.VarStore)
 	if errSerialize != nil {
 		return uuid.Nil, time.Time{}, errSerialize
@@ -404,7 +296,6 @@
 
 	for i := range pl {
 		actions := make([]db.MemberAction, 0, len(pl[i].Actions))
-
 		for _, act := range pl[i].Actions {
 			actions = append(actions, db.MemberAction{
 				ID:     act.ID,
@@ -442,15 +333,8 @@
 	})
 }
 
-func (runCtx *BlockRunContext) updateStepInDB(
-	ctx c.Context,
-	name string,
-	id uuid.UUID,
-	hasError bool,
-	status Status,
-	pl []Member,
-	deadlines []Deadline,
-) error {
+func (runCtx *BlockRunContext) updateStepInDB(ctx c.Context, name string, id uuid.UUID, hasError bool, status Status,
+	pl []Member, deadlines []Deadline) error {
 	storageData, err := json.Marshal(runCtx.VarStore)
 	if err != nil {
 		return err
@@ -496,301 +380,8 @@
 	})
 }
 
-<<<<<<< HEAD
-func (runCtx *BlockRunContext) getFileField() ([]string, error) {
-	task, err := runCtx.Services.Storage.GetTaskRunContext(c.Background(), runCtx.WorkNumber)
-	if err != nil {
-		return nil, err
-	}
-
-	return task.InitialApplication.AttachmentFields, nil
-}
-
-func (runCtx *BlockRunContext) makeNotificationFormAttachment(files []string) ([]file_registry.FileInfo, error) {
-	attachments := make([]entity.Attachment, 0, len(files))
-	mapFiles := make(map[string][]entity.Attachment)
-
-	for _, v := range files {
-		attachments = append(attachments, entity.Attachment{FileID: v})
-	}
-
-	mapFiles["files"] = attachments
-
-	file, err := runCtx.Services.FileRegistry.GetAttachmentsInfo(c.Background(), mapFiles)
-	if err != nil {
-		return nil, err
-	}
-
-	ta := make([]file_registry.FileInfo, 0, len(file["files"]))
-	for _, v := range file["files"] {
-		ta = append(ta, file_registry.FileInfo{FileID: v.FileID, Size: v.Size, Name: v.Name})
-	}
-
-	return ta, nil
-}
-
-func (runCtx *BlockRunContext) makeNotificationAttachment() ([]file_registry.FileInfo, error) {
-	task, err := runCtx.Services.Storage.GetTaskRunContext(c.Background(), runCtx.WorkNumber)
-	if err != nil {
-		return nil, err
-	}
-
-	attachments := make([]entity.Attachment, 0)
-	mapFiles := make(map[string][]entity.Attachment)
-
-	for _, v := range task.InitialApplication.AttachmentFields {
-		filesAttach, ok := task.InitialApplication.ApplicationBody.Get(v)
-		if !ok {
-			continue
-		}
-
-		switch data := filesAttach.(type) {
-		case orderedmap.OrderedMap:
-			fileID, get := data.Get("file_id")
-			if !get {
-				continue
-			}
-
-			attachments = append(attachments, entity.Attachment{FileID: fileID.(string)})
-		case []interface{}:
-			for _, vv := range data {
-				fileMap := vv.(orderedmap.OrderedMap)
-
-				fileID, oks := fileMap.Get("file_id")
-				if !oks {
-					continue
-				}
-
-				attachments = append(attachments, entity.Attachment{FileID: fileID.(string)})
-			}
-		}
-	}
-
-	mapFiles["files"] = attachments
-
-	file, err := runCtx.Services.FileRegistry.GetAttachmentsInfo(c.Background(), mapFiles)
-	if err != nil {
-		return nil, err
-	}
-
-	ta := make([]file_registry.FileInfo, 0, len(file["files"]))
-
-	for _, v := range file["files"] {
-		ta = append(ta, file_registry.FileInfo{FileID: v.FileID, Size: v.Size, Name: v.Name})
-	}
-
-	return ta, nil
-}
-
-func (runCtx *BlockRunContext) makeNotificationDescription(nodeName string) ([]orderedmap.OrderedMap, []e.Attachment, error) {
-	descr, err := runCtx.Services.Storage.GetTaskRunContext(c.Background(), runCtx.WorkNumber)
-	if err != nil {
-		return nil, nil, err
-	}
-
-	apBody := flatArray(descr.InitialApplication.ApplicationBody)
-
-	descriptions := make([]orderedmap.OrderedMap, 0)
-
-	filesAttach, err := runCtx.makeNotificationAttachment()
-	if err != nil {
-		return nil, nil, err
-	}
-
-	attachments, err := runCtx.GetAttach(filesAttach)
-	if err != nil {
-		return nil, nil, err
-	}
-
-	files := make([]e.Attachment, 0, len(attachments.AttachmentsList))
-
-	if len(apBody.Values()) != 0 {
-		apBody.Set("attachLinks", attachments.AttachLinks)
-		apBody.Set("attachExist", attachments.AttachExists)
-		apBody.Set("attachList", attachments.AttachmentsList)
-	}
-
-	descriptions = append(descriptions, apBody)
-
-	additionalForms, err := runCtx.Services.Storage.GetAdditionalDescriptionForms(runCtx.WorkNumber, nodeName)
-	if err != nil {
-		return nil, nil, err
-	}
-
-	for _, v := range additionalForms {
-		attachmentFiles := make([]string, 0)
-
-		for _, val := range v.Values() {
-			file, ok := val.(orderedmap.OrderedMap)
-			if !ok {
-				continue
-			}
-
-			if fileID, fileOK := file.Get("file_id"); fileOK {
-				attachmentFiles = append(attachmentFiles, fileID.(string))
-			}
-		}
-
-		fileInfo, fileErr := runCtx.makeNotificationFormAttachment(attachmentFiles)
-		if fileErr != nil {
-			return nil, nil, err
-		}
-
-		attach, attachErr := runCtx.GetAttach(fileInfo)
-		if attachErr != nil {
-			return nil, nil, err
-		}
-
-		v.Set("attachLinks", attach.AttachLinks)
-		v.Set("attachExist", attach.AttachExists)
-		v.Set("attachList", attach.AttachmentsList)
-
-		files = append(files, attach.AttachmentsList...)
-		descriptions = append(descriptions, flatArray(v))
-	}
-
-	files = append(files, attachments.AttachmentsList...)
-
-	return descriptions, files, nil
-}
-
-func flatArray(v orderedmap.OrderedMap) orderedmap.OrderedMap {
-	res := orderedmap.New()
-	keys := v.Keys()
-	values := v.Values()
-
-	for _, k := range keys {
-		vv, ok := values[k].([]interface{})
-		if ok {
-			for i, v := range vv {
-				res.Set(k+"("+strconv.Itoa(i)+")", v)
-			}
-		} else {
-			res.Set(k, values[k])
-		}
-	}
-
-	return *res
-}
-
-type handleInitiatorNotifyParams struct {
-	step     string
-	stepType string
-	action   string
-	status   TaskHumanStatus
-}
-
-func (runCtx *BlockRunContext) handleInitiatorNotify(ctx c.Context, params handleInitiatorNotifyParams) error {
-	const (
-		FormStepType     = "form"
-		TimerStepType    = "timer"
-		FunctionStepType = "executable_function"
-	)
-
-	if runCtx.skipNotifications {
-		return nil
-	}
-
-	//nolint:exhaustive // не надо обрабатывать значит не надо
-	switch params.status {
-	case StatusNew,
-		StatusApproved,
-		StatusApproveViewed,
-		StatusApproveInformed,
-		StatusApproveConfirmed,
-		StatusApprovementRejected,
-		StatusExecution,
-		StatusExecutionRejected,
-		StatusSigned,
-		StatusRejected,
-		StatusProcessingError,
-		StatusDone:
-	default:
-		return nil
-	}
-
-	if params.status == StatusDone &&
-		(params.stepType == FormStepType || params.stepType == FunctionStepType || params.stepType == TimerStepType) {
-		return nil
-	}
-
-	description, files, err := runCtx.makeNotificationDescription(params.step)
-	if err != nil {
-		return err
-	}
-
-	loginsToNotify := []string{runCtx.Initiator}
-
-	log := logger.GetLogger(ctx)
-
-	var email string
-
-	emails := make([]string, 0, len(loginsToNotify))
-
-	for _, login := range loginsToNotify {
-		email, err = runCtx.Services.People.GetUserEmail(ctx, login)
-		if err != nil {
-			log.WithField("login", login).WithError(err).Warning("couldn't get email")
-
-			return nil
-		}
-
-		emails = append(emails, email)
-	}
-
-	if params.action == "" {
-		params.action = statusToTaskState[params.status]
-	}
-
-	tmpl := mail.NewAppInitiatorStatusNotificationTpl(
-		&mail.SignerNotifTemplate{
-			WorkNumber:  runCtx.WorkNumber,
-			Name:        runCtx.NotifName,
-			SdURL:       runCtx.Services.Sender.SdAddress,
-			Description: description,
-			Action:      params.action,
-		})
-
-	iconsName := []string{tmpl.Image}
-
-	for _, v := range description {
-		links, link := v.Get("attachLinks")
-		if link {
-			attachFiles, ok := links.([]file_registry.AttachInfo)
-			if ok && len(attachFiles) != 0 {
-				descIcons := []string{downloadImg}
-				iconsName = append(iconsName, descIcons...)
-
-				break
-			}
-		}
-	}
-
-	iconFiles, iconErr := runCtx.GetIcons(iconsName)
-	if iconErr != nil {
-		return err
-	}
-
-	files = append(files, iconFiles...)
-
-	if sendErr := runCtx.Services.Sender.SendNotification(ctx, emails, files, tmpl); sendErr != nil {
-		return sendErr
-	}
-
-	return nil
-}
-
-func ProcessBlockWithEndMapping(
-	ctx c.Context,
-	name string,
-	bl *entity.EriusFunc,
-	runCtx *BlockRunContext,
-	manual bool,
-) error {
-=======
 func ProcessBlockWithEndMapping(ctx c.Context, name string, bl *entity.EriusFunc, runCtx *BlockRunContext,
 	manual bool) error {
->>>>>>> 3cbf10e9
 	ctx, s := trace.StartSpan(ctx, "process_block_with_end_mapping")
 	defer s.End()
 
@@ -876,7 +467,6 @@
 			systemSettings.OutputSettings.URL == "" ||
 			systemSettings.OutputSettings.MicroserviceID == "" {
 			log.Info(fmt.Sprintf("no output settings for clientID %s", context.ClientID))
-
 			return nil
 		}
 
@@ -906,25 +496,19 @@
 	return nil
 }
 
-<<<<<<< HEAD
 func sendEndingMapping(
 	ctx c.Context,
 	data *entity.EndProcessData,
 	runCtx *BlockRunContext,
 	settings *entity.EndSystemSettings,
 ) (err error) {
-	secretsHumanKey, secretsErr := runCtx.Services.Integrations.GetMicroserviceHumanKey(ctx, settings.MicroserviceID)
-=======
-func sendEndingMapping(ctx c.Context, data *entity.EndProcessData,
-	runCtx *BlockRunContext, settings *entity.EndSystemSettings) (err error) {
 	secretsHumanKey, secretsErr := runCtx.Services.Integrations.GetMicroserviceHumanKey(
 		ctx,
-		settings.MicroserviceId,
+		settings.MicroserviceID,
 		runCtx.PipelineID.String(),
 		runCtx.VersionID.String(),
 		runCtx.WorkNumber,
 		runCtx.ClientID)
->>>>>>> 3cbf10e9
 	if secretsErr != nil {
 		return secretsErr
 	}
@@ -945,13 +529,14 @@
 		return jsonErr
 	}
 
-	req, reqErr := http.NewRequestWithContext(ctx, settings.Method, settings.URL, bytes.NewBuffer(body))
+	req, reqErr := http.NewRequest(settings.Method, settings.URL, bytes.NewBuffer(body))
 	if reqErr != nil {
 		return reqErr
 	}
 
 	if auth.AuthType == "oAuth" {
 		bearer := "Bearer " + auth.Token
+
 		req.Header.Add("Authorization", bearer)
 
 		resp, err := runCtx.Services.Integrations.Cli.Do(req)
