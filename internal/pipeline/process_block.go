package pipeline

import (
	"bytes"
	c "context"
	"encoding/json"
	"fmt"
	"net/http"
	"time"

	"github.com/google/uuid"

	"github.com/pkg/errors"

	"go.opencensus.io/trace"

	"gitlab.services.mts.ru/abp/myosotis/logger"

	"gitlab.services.mts.ru/jocasta/pipeliner/internal/db"
	"gitlab.services.mts.ru/jocasta/pipeliner/internal/entity"
	file_registry "gitlab.services.mts.ru/jocasta/pipeliner/internal/fileregistry"
	"gitlab.services.mts.ru/jocasta/pipeliner/internal/functions"
	"gitlab.services.mts.ru/jocasta/pipeliner/internal/hrgate"
	human_tasks "gitlab.services.mts.ru/jocasta/pipeliner/internal/humantasks"
	"gitlab.services.mts.ru/jocasta/pipeliner/internal/integrations"
	"gitlab.services.mts.ru/jocasta/pipeliner/internal/kafka"
	"gitlab.services.mts.ru/jocasta/pipeliner/internal/mail"
	"gitlab.services.mts.ru/jocasta/pipeliner/internal/people"
	"gitlab.services.mts.ru/jocasta/pipeliner/internal/scheduler"
	"gitlab.services.mts.ru/jocasta/pipeliner/internal/script"
	"gitlab.services.mts.ru/jocasta/pipeliner/internal/servicedesc"
	"gitlab.services.mts.ru/jocasta/pipeliner/internal/sla"
	"gitlab.services.mts.ru/jocasta/pipeliner/internal/store"
)

type TaskSubscriptionData struct {
	TaskRunClientID      string
	SystemID             string
	MicroserviceID       string
	MicroserviceURL      string
	MicroserviceAuthType string
	MicroserviceSecrets  map[string]interface{}
	NotificationPath     string
	Method               string
	Mapping              script.JSONSchemaProperties
	NotificationSchema   script.JSONSchema
	ExpectedEvents       []entity.NodeSubscriptionEvents
}

type RunContextServices struct {
	HTTPClient    *http.Client
	Storage       db.Database
	Sender        *mail.Service
	Kafka         *kafka.Service
	People        *people.Service
	ServiceDesc   *servicedesc.Service
	FunctionStore *functions.Service
	HumanTasks    *human_tasks.Service
	Integrations  *integrations.Service
	FileRegistry  *file_registry.Service
	FaaS          string
	HrGate        *hrgate.Service
	Scheduler     *scheduler.Service
	SLAService    sla.Service
}

type BlockRunResults struct {
	NodeEvents []entity.NodeEvent
}

type BlockRunContext struct {
	TaskID      uuid.UUID
	WorkNumber  string
	ClientID    string
	PipelineID  uuid.UUID
	VersionID   uuid.UUID
	WorkTitle   string
	Initiator   string
	IsTest      bool
	CustomTitle string
	NotifName   string
	Delegations human_tasks.Delegations

	VarStore   *store.VariableStore
	UpdateData *script.BlockUpdateData

	CurrBlockStartTime time.Time

	skipNotifications bool // for tests
	skipProduce       bool // for tests too :)

	Services        RunContextServices
	BlockRunResults *BlockRunResults

	TaskSubscriptionData TaskSubscriptionData

	OnceProductive bool
	Productive     bool
}

func (runCtx *BlockRunContext) Copy() *BlockRunContext {
	runCtxCopy := *runCtx
	//nolint:govet // declare new mutex on next line
	runCtxCopy.VarStore = runCtx.VarStore.Copy()
	runCtxCopy.UpdateData = nil
	runCtxCopy.BlockRunResults = &BlockRunResults{
		NodeEvents: make([]entity.NodeEvent, 0),
	}
	runCtxCopy.Productive = !runCtx.OnceProductive

	return &runCtxCopy
}

func CreateBlock(ctx c.Context, name string, bl *entity.EriusFunc, runCtx *BlockRunContext) (Runner, bool, error) {
	ctx, s := trace.StartSpan(ctx, "create_block")
	defer s.End()

	expectedEvents := make(map[string]struct{})

	for _, ee := range runCtx.TaskSubscriptionData.ExpectedEvents {
		if ee.NodeID == name && ee.Notify {
			for _, event := range ee.Events {
				expectedEvents[event] = struct{}{}
			}

			break
		}
	}

	switch bl.BlockType {
	case script.TypeGo:
		return createGoBlock(ctx, bl, name, runCtx, expectedEvents)
	case script.TypeExternal:
		return createExecutableFunctionBlock(ctx, name, bl, runCtx, expectedEvents)
	case script.TypeScenario:
		p, err := runCtx.Services.Storage.GetExecutableByName(ctx, bl.Title)
		if err != nil {
			return nil, false, err
		}

		epi := ExecutablePipeline{}
		epi.PipelineID = p.PipelineID
		epi.VersionID = p.VersionID
		epi.Storage = runCtx.Services.Storage
		epi.EntryPoint = p.Pipeline.Entrypoint
		epi.FaaS = runCtx.Services.FaaS
		epi.Input = make(map[string]string)
		epi.Output = make(map[string]string)
		epi.Nexts = bl.Next
		epi.Name = bl.Title
		epi.PipelineModel = p
		epi.RunContext = runCtx

		parametersMap := make(map[string]interface{})
		for _, v := range bl.Input {
			parametersMap[v.Name] = v.Global
		}

		parameters, err := json.Marshal(parametersMap)
		if err != nil {
			return nil, false, err
		}

		err = epi.CreateTask(ctx, &CreateTaskDTO{
			Author:  "Erius",
			IsDebug: false,
			Params:  parameters,
		})
		if err != nil {
			return nil, false, err
		}

		err = epi.CreateBlocks(ctx, p.Pipeline.Blocks)
		if err != nil {
			return nil, false, err
		}

		for _, v := range bl.Input {
			epi.Input[p.Name+KeyDelimiter+v.Name] = v.Global
		}

		if bl.Output != nil {
			//nolint:gocritic //коллекция без поинтеров
			for propertyName, v := range bl.Output.Properties {
				epi.Output[propertyName] = v.Global
			}
		}

		err = epi.Storage.SetLastRunID(ctx, runCtx.TaskID, epi.VersionID)
		if err != nil {
			return nil, false, errors.Wrap(err, "can’t set id of the last runned task")
		}

		return &epi, false, nil
	}

	return nil, false, errors.Errorf("can't create block with type: %s", bl.BlockType)
}

func createGoBlock(ctx c.Context, ef *entity.EriusFunc, name string, runCtx *BlockRunContext,
	expectedEvents map[string]struct{},
) (r Runner, reEntry bool, err error) {
	switch ef.TypeID {
	case BlockGoIfID:
		return createGoIfBlock(ctx, name, ef, runCtx, expectedEvents)
	case BlockGoTestID:
		return createGoTestBlock(ctx, name, ef, runCtx, expectedEvents)
	case BlockGoApproverID:
		return createGoApproverBlock(ctx, name, ef, runCtx, expectedEvents)
	case BlockGoSignID:
		return createGoSignBlock(ctx, name, ef, runCtx, expectedEvents)
	case BlockGoSdApplicationID:
		return createGoSdApplicationBlock(ctx, name, ef, runCtx, expectedEvents)
	case BlockGoExecutionID:
		return createGoExecutionBlock(ctx, name, ef, runCtx, expectedEvents)
	case BlockGoStartID:
		return createGoStartBlock(ctx, name, ef, runCtx, expectedEvents)
	case BlockGoEndID:
		return createGoEndBlock(ctx, name, ef, runCtx, expectedEvents)
	case BlockWaitForAllInputsID:
		return createGoWaitForAllInputsBlock(ctx, name, ef, runCtx, expectedEvents)
	case BlockGoBeginParallelTaskID:
		return createGoStartParallelBlock(ctx, name, ef, runCtx, expectedEvents)
	case BlockGoNotificationID:
		return createGoNotificationBlock(ctx, name, ef, runCtx, expectedEvents)
	case BlockExecutableFunctionID:
		return createExecutableFunctionBlock(ctx, name, ef, runCtx, expectedEvents)
	case BlockGoFormID:
		return createGoFormBlock(ctx, name, ef, runCtx, expectedEvents)
	case BlockPlaceholderID:
		return createGoPlaceholderBlock(ctx, name, ef, runCtx, expectedEvents)
	case BlockTimerID:
		return createTimerBlock(ctx, name, ef, runCtx, expectedEvents)
	}

	return nil, false, errors.New("unknown go-block type: " + ef.TypeID)
}

func initBlock(ctx c.Context, name string, bl *entity.EriusFunc, runCtx *BlockRunContext) (Runner, uuid.UUID, error) {
<<<<<<< HEAD
	id, startTime, err := runCtx.Services.Storage.InitTaskBlock(ctx, &db.SaveStepRequest{
		WorkID:   runCtx.TaskID,
		StepType: bl.TypeID,
		StepName: name,
		Status:   string(StatusReady),
	}, runCtx.OnceProductive)
	if err != nil {
		return nil, uuid.Nil, err
	}

	if !runCtx.Productive {
		return nil, id, nil
	}
=======
	runCtx.CurrBlockStartTime = time.Now()
>>>>>>> b7e571d2

	block, isReEntry, err := CreateBlock(ctx, name, bl, runCtx)
	if err != nil {
		return nil, uuid.Nil, err
	}

	_, blockExists := runCtx.VarStore.State[name]

	// либо блока нет либо блок уже есть и мы зашли в него повторно
	if !blockExists || isReEntry {
		state, stateErr := json.Marshal(block.GetState())
		if stateErr != nil {
			return nil, uuid.Nil, stateErr
		}

		runCtx.VarStore.ReplaceState(name, state)
	}

	deadlines, deadlinesErr := block.Deadlines(ctx)
	if deadlinesErr != nil {
		return nil, uuid.Nil, deadlinesErr
	}

	id, err = runCtx.saveStepInDB(ctx, &saveStepDTO{
		name:            name,
		stepType:        bl.TypeID,
		status:          string(block.GetStatus()),
		members:         block.Members(),
		deadlines:       deadlines,
		isReEntered:     isReEntry,
		blockExist:      blockExists,
		attachments:     block.BlockAttachments(),
		currentExecutor: block.CurrentExecutorData(),
	}, id)
	if err != nil {
		return nil, uuid.Nil, err
	}

	runCtx.CurrBlockStartTime = startTime

	return block, id, nil
}

func updateBlock(ctx c.Context, block Runner, name string, id uuid.UUID, runCtx *BlockRunContext) error {
	_, err := block.Update(ctx)
	if err != nil {
		return err
	}

	deadlines, deadlinesErr := block.Deadlines(ctx)
	if deadlinesErr != nil {
		return deadlinesErr
	}

	err = runCtx.updateStepInDB(ctx, &updateStepDTO{
		id:              id,
		name:            name,
		status:          block.GetStatus(),
		hasError:        err != nil,
		members:         block.Members(),
		deadlines:       deadlines,
		attachments:     block.BlockAttachments(),
		currentExecutor: block.CurrentExecutorData(),
	})
	if err != nil {
		return err
	}

	return nil
}

type saveStepDTO struct {
	name, stepType, status string
	members                []Member
	deadlines              []Deadline
	attachments            []string
	isReEntered            bool
	currentExecutor        CurrentExecutorData
	blockExist             bool
}

func (runCtx *BlockRunContext) saveStepInDB(ctx c.Context, dto *saveStepDTO, id uuid.UUID) (uuid.UUID, error) {
	storageData, errSerialize := json.Marshal(runCtx.VarStore)
	if errSerialize != nil {
		return uuid.Nil, errSerialize
	}

	dbMembers := make([]db.Member, 0, len(dto.members))
	dbDeadlines := make([]db.Deadline, 0, len(dto.deadlines))

	for i := range dto.members {
		actions := make([]db.MemberAction, 0, len(dto.members[i].Actions))
		for _, act := range dto.members[i].Actions {
			actions = append(actions, db.MemberAction{
				ID:     act.ID,
				Type:   act.Type,
				Params: act.Params,
			})
		}

		dbMembers = append(dbMembers, db.Member{
			Login:                dto.members[i].Login,
			Actions:              actions,
			IsActed:              dto.members[i].IsActed,
			Finished:             dto.members[i].Finished,
			ExecutionGroupMember: dto.members[i].ExecutionGroupMember,
		})
	}

	for i := range dto.deadlines {
		dbDeadlines = append(dbDeadlines, db.Deadline{
			Action:   string(dto.deadlines[i].Action),
			Deadline: dto.deadlines[i].Deadline,
		})
	}

	return runCtx.Services.Storage.SaveStepContext(ctx, &db.SaveStepRequest{
		WorkID:      runCtx.TaskID,
		StepType:    dto.stepType,
		StepName:    dto.name,
		Content:     storageData,
		BreakPoints: []string{},
		HasError:    false,
		Status:      dto.status,
		Members:     dbMembers,
		Deadlines:   dbDeadlines,
		IsReEntry:   dto.isReEntered,
		BlockExist:  dto.blockExist,
		Attachments: len(dto.attachments),
		CurrentExecutor: db.CurrentExecutorData{
			GroupID:       dto.currentExecutor.GroupID,
			GroupName:     dto.currentExecutor.GroupName,
			People:        dto.currentExecutor.People,
			InitialPeople: dto.currentExecutor.InitialPeople,
		},
<<<<<<< HEAD
	}, id)
=======
		BlockStart: runCtx.CurrBlockStartTime,
	})
>>>>>>> b7e571d2
}

type updateStepDTO struct {
	id              uuid.UUID
	name            string
	status          Status
	hasError        bool
	members         []Member
	deadlines       []Deadline
	attachments     []string
	currentExecutor CurrentExecutorData
}

func (runCtx *BlockRunContext) updateStepInDB(ctx c.Context, dto *updateStepDTO) error {
	storageData, err := json.Marshal(runCtx.VarStore)
	if err != nil {
		return err
	}

	dbMembers := make([]db.Member, 0, len(dto.members))
	dbDeadlines := make([]db.Deadline, 0, len(dto.deadlines))

	for i := range dto.members {
		actions := make([]db.MemberAction, 0, len(dto.members[i].Actions))
		for _, act := range dto.members[i].Actions {
			actions = append(actions, db.MemberAction{
				ID:     act.ID,
				Type:   act.Type,
				Params: act.Params,
			})
		}

		dbMembers = append(dbMembers, db.Member{
			Login:                dto.members[i].Login,
			Actions:              actions,
			IsActed:              dto.members[i].IsActed,
			Finished:             dto.members[i].Finished,
			ExecutionGroupMember: dto.members[i].ExecutionGroupMember,
			IsInitiator:          dto.members[i].IsInitiator,
		})
	}

	for i := range dto.deadlines {
		dbDeadlines = append(dbDeadlines, db.Deadline{
			Action:   string(dto.deadlines[i].Action),
			Deadline: dto.deadlines[i].Deadline,
		})
	}

	return runCtx.Services.Storage.UpdateStepContext(ctx, &db.UpdateStepRequest{
		ID:          dto.id,
		StepName:    dto.name,
		Content:     storageData,
		BreakPoints: []string{},
		HasError:    dto.hasError,
		Status:      string(dto.status),
		Members:     dbMembers,
		Deadlines:   dbDeadlines,
		Attachments: len(dto.attachments),
		CurrentExecutor: db.CurrentExecutorData{
			GroupID:       dto.currentExecutor.GroupID,
			GroupName:     dto.currentExecutor.GroupName,
			People:        dto.currentExecutor.People,
			InitialPeople: dto.currentExecutor.InitialPeople,
		},
	})
}

func ProcessBlockWithEndMapping(ctx c.Context, name string, bl *entity.EriusFunc, runCtx *BlockRunContext,
	manual bool,
) (bool, error) {
	ctx, s := trace.StartSpan(ctx, "process_block_with_end_mapping")
	defer s.End()

	log := logger.GetLogger(ctx).WithField("workNumber", runCtx.WorkNumber)

	runCtx.BlockRunResults = &BlockRunResults{}

	blockProcessor := newBlockProcessor(name, bl, runCtx, manual)

	pErr := blockProcessor.ProcessBlock(ctx, 0)
	if pErr != nil {
		return false, pErr
	}

	updDeadlineErr := blockProcessor.updateTaskExecDeadline(ctx)
	if updDeadlineErr != nil {
		return false, updDeadlineErr
	}

	intStatus, stringStatus, err := runCtx.Services.Storage.GetTaskStatusWithReadableString(ctx, runCtx.TaskID)
	if err != nil {
		log.WithError(err).Error("couldn't get task status")

		return false, nil
	}

	if intStatus != 2 && intStatus != 4 {
		return false, nil
	}

	endErr := processBlockEnd(ctx, stringStatus, runCtx)
	if endErr != nil {
		log.WithError(endErr).Error("couldn't send process end notification")
	}

	return true, nil
}

func processBlockEnd(ctx c.Context, status string, runCtx *BlockRunContext) (err error) {
	ctx, s := trace.StartSpan(ctx, "process_block_end")
	defer s.End()

	log := logger.GetLogger(ctx)

	version, versErr := runCtx.Services.Storage.GetVersionByWorkNumber(ctx, runCtx.WorkNumber)
	if versErr != nil {
		return versErr
	}

	systemsIds, sysIDErr := runCtx.Services.Storage.GetExternalSystemsIDs(ctx, version.VersionID.String())
	if sysIDErr != nil {
		return sysIDErr
	}

	context, contextErr := runCtx.Services.Storage.GetTaskRunContext(ctx, runCtx.WorkNumber)
	if contextErr != nil {
		return contextErr
	}

	systemsClients, namesErr := runCtx.Services.Integrations.GetSystemsClients(ctx, systemsIds)
	if namesErr != nil {
		return namesErr
	}

	couldSend := false

	for key, cc := range systemsClients {
		clientFound := false

		for _, cli := range cc {
			if cli == context.ClientID {
				clientFound = true

				break
			}
		}

		if !clientFound {
			continue
		}

		systemSettings, sysErr := runCtx.Services.Storage.GetExternalSystemSettings(ctx, version.VersionID.String(), key)
		if sysErr != nil {
			return sysErr
		}

		if systemSettings.OutputSettings.Method == "" ||
			systemSettings.OutputSettings.URL == "" ||
			systemSettings.OutputSettings.MicroserviceID == "" {
			log.Info(fmt.Sprintf("no output settings for clientID %s", context.ClientID))

			return nil
		}

		taskTime, timeErr := runCtx.Services.Storage.GetTaskInWorkTime(ctx, runCtx.WorkNumber)
		if timeErr != nil {
			return timeErr
		}

		sendingErr := sendEndingMapping(ctx, &entity.EndProcessData{
			ID:         runCtx.TaskID.String(),
			VersionID:  version.VersionID.String(),
			StartedAt:  taskTime.StartedAt.String(),
			FinishedAt: taskTime.FinishedAt.String(),
			Status:     status,
		}, runCtx, systemSettings.OutputSettings)
		if sendingErr != nil {
			return sendingErr
		}

		couldSend = true
	}

	if !couldSend {
		log.Info(fmt.Sprintf("found no system for clientID %s to send end process notification", context.ClientID))
	}

	return nil
}

func sendEndingMapping(
	ctx c.Context,
	data *entity.EndProcessData,
	runCtx *BlockRunContext,
	settings *entity.EndSystemSettings,
) (err error) {
	secretsHumanKey, secretsErr := runCtx.Services.Integrations.GetMicroserviceHumanKey(
		ctx,
		settings.MicroserviceID,
		runCtx.PipelineID.String(),
		runCtx.VersionID.String(),
		runCtx.WorkNumber,
		runCtx.ClientID)
	if secretsErr != nil {
		return secretsErr
	}

	auth, authErr := runCtx.Services.Integrations.FillAuth(
		ctx,
		secretsHumanKey,
		runCtx.PipelineID.String(),
		runCtx.VersionID.String(),
		runCtx.WorkNumber,
		runCtx.ClientID)
	if authErr != nil {
		return authErr
	}

	body, jsonErr := json.Marshal(data)
	if jsonErr != nil {
		return jsonErr
	}

	req, err := http.NewRequestWithContext(ctx, settings.Method, settings.URL, bytes.NewBuffer(body))
	if err != nil {
		return err
	}

	req.Header.Set("Content-Type", "application/json")

	if auth.AuthType == "oAuth" {
		bearer := "Bearer " + auth.Token

		req.Header.Add("Authorization", bearer)

		resp, err := runCtx.Services.Integrations.Cli.Do(req)
		if err != nil {
			return err
		}

		resp.Body.Close()
	} else {
		req.SetBasicAuth(auth.Login, auth.Password)

		resp, err := runCtx.Services.Integrations.Cli.Do(req)
		if err != nil {
			return err
		}

		resp.Body.Close()
	}

	return nil
}<|MERGE_RESOLUTION|>--- conflicted
+++ resolved
@@ -237,7 +237,6 @@
 }
 
 func initBlock(ctx c.Context, name string, bl *entity.EriusFunc, runCtx *BlockRunContext) (Runner, uuid.UUID, error) {
-<<<<<<< HEAD
 	id, startTime, err := runCtx.Services.Storage.InitTaskBlock(ctx, &db.SaveStepRequest{
 		WorkID:   runCtx.TaskID,
 		StepType: bl.TypeID,
@@ -251,9 +250,6 @@
 	if !runCtx.Productive {
 		return nil, id, nil
 	}
-=======
-	runCtx.CurrBlockStartTime = time.Now()
->>>>>>> b7e571d2
 
 	block, isReEntry, err := CreateBlock(ctx, name, bl, runCtx)
 	if err != nil {
@@ -271,6 +267,8 @@
 
 		runCtx.VarStore.ReplaceState(name, state)
 	}
+
+	runCtx.CurrBlockStartTime = time.Now() // will be used only for the block creation
 
 	deadlines, deadlinesErr := block.Deadlines(ctx)
 	if deadlinesErr != nil {
@@ -389,12 +387,9 @@
 			People:        dto.currentExecutor.People,
 			InitialPeople: dto.currentExecutor.InitialPeople,
 		},
-<<<<<<< HEAD
 	}, id)
-=======
 		BlockStart: runCtx.CurrBlockStartTime,
 	})
->>>>>>> b7e571d2
 }
 
 type updateStepDTO struct {
