--- conflicted
+++ resolved
@@ -123,76 +123,7 @@
 		FormsAccessibility: params.FormsAccessibility,
 		IsEditable:         params.IsEditable,
 		RepeatPrevDecision: params.RepeatPrevDecision,
-<<<<<<< HEAD
 		UseActualExecutor:  params.UseActualExecutor,
-	}
-	executorChosenFlag := false
-	if gb.State.UseActualExecutor {
-		executor, prevExecErr := gb.RunContext.Storage.GetExecutorFromPrevBlockStart(ctx, gb.RunContext.TaskID, gb.Name)
-		switch prevExecErr {
-		case nil:
-			{
-				gb.State.Executors = map[string]struct{}{
-					executor: {},
-				}
-				executorChosenFlag = true
-			}
-		case sql.ErrNoRows:
-			break
-		default:
-			return prevExecErr
-		}
-	}
-	if !executorChosenFlag {
-		switch params.Type {
-		case script.ExecutionTypeUser:
-			gb.State.Executors = map[string]struct{}{
-				params.Executors: {},
-			}
-		case script.ExecutionTypeFromSchema:
-			variableStorage, grabStorageErr := gb.RunContext.VarStore.GrabStorage()
-			if grabStorageErr != nil {
-				return grabStorageErr
-			}
-
-			resolvedEntities, resolveErr := resolveValuesFromVariables(
-				variableStorage,
-				map[string]struct{}{
-					params.Executors: {},
-				},
-			)
-			if resolveErr != nil {
-				return resolveErr
-			}
-
-			gb.State.Executors = resolvedEntities
-
-			delegations, htErr := gb.RunContext.HumanTasks.GetDelegationsByLogins(ctx, getSliceFromMapOfStrings(gb.State.Executors))
-			if htErr != nil {
-				return htErr
-			}
-			delegations = delegations.FilterByType("execution")
-
-			gb.RunContext.Delegations = delegations
-		case script.ExecutionTypeGroup:
-			workGroup, errGroup := gb.RunContext.ServiceDesc.GetWorkGroup(ctx, params.ExecutorsGroupID)
-			if errGroup != nil {
-				return errors.Wrap(errGroup, "can`t get executors group with id: "+params.ExecutorsGroupID)
-			}
-
-			if len(workGroup.People) == 0 {
-				//nolint:goimports // bugged golint
-				return errors.New("zero executors in group: " + params.ExecutorsGroupID)
-			}
-
-			gb.State.Executors = make(map[string]struct{})
-			for i := range workGroup.People {
-				gb.State.Executors[workGroup.People[i].Login] = struct{}{}
-			}
-			gb.State.ExecutorsGroupID = params.ExecutorsGroupID
-			gb.State.ExecutorsGroupName = workGroup.GroupName
-		}
-=======
 	}
 
 	err = gb.setExecutorsByParams(ctx, &setExecutorsByParamsDTO{
@@ -203,7 +134,6 @@
 	})
 	if err != nil {
 		return err
->>>>>>> 4cfb10c5
 	}
 	if params.WorkType != nil {
 		gb.State.WorkType = *params.WorkType
