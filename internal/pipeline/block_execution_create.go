package pipeline

import (
	c "context"
	"encoding/json"
	"time"

	"github.com/pkg/errors"

	"gitlab.services.mts.ru/abp/myosotis/logger"

	"gitlab.services.mts.ru/jocasta/pipeliner/internal/entity"
	"gitlab.services.mts.ru/jocasta/pipeliner/internal/mail"
	"gitlab.services.mts.ru/jocasta/pipeliner/internal/script"
)

// nolint:dupl // another block
func createGoExecutionBlock(ctx c.Context, name string, ef *entity.EriusFunc, runCtx *BlockRunContext) (*GoExecutionBlock, error) {
	b := &GoExecutionBlock{
		Name:    name,
		Title:   ef.Title,
		Input:   map[string]string{},
		Output:  map[string]string{},
		Sockets: entity.ConvertSocket(ef.Sockets),

		RunContext: runCtx,
	}

	for _, v := range ef.Input {
		b.Input[v.Name] = v.Global
	}

	for _, v := range ef.Output {
		b.Output[v.Name] = v.Global
	}

	rawState, ok := runCtx.VarStore.State[name]
	if ok {
		if err := b.loadState(rawState); err != nil {
			return nil, err
		}
	} else {
		if err := b.createState(ctx, ef); err != nil {
			return nil, err
		}
		b.RunContext.VarStore.AddStep(b.Name)
	}

	if err := b.setPrevDecision(ctx); err != nil {
		return nil, err
	}
	return b, nil
}

func (gb *GoExecutionBlock) loadState(raw json.RawMessage) error {
	return json.Unmarshal(raw, &gb.State)
}

//nolint:dupl,gocyclo //its not duplicate
func (gb *GoExecutionBlock) createState(ctx c.Context, ef *entity.EriusFunc) error {
	var params script.ExecutionParams
	err := json.Unmarshal(ef.Params, &params)
	if err != nil {
		return errors.Wrap(err, "can not get execution parameters")
	}

	if err = params.Validate(); err != nil {
		return errors.Wrap(err, "invalid execution parameters, work number")
	}

	gb.State = &ExecutionData{
		ExecutionType:      params.Type,
		SLA:                params.SLA,
		CheckSLA:           params.CheckSLA,
		FormsAccessibility: params.FormsAccessibility,
		IsEditable:         params.IsEditable,
		RepeatPrevDecision: params.RepeatPrevDecision,
	}

	switch params.Type {
	case script.ExecutionTypeUser:
		gb.State.Executors = map[string]struct{}{
			params.Executors: {},
		}
	case script.ExecutionTypeFromSchema:
		variableStorage, grabStorageErr := gb.RunContext.VarStore.GrabStorage()
		if grabStorageErr != nil {
			return err
		}

		resolvedEntities, resolveErr := resolveValuesFromVariables(
			variableStorage,
			map[string]struct{}{
				params.Executors: {},
			},
		)
		if resolveErr != nil {
			return err
		}

		gb.State.Executors = resolvedEntities
<<<<<<< HEAD
=======

		delegations, htErr := gb.RunContext.HumanTasks.GetDelegationsByLogins(ctx, getSliceFromMapOfStrings(gb.State.Executors))
		if htErr != nil {
			return htErr
		}

		gb.RunContext.Delegations = delegations
>>>>>>> 5213b3a0
	case script.ExecutionTypeGroup:
		executorsGroup, errGroup := gb.RunContext.ServiceDesc.GetExecutorsGroup(ctx, params.ExecutorsGroupID)
		if errGroup != nil {
			return errors.Wrap(errGroup, "can`t get executors group with id: "+params.ExecutorsGroupID)
		}

		if len(executorsGroup.People) == 0 {
			return errors.Wrap(errGroup, "zero executors in group: "+params.ExecutorsGroupID)
		}

		gb.State.Executors = make(map[string]struct{})
		for i := range executorsGroup.People {
			gb.State.Executors[executorsGroup.People[i].Login] = struct{}{}
		}
		gb.State.ExecutorsGroupID = params.ExecutorsGroupID
		gb.State.ExecutorsGroupName = executorsGroup.GroupName
	}

	// maybe we should notify the executor
	if notifErr := gb.RunContext.handleInitiatorNotification(ctx, gb.Name, gb.GetTaskHumanStatus()); notifErr != nil {
		return notifErr
	}
	return gb.handleNotifications(ctx)
}

//nolint:dupl // maybe later
func (gb *GoExecutionBlock) handleNotifications(ctx c.Context) error {
	if gb.RunContext.skipNotifications {
		return nil
	}

	l := logger.GetLogger(ctx)
	delegates, err := gb.RunContext.HumanTasks.GetDelegationsByLogins(ctx, gb.State.GetExecutors())
	if err != nil {
		return err
	}

	loginsToNotify := make([]string, 0, len(gb.State.Executors))
	for executor := range gb.State.Executors {
		loginsToNotify = append(loginsToNotify, delegates.GetUserInArrayWithDelegations(executor)...)
	}

	emails := make([]string, 0, len(loginsToNotify))
	for _, login := range loginsToNotify {
		email, err := gb.RunContext.People.GetUserEmail(ctx, login)
		if err != nil {
			l.WithError(err).Error("couldn't get email")
		}

		emails = append(emails, email)
	}

	if len(emails) == 0 {
		return nil
	}

	descr, err := gb.RunContext.makeNotificationDescription(gb.Name)
	if err != nil {
		return err
	}

	err = gb.RunContext.Sender.SendNotification(ctx, emails, nil,
		mail.NewApplicationPersonStatusNotification(
			gb.RunContext.WorkNumber,
			gb.RunContext.WorkTitle,
			string(StatusExecution),
			statusToTaskAction[StatusExecution],
			ComputeDeadline(time.Now(), gb.State.SLA),
			descr,
			gb.RunContext.Sender.SdAddress))
	if err != nil {
		return err
	}

	return nil
}

func (gb *GoExecutionBlock) setPrevDecision(ctx c.Context) error {
	decision := gb.State.GetDecision()

	if decision == nil && len(gb.State.EditingAppLog) == 0 && gb.State.GetIsEditable() {
		gb.setEditingAppLogFromPreviousBlock(ctx)
	}

	if decision == nil && gb.State.GetRepeatPrevDecision() {
		if gb.trySetPreviousDecision(ctx) {
			return nil
		}
	}
	return nil
}

//nolint:dupl //its not duplicate
func (gb *GoExecutionBlock) setEditingAppLogFromPreviousBlock(ctx c.Context) {
	const funcName = "setEditingAppLogFromPreviousBlock"
	l := logger.GetLogger(ctx)

	var parentStep *entity.Step
	var err error

	parentStep, err = gb.RunContext.Storage.GetParentTaskStepByName(ctx, gb.RunContext.TaskID, gb.Name)
	if err != nil || parentStep == nil {
		return
	}

	// get state from step.State
	data, ok := parentStep.State[gb.Name]
	if !ok {
		l.Error(funcName, "step state is not found: "+gb.Name)
		return
	}

	var parentState ExecutionData
	if err = json.Unmarshal(data, &parentState); err != nil {
		l.Error(funcName, "invalid format of go-execution-block state")
		return
	}

	if len(parentState.EditingAppLog) > 0 {
		gb.State.EditingAppLog = parentState.EditingAppLog
	}
}

// nolint:dupl // not dupl
func (gb *GoExecutionBlock) trySetPreviousDecision(ctx c.Context) (isPrevDecisionAssigned bool) {
	const funcName = "pipeline.execution.trySetPreviousDecision"
	l := logger.GetLogger(ctx)

	var parentStep *entity.Step
	var err error

	parentStep, err = gb.RunContext.Storage.GetParentTaskStepByName(ctx, gb.RunContext.TaskID, gb.Name)
	if err != nil || parentStep == nil {
		l.Error(err)
		return false
	}

	data, ok := parentStep.State[gb.Name]
	if !ok {
		l.Error(funcName, "parent step state is not found: "+gb.Name)
		return false
	}

	var parentState ExecutionData
	if err = json.Unmarshal(data, &parentState); err != nil {
		l.Error(funcName, "invalid format of go-execution-block state")
		return false
	}

	if parentState.Decision != nil {
		var actualExecutor, comment string

		if parentState.ActualExecutor != nil {
			actualExecutor = *parentState.ActualExecutor
		}

		if parentState.DecisionComment != nil {
			comment = *parentState.DecisionComment
		}

		gb.RunContext.VarStore.SetValue(gb.Output[keyOutputExecutionLogin], actualExecutor)
		gb.RunContext.VarStore.SetValue(gb.Output[keyOutputDecision], &parentState.Decision)
		gb.RunContext.VarStore.SetValue(gb.Output[keyOutputComment], comment)

		gb.State.ActualExecutor = &actualExecutor
		gb.State.DecisionComment = &comment
		gb.State.Decision = parentState.Decision
	}

	return true
}<|MERGE_RESOLUTION|>--- conflicted
+++ resolved
@@ -99,8 +99,6 @@
 		}
 
 		gb.State.Executors = resolvedEntities
-<<<<<<< HEAD
-=======
 
 		delegations, htErr := gb.RunContext.HumanTasks.GetDelegationsByLogins(ctx, getSliceFromMapOfStrings(gb.State.Executors))
 		if htErr != nil {
@@ -108,7 +106,6 @@
 		}
 
 		gb.RunContext.Delegations = delegations
->>>>>>> 5213b3a0
 	case script.ExecutionTypeGroup:
 		executorsGroup, errGroup := gb.RunContext.ServiceDesc.GetExecutorsGroup(ctx, params.ExecutorsGroupID)
 		if errGroup != nil {
