package pipeline

import (
	c "context"
	"encoding/json"
<<<<<<< HEAD
=======
	"strings"
	"time"
>>>>>>> 87d93d4f

	"github.com/pkg/errors"

	"gitlab.services.mts.ru/abp/myosotis/logger"

	"gitlab.services.mts.ru/jocasta/pipeliner/internal/entity"
	"gitlab.services.mts.ru/jocasta/pipeliner/internal/script"
	"gitlab.services.mts.ru/jocasta/pipeliner/utils"
)

// nolint:dupl // another block
func createGoExecutionBlock(ctx c.Context, name string, ef *entity.EriusFunc, runCtx *BlockRunContext) (*GoExecutionBlock, bool, error) {
	b := &GoExecutionBlock{
		Name:    name,
		Title:   ef.Title,
		Input:   map[string]string{},
		Output:  map[string]string{},
		Sockets: entity.ConvertSocket(ef.Sockets),

		RunContext: runCtx,
	}

	for _, v := range ef.Input {
		b.Input[v.Name] = v.Global
	}

	for _, v := range ef.Output {
		b.Output[v.Name] = v.Global
	}

	rawState, blockExists := runCtx.VarStore.State[name]
	reEntry := false
	if blockExists {
		if err := b.loadState(rawState); err != nil {
			return nil, false, err
		}

		reEntry = runCtx.UpdateData == nil

		// это для возврата в рамках одного процесса
		if reEntry {
			if err := b.reEntry(ctx, ef); err != nil {
				return nil, false, err
			}
			b.RunContext.VarStore.AddStep(b.Name)
		}
	} else {
		if err := b.createState(ctx, ef); err != nil {
			return nil, false, err
		}
		b.RunContext.VarStore.AddStep(b.Name)

		// TODO: выпилить когда сделаем циклы
		// это для возврата на доработку при которой мы создаем новый процесс
		// и пытаемся взять решение из прошлого процесса
		if err := b.setPrevDecision(ctx); err != nil {
			return nil, false, err
		}
	}

	return b, reEntry, nil
}

func (gb *GoExecutionBlock) reEntry(ctx c.Context, ef *entity.EriusFunc) error {
	if gb.State.GetRepeatPrevDecision() {
		return nil
	}

	gb.State.Decision = nil
	gb.State.DecisionComment = nil
	gb.State.DecisionAttachments = nil
	gb.State.ActualExecutor = nil

	var params script.ExecutionParams
	err := json.Unmarshal(ef.Params, &params)
	if err != nil {
		return errors.Wrap(err, "can not get execution parameters for block: "+gb.Name)
	}
	executorChosenFlag := false
	if gb.State.UseActualExecutor {
		execs, prevErr := gb.RunContext.Storage.GetExecutorsFromPrevExecutionBlockRun(ctx, gb.RunContext.TaskID, gb.Name)
		if prevErr != nil {
			return prevErr
		}
		if len(execs) == 1 {
			gb.State.Executors = execs
			executorChosenFlag = true
		}
	}
	if !executorChosenFlag {
		err = gb.setExecutorsByParams(ctx, &setExecutorsByParamsDTO{
			Type:     params.Type,
			GroupID:  params.ExecutorsGroupID,
			Executor: params.Executors,
			WorkType: params.WorkType,
		})
		if err != nil {
			return err
		}
	}
<<<<<<< HEAD

	if notifyErr := gb.RunContext.handleInitiatorNotify(ctx, gb.Name, ef.TypeID, gb.GetTaskHumanStatus()); notifyErr != nil {
		return notifyErr
	}

=======
>>>>>>> 87d93d4f
	return gb.handleNotifications(ctx)
}

func (gb *GoExecutionBlock) loadState(raw json.RawMessage) error {
	return json.Unmarshal(raw, &gb.State)
}

//nolint:dupl,gocyclo //its not duplicate
func (gb *GoExecutionBlock) createState(ctx c.Context, ef *entity.EriusFunc) error {
	var params script.ExecutionParams
	err := json.Unmarshal(ef.Params, &params)
	if err != nil {
		return errors.Wrap(err, "can not get execution parameters")
	}

	if err = params.Validate(); err != nil {
		return errors.Wrap(err, "invalid execution parameters, work number")
	}

	gb.State = &ExecutionData{
		ExecutionType:      params.Type,
		CheckSLA:           params.CheckSLA,
		ReworkSLA:          params.ReworkSLA,
		CheckReworkSLA:     params.CheckReworkSLA,
		FormsAccessibility: params.FormsAccessibility,
		IsEditable:         params.IsEditable,
		RepeatPrevDecision: params.RepeatPrevDecision,
		UseActualExecutor:  params.UseActualExecutor,
	}
	executorChosenFlag := false
	if gb.State.UseActualExecutor {
		execs, execErr := gb.RunContext.Storage.GetExecutorsFromPrevWorkVersionExecutionBlockRun(ctx, gb.RunContext.WorkNumber, gb.Name)
		if execErr != nil {
			return execErr
		}
		if len(execs) == 1 {
			gb.State.Executors = execs
			executorChosenFlag = true
		}
	}
	if !executorChosenFlag {
		err = gb.setExecutorsByParams(ctx, &setExecutorsByParamsDTO{
			Type:     params.Type,
			GroupID:  params.ExecutorsGroupID,
			Executor: params.Executors,
			WorkType: params.WorkType,
		})
		if err != nil {
			return err
		}
	}
	if params.WorkType != nil {
		gb.State.WorkType = *params.WorkType
	} else {
		task, getVersionErr := gb.RunContext.Storage.GetVersionByWorkNumber(ctx, gb.RunContext.WorkNumber)
		if getVersionErr != nil {
			return getVersionErr
		}

		processSLASettings, getVersionErr := gb.RunContext.Storage.GetSlaVersionSettings(ctx, task.VersionID.String())
		if getVersionErr != nil {
			return getVersionErr
		}
		gb.State.WorkType = processSLASettings.WorkType
	}
	sla, getSLAErr := utils.GetAddressOfValue(WorkHourType(gb.State.WorkType)).GetTotalSLAInHours(params.SLA)

	if getSLAErr != nil {
		return getSLAErr
	}
	gb.State.SLA = sla

	if notifErr := gb.RunContext.handleInitiatorNotify(ctx, gb.Name, ef.TypeID, gb.GetTaskHumanStatus()); notifErr != nil {
		return notifErr
	}

	return gb.handleNotifications(ctx)
}

type setExecutorsByParamsDTO struct {
	Type     script.ExecutionType
	GroupID  string
	Executor string
	WorkType *string
}

func (gb *GoExecutionBlock) setExecutorsByParams(ctx c.Context, dto *setExecutorsByParamsDTO) error {
	switch dto.Type {
	case script.ExecutionTypeUser:
		gb.State.Executors = map[string]struct{}{
			dto.Executor: {},
		}
	case script.ExecutionTypeFromSchema:
		variableStorage, grabStorageErr := gb.RunContext.VarStore.GrabStorage()
		if grabStorageErr != nil {
			return grabStorageErr
		}

		executorsFromSchema := make(map[string]struct{})
		executorVars := strings.Split(dto.Executor, ";")
		for i := range executorVars {
			resolvedEntities, resolveErr := resolveValuesFromVariables(
				variableStorage,
				map[string]struct{}{
					executorVars[i]: {},
				},
			)
			if resolveErr != nil {
				return resolveErr
			}
			for executorLogin := range resolvedEntities {
				executorsFromSchema[executorLogin] = struct{}{}
			}
		}
		gb.State.Executors = executorsFromSchema

	case script.ExecutionTypeGroup:
		workGroup, errGroup := gb.RunContext.ServiceDesc.GetWorkGroup(ctx, dto.GroupID)
		if errGroup != nil {
			return errors.Wrap(errGroup, "can`t get executors group with id: "+dto.GroupID)
		}

		if len(workGroup.People) == 0 {
			//nolint:goimports // bugged golint
			return errors.New("zero executors in group: " + dto.GroupID)
		}

		gb.State.Executors = make(map[string]struct{})
		for i := range workGroup.People {
			gb.State.Executors[workGroup.People[i].Login] = struct{}{}
		}
		gb.State.ExecutorsGroupID = dto.GroupID
		gb.State.ExecutorsGroupName = workGroup.GroupName
	}

	return nil
}

//nolint:unparam // ok here
func (gb *GoExecutionBlock) setPrevDecision(ctx c.Context) error {
	decision := gb.State.GetDecision()

	if decision == nil && len(gb.State.EditingAppLog) == 0 && gb.State.GetIsEditable() {
		gb.setEditingAppLogFromPreviousBlock(ctx)
	}

	if decision == nil && gb.State.GetRepeatPrevDecision() {
		if gb.trySetPreviousDecision(ctx) {
			return nil
		}
	}
	return nil
}

//nolint:dupl //its not duplicate
func (gb *GoExecutionBlock) setEditingAppLogFromPreviousBlock(ctx c.Context) {
	const funcName = "setEditingAppLogFromPreviousBlock"
	l := logger.GetLogger(ctx)

	var parentStep *entity.Step
	var err error

	parentStep, err = gb.RunContext.Storage.GetParentTaskStepByName(ctx, gb.RunContext.TaskID, gb.Name)
	if err != nil || parentStep == nil {
		return
	}

	// get state from step.State
	data, ok := parentStep.State[gb.Name]
	if !ok {
		l.Error(funcName, "step state is not found: "+gb.Name)
		return
	}

	var parentState ExecutionData
	if err = json.Unmarshal(data, &parentState); err != nil {
		l.Error(funcName, "invalid format of go-execution-block state")
		return
	}

	if len(parentState.EditingAppLog) > 0 {
		gb.State.EditingAppLog = parentState.EditingAppLog
	}
}

// nolint:dupl // not dupl
func (gb *GoExecutionBlock) trySetPreviousDecision(ctx c.Context) (isPrevDecisionAssigned bool) {
	const funcName = "pipeline.execution.trySetPreviousDecision"
	l := logger.GetLogger(ctx)

	var parentStep *entity.Step
	var err error

	parentStep, err = gb.RunContext.Storage.GetParentTaskStepByName(ctx, gb.RunContext.TaskID, gb.Name)
	if err != nil || parentStep == nil {
		l.Error(err)
		return false
	}

	data, ok := parentStep.State[gb.Name]
	if !ok {
		l.Error(funcName, "parent step state is not found: "+gb.Name)
		return false
	}

	var parentState ExecutionData
	if err = json.Unmarshal(data, &parentState); err != nil {
		l.Error(funcName, "invalid format of go-execution-block state")
		return false
	}

	if parentState.Decision != nil {
		var actualExecutor, comment string

		if parentState.ActualExecutor != nil {
			actualExecutor = *parentState.ActualExecutor
		}

		if parentState.DecisionComment != nil {
			comment = *parentState.DecisionComment
		}

		gb.RunContext.VarStore.SetValue(gb.Output[keyOutputExecutionLogin], actualExecutor)
		gb.RunContext.VarStore.SetValue(gb.Output[keyOutputDecision], &parentState.Decision)
		gb.RunContext.VarStore.SetValue(gb.Output[keyOutputComment], comment)

		gb.State.ActualExecutor = &actualExecutor
		gb.State.DecisionComment = &comment
		gb.State.Decision = parentState.Decision
	}

	return true
}<|MERGE_RESOLUTION|>--- conflicted
+++ resolved
@@ -3,11 +3,7 @@
 import (
 	c "context"
 	"encoding/json"
-<<<<<<< HEAD
-=======
 	"strings"
-	"time"
->>>>>>> 87d93d4f
 
 	"github.com/pkg/errors"
 
@@ -108,14 +104,11 @@
 			return err
 		}
 	}
-<<<<<<< HEAD
 
 	if notifyErr := gb.RunContext.handleInitiatorNotify(ctx, gb.Name, ef.TypeID, gb.GetTaskHumanStatus()); notifyErr != nil {
 		return notifyErr
 	}
 
-=======
->>>>>>> 87d93d4f
 	return gb.handleNotifications(ctx)
 }
 
@@ -188,8 +181,8 @@
 	}
 	gb.State.SLA = sla
 
-	if notifErr := gb.RunContext.handleInitiatorNotify(ctx, gb.Name, ef.TypeID, gb.GetTaskHumanStatus()); notifErr != nil {
-		return notifErr
+	if notifуErr := gb.RunContext.handleInitiatorNotify(ctx, gb.Name, ef.TypeID, gb.GetTaskHumanStatus()); notifуErr != nil {
+		return notifуErr
 	}
 
 	return gb.handleNotifications(ctx)
