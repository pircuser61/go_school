--- conflicted
+++ resolved
@@ -221,7 +221,6 @@
 	return a.ApproversGroupID
 }
 
-<<<<<<< HEAD
 func (a *ApproverData) GetApprovers() []string {
 	approvers := make([]string, 0, len(a.Approvers))
 	for approver := range a.Approvers {
@@ -231,10 +230,7 @@
 	return approvers
 }
 
-func (a *ApproverData) userIsAnyApprover(login, delegateFor string) bool {
-=======
 func (a *ApproverData) userIsAnyApprover(login string) bool {
->>>>>>> 5213b3a0
 	if login == AutoApprover {
 		return true
 	}
