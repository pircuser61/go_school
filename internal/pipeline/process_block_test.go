--- conflicted
+++ resolved
@@ -67,11 +67,7 @@
 
 	res.On("GetMergedVariableStorage",
 		mock.MatchedBy(func(ctx context.Context) bool { return true }),
-<<<<<<< HEAD
-		mock.MatchedBy(func(workNumber string) bool { return true }),
-=======
 		mock.MatchedBy(func(workNumber uuid.UUID) bool { return true }),
->>>>>>> 39881ced
 		mock.MatchedBy(func(blockIds []string) bool { return true }),
 	).Return(store.NewStore(), nil)
 
