package pipeline

import (
	"bytes"
	"context"
	"encoding/json"
	"io"
	"net/http"
	"testing"
	"time"

	"github.com/google/uuid"

	"github.com/iancoleman/orderedmap"

	"github.com/stretchr/testify/mock"

	"gitlab.services.mts.ru/jocasta/pipeliner/internal/db"
	"gitlab.services.mts.ru/jocasta/pipeliner/internal/db/mocks"
	"gitlab.services.mts.ru/jocasta/pipeliner/internal/entity"
	human_tasks "gitlab.services.mts.ru/jocasta/pipeliner/internal/humantasks"
	"gitlab.services.mts.ru/jocasta/pipeliner/internal/script"
	"gitlab.services.mts.ru/jocasta/pipeliner/internal/servicedesc"
	serviceDeskMocks "gitlab.services.mts.ru/jocasta/pipeliner/internal/servicedesc/mocks"
	"gitlab.services.mts.ru/jocasta/pipeliner/internal/sla"
	"gitlab.services.mts.ru/jocasta/pipeliner/internal/store"
)

type TestUpdateData struct {
	BlockName    string
	UpdateParams script.BlockUpdateData
}

func makeStorage() *mocks.MockedDatabase {
	res := &mocks.MockedDatabase{}

	res.On("GetTaskStatus",
		mock.MatchedBy(func(ctx context.Context) bool { return true }),
		uuid.UUID{},
	).Return(1, nil)

	res.On("GetTaskStatusWithReadableString",
		mock.MatchedBy(func(ctx context.Context) bool { return true }),
		uuid.UUID{},
	).Return(1, "running", nil)

	res.On("UpdateTaskStatus",
		mock.MatchedBy(func(ctx context.Context) bool { return true }),
		uuid.UUID{},
		mock.MatchedBy(func(taskStatus int) bool { return true }),
		mock.MatchedBy(func(comment string) bool { return true }),
		mock.MatchedBy(func(author string) bool { return true }),
	).Return(nil)

	res.On("UpdateTaskHumanStatus",
		mock.MatchedBy(func(ctx context.Context) bool { return true }),
		uuid.UUID{},
		mock.MatchedBy(func(status string) bool { return true }),
		mock.MatchedBy(func(comment string) bool { return true }),
	).Return(nil, nil)

	res.On("SaveStepContext",
		mock.MatchedBy(func(ctx context.Context) bool { return true }),
		mock.MatchedBy(func(data *db.SaveStepRequest) bool { return true }),
	).Return(uuid.UUID{}, time.Now(), nil)

	res.On("StopTaskBlocks",
		mock.MatchedBy(func(ctx context.Context) bool { return true }),
		mock.MatchedBy(func(id uuid.UUID) bool { return true }),
	).Return(nil)

	res.On("GetTaskRunContext",
		mock.MatchedBy(func(ctx context.Context) bool { return true }),
		mock.MatchedBy(func(workNumber string) bool { return true }),
	).Return(entity.TaskRunContext{
		InitialApplication: entity.InitialApplication{
			Description:     "",
			ApplicationBody: orderedmap.OrderedMap{},
		},
	}, nil)

	res.On("GetMergedVariableStorage",
		mock.MatchedBy(func(ctx context.Context) bool { return true }),
		mock.MatchedBy(func(workNumber uuid.UUID) bool { return true }),
		mock.MatchedBy(func(blockIds []string) bool { return true }),
	).Return(store.NewStore(), nil)

	res.On("GetVersionByWorkNumber",
		mock.MatchedBy(func(ctx context.Context) bool { return true }),
		mock.MatchedBy(func(workNumber string) bool { return true }),
	).Return(&entity.EriusScenario{}, nil)

	res.On("GetSLAVersionSettings",
		mock.MatchedBy(func(ctx context.Context) bool { return true }),
		mock.MatchedBy(func(versionId string) bool { return true }),
	).Return(
		entity.SLAVersionSettings{
			Author:   "voronin",
			WorkType: "8/5",
			SLA:      8,
		}, nil,
	)

	res.On("GetCanceledTaskSteps",
		mock.MatchedBy(func(ctx context.Context) bool { return true }),
		mock.MatchedBy(func(taskID uuid.UUID) bool { return true }),
	).Return(nil, nil)

	res.On("GetParentTaskStepByName",
		mock.MatchedBy(func(ctx context.Context) bool { return true }),
		mock.MatchedBy(func(taskID uuid.UUID) bool { return true }),
		mock.MatchedBy(func(string) bool { return true }),
	).Return(&entity.Step{State: map[string]json.RawMessage{}}, nil)

<<<<<<< HEAD
=======
	res.On("GetDeadline",
		mock.MatchedBy(func(ctx context.Context) bool { return true }),
		mock.MatchedBy(func(workID string) bool { return true }),
	).Return(time.Now(), nil)

	res.On("SetExecDeadline",
		mock.MatchedBy(func(ctx context.Context) bool { return true }),
		mock.MatchedBy(func(taskID string) bool { return true }),
		mock.MatchedBy(func(deadline time.Time) bool { return true }),
	).Return(nil)

>>>>>>> 87dcc30a
	res.On("UnsetIsActive",
		mock.MatchedBy(func(ctx context.Context) bool { return true }),
		mock.MatchedBy(func(workNumber string) bool { return true }),
		mock.MatchedBy(func(blockName string) bool { return true }),
	).Return(nil)

	return res
}

func didMeetBlocks(src, dest []string) bool {
	for _, b1 := range src {
		var found bool

		for _, b2 := range dest {
			if b1 == b2 {
				found = true
			}
		}

		if !found {
			return false
		}
	}

	return true
}

func TestProcessBlock(t *testing.T) {
	const shortTitle = "Нода"

	type fields struct {
		Entrypoint string
		RunContext *BlockRunContext
		Updates    []TestUpdateData
	}

	sdAppParams, err := json.Marshal(script.SdApplicationParams{BlueprintID: "123"})
	if err != nil {
		t.Fatal(err)
	}

	approveParams, err := json.Marshal(script.ApproverParams{
		Type:     script.ApproverTypeUser,
		SLA:      1,
		Approver: "tester",
	})
	if err != nil {
		t.Fatal(err)
	}

	workType := "24/7"

	execParams, err := json.Marshal(script.ExecutionParams{
		Type:      script.ExecutionTypeUser,
		SLA:       1,
		Executors: "tester",
		WorkType:  &workType,
	})
	if err != nil {
		t.Fatal(err)
	}

	approveUpdParams, err := json.Marshal(approverUpdateParams{
		Decision: ApproverActionApprove,
	})
	if err != nil {
		t.Fatal(err)
	}

	executeUpdParams, err := json.Marshal(ExecutionUpdateParams{
		Decision: ExecutionDecisionExecuted,
	})
	if err != nil {
		t.Fatal(err)
	}

	var (
		metBlocks   []string
		latestBlock string
	)

	tests := []struct {
		name   string
		fields fields
	}{
		{
			name: "start-application-end",
			fields: fields{
				Entrypoint: "start_0",
				RunContext: &BlockRunContext{
					skipNotifications: true,
					VarStore:          store.NewStore(),
					Services: RunContextServices{

						Storage: func() db.Database {
							res := makeStorage()

							res.On("UpdateStepContext",
								mock.MatchedBy(func(ctx context.Context) bool { return true }),
								mock.MatchedBy(func(data *db.UpdateStepRequest) bool { return true }),
							).Run(func(args mock.Arguments) {
								req := args.Get(1).(*db.UpdateStepRequest)
								if req.Status == string(StatusFinished) {
									latestBlock = req.StepName
								}
							}).Return(nil)

							res.On("GetBlockDataFromVersion",
								mock.MatchedBy(func(ctx context.Context) bool { return true }),
								mock.MatchedBy(func(workNumber string) bool { return true }),
								"start_0",
							).Return(
								&entity.EriusFunc{
									TypeID:     BlockGoStartID,
									BlockType:  script.TypeGo,
									Title:      BlockGoStartTitle,
									ShortTitle: shortTitle,
									Sockets: []entity.Socket{
										{
											ID:           DefaultSocketID,
											NextBlockIds: []string{"servicedesk_application_0"},
										},
									},
								}, nil,
							)

							res.On("GetBlockDataFromVersion",
								mock.MatchedBy(func(ctx context.Context) bool { return true }),
								mock.MatchedBy(func(workNumber string) bool { return true }),
								"servicedesk_application_0",
							).Return(
								&entity.EriusFunc{
									TypeID:     BlockGoSdApplicationID,
									BlockType:  script.TypeGo,
									Title:      BlockGoSdApplicationTitle,
									ShortTitle: shortTitle,
									Sockets: []entity.Socket{
										{
											ID:           DefaultSocketID,
											NextBlockIds: []string{"end_0"},
										},
									},
									Params: sdAppParams,
								}, nil,
							)

							res.On("GetBlockDataFromVersion",
								mock.MatchedBy(func(ctx context.Context) bool { return true }),
								mock.MatchedBy(func(workNumber string) bool { return true }),
								"end_0",
							).Return(
								&entity.EriusFunc{
									TypeID:     BlockGoEndID,
									BlockType:  script.TypeGo,
									Title:      BlockGoEndTitle,
									ShortTitle: shortTitle,
								}, nil,
							)

							res.On("CheckIsArchived",
								mock.MatchedBy(func(ctx context.Context) bool { return true }),
								uuid.Nil,
							).Return(false, nil)

							return res
						}(),
						ServiceDesc: func() *servicedesc.Service {
							sdMock := servicedesc.Service{
								SdURL: "",
							}
							httpClient := http.DefaultClient
							mockTransport := serviceDeskMocks.RoundTripper{}
							fResponse := func(*http.Request) *http.Response {
								b, _ := json.Marshal(servicedesc.SsoPerson{})
								body := io.NopCloser(bytes.NewReader(b))
								defer body.Close()

								return &http.Response{
									Status:     http.StatusText(http.StatusOK),
									StatusCode: http.StatusOK,
									Body:       body,
								}
							}
							fError := func(*http.Request) error {
								return nil
							}
							mockTransport.On("RoundTrip", mock.Anything).Return(fResponse, fError)
							httpClient.Transport = &mockTransport
							sdMock.Cli = httpClient

							return &sdMock
						}(),
					},
				},
			},
		},
		{
			name: "start-application-startparallel-approve,execute-endparallel-end",
			fields: fields{
				Entrypoint: "start_0",
				RunContext: &BlockRunContext{
					skipNotifications: true,
					VarStore:          store.NewStore(),
					Services: RunContextServices{
						Storage: func() db.Database {
							res := makeStorage()

							res.On("UpdateStepContext",
								mock.MatchedBy(func(ctx context.Context) bool { return true }),
								mock.MatchedBy(func(data *db.UpdateStepRequest) bool { return true }),
							).Run(func(args mock.Arguments) {
								req := args.Get(1).(*db.UpdateStepRequest)
								if req.Status == string(StatusFinished) {
									latestBlock = req.StepName
									metBlocks = append(metBlocks, req.StepName)
								}
							}).Return(nil)

							res.On("ParallelIsFinished",
								mock.MatchedBy(func(ctx context.Context) bool { return true }),
								mock.MatchedBy(func(workNumber string) bool { return true }),
								mock.MatchedBy(func(blockName string) bool { return true }),
							).Return(
								false, nil,
							)
							currCall := res.ExpectedCalls[len(res.ExpectedCalls)-1]
							currCall = currCall.Run(func(args mock.Arguments) {
								currCall.ReturnArguments[0] =
									didMeetBlocks([]string{"approver_0", "execution_0"}, metBlocks)
							})

							res.ExpectedCalls[len(res.ExpectedCalls)-1] = currCall

							res.On("GetTaskStepsToWait",
								mock.MatchedBy(func(ctx context.Context) bool { return true }),
								mock.MatchedBy(func(workNumber string) bool { return true }),
								mock.MatchedBy(func(name string) bool { return true }),
							).Return(
								[]string{"approver_0", "execution_0"}, nil,
							)

							res.On("GetBlockDataFromVersion",
								mock.MatchedBy(func(ctx context.Context) bool { return true }),
								mock.MatchedBy(func(workNumber string) bool { return true }),
								"start_0",
							).Return(
								&entity.EriusFunc{
									TypeID:     BlockGoStartID,
									BlockType:  script.TypeGo,
									Title:      BlockGoStartTitle,
									ShortTitle: shortTitle,
									Sockets: []entity.Socket{
										{
											ID:           DefaultSocketID,
											NextBlockIds: []string{"servicedesk_application_0"},
										},
									},
								}, nil,
							)

							res.On("GetBlockDataFromVersion",
								mock.MatchedBy(func(ctx context.Context) bool { return true }),
								mock.MatchedBy(func(workNumber string) bool { return true }),
								"servicedesk_application_0",
							).Return(
								&entity.EriusFunc{
									TypeID:     BlockGoSdApplicationID,
									BlockType:  script.TypeGo,
									Title:      BlockGoSdApplicationTitle,
									ShortTitle: shortTitle,
									Sockets: []entity.Socket{
										{
											ID:           DefaultSocketID,
											NextBlockIds: []string{"start_parallel_0"},
										},
									},
									Params: sdAppParams,
								}, nil,
							)

							res.On("GetBlockDataFromVersion",
								mock.MatchedBy(func(ctx context.Context) bool { return true }),
								mock.MatchedBy(func(workNumber string) bool { return true }),
								"start_parallel_0",
							).Return(
								&entity.EriusFunc{
									TypeID:     BlockGoBeginParallelTaskID,
									BlockType:  script.TypeGo,
									Title:      BlockGoBeginParallelTaskTitle,
									ShortTitle: shortTitle,
									Sockets: []entity.Socket{
										{
											ID:           DefaultSocketID,
											NextBlockIds: []string{"approver_0", "execution_0"},
										},
									},
								}, nil,
							)

							res.On("GetBlockDataFromVersion",
								mock.MatchedBy(func(ctx context.Context) bool { return true }),
								mock.MatchedBy(func(workNumber string) bool { return true }),
								"approver_0",
							).Return(
								&entity.EriusFunc{
									TypeID:     BlockGoApproverID,
									ShortTitle: shortTitle,
									BlockType:  script.TypeGo,
									Sockets: []entity.Socket{
										{
											ID:           "approve",
											NextBlockIds: []string{"end_parallel_0"},
										},
									},
									Params: approveParams,
								}, nil,
							)

							res.On("GetBlockDataFromVersion",
								mock.MatchedBy(func(ctx context.Context) bool { return true }),
								mock.MatchedBy(func(workNumber string) bool { return true }),
								"execution_0",
							).Return(
								&entity.EriusFunc{
									TypeID:     BlockGoExecutionID,
									ShortTitle: shortTitle,
									BlockType:  script.TypeGo,
									Sockets: []entity.Socket{
										{
											ID:           executedSocketID,
											NextBlockIds: []string{"end_parallel_0"},
										},
									},
									Params: execParams,
								}, nil,
							)

							res.On("GetBlockDataFromVersion",
								mock.MatchedBy(func(ctx context.Context) bool { return true }),
								mock.MatchedBy(func(workNumber string) bool { return true }),
								"end_parallel_0",
							).Return(
								&entity.EriusFunc{
									TypeID:     BlockWaitForAllInputsID,
									ShortTitle: shortTitle,
									BlockType:  script.TypeGo,
									Title:      BlockGoWaitForAllInputsTitle,
									Sockets: []entity.Socket{
										{
											ID:           DefaultSocketID,
											NextBlockIds: []string{"end_0"},
										},
									},
								}, nil,
							)

							res.On("GetBlockDataFromVersion",
								mock.MatchedBy(func(ctx context.Context) bool { return true }),
								mock.MatchedBy(func(workNumber string) bool { return true }),
								"end_0",
							).Return(
								&entity.EriusFunc{
									TypeID:     BlockGoEndID,
									ShortTitle: shortTitle,
									BlockType:  script.TypeGo,
									Title:      BlockGoEndTitle,
								}, nil,
							)

							res.On("CheckIsArchived",
								mock.MatchedBy(func(ctx context.Context) bool { return true }),
								uuid.Nil,
							).Return(false, nil)

							return res
						}(),
						ServiceDesc: func() *servicedesc.Service {
							sdMock := servicedesc.Service{
								SdURL: "",
							}
							httpClient := http.DefaultClient
							mockTransport := serviceDeskMocks.RoundTripper{}
							fResponse := func(*http.Request) *http.Response {
								b, _ := json.Marshal(servicedesc.SsoPerson{})
								body := io.NopCloser(bytes.NewReader(b))
								defer body.Close()

								return &http.Response{
									Status:     http.StatusText(http.StatusOK),
									StatusCode: http.StatusOK,
									Body:       body,
								}
							}
							fError := func(*http.Request) error {
								return nil
							}
							mockTransport.On("RoundTrip", mock.Anything).Return(fResponse, fError)
							httpClient.Transport = &mockTransport
							sdMock.Cli = httpClient

							return &sdMock
						}(),
						SLAService: func() sla.Service {
							slaMock := sla.NewSLAService(nil)

							return slaMock
						}(),
						HumanTasks: func() *human_tasks.Service {
							service, _ := human_tasks.NewService(human_tasks.Config{})

							return service
						}(),
					},
					Delegations: func() human_tasks.Delegations {
						return human_tasks.Delegations{}
					}(),
				},
				Updates: []TestUpdateData{
					{
						BlockName: "approver_0",
						UpdateParams: script.BlockUpdateData{
							ByLogin:    "tester",
							Action:     string(entity.TaskUpdateActionApprovement),
							Parameters: approveUpdParams,
						},
					},
					{
						BlockName: "execution_0",
						UpdateParams: script.BlockUpdateData{
							ByLogin:    "tester",
							Action:     string(entity.TaskUpdateActionExecutorStartWork),
							Parameters: executeUpdParams,
						},
					},
					{
						BlockName: "execution_0",
						UpdateParams: script.BlockUpdateData{
							ByLogin:    "tester",
							Action:     string(entity.TaskUpdateActionExecution),
							Parameters: executeUpdParams,
						},
					},
				},
			},
		},
	}
	for _, tt := range tests {
		metBlocks = metBlocks[:0]
		latestBlock = ""

		t.Run(tt.name, func(t *testing.T) {
			ctx := context.Background()
			entrypointData, blockErr := tt.fields.RunContext.Services.Storage.GetBlockDataFromVersion(
				ctx, "", tt.fields.Entrypoint)
			if blockErr != nil {
				t.Fatal(blockErr)
			}

			if procErr := ProcessBlockWithEndMapping(
				context.Background(),
				tt.fields.Entrypoint,
				entrypointData,
				tt.fields.RunContext,
				false,
			); procErr != nil {
				t.Fatal(procErr)
			}

			for i := range tt.fields.Updates {
				blockData, updateErr := tt.fields.RunContext.Services.Storage.GetBlockDataFromVersion(ctx, "", tt.fields.Updates[i].BlockName)
				if updateErr != nil {
					t.Fatal(updateErr)
				}

				tt.fields.RunContext.UpdateData = &tt.fields.Updates[i].UpdateParams
				if procErr := ProcessBlockWithEndMapping(context.Background(), tt.fields.Updates[i].BlockName, blockData,
					tt.fields.RunContext, true); procErr != nil {
					t.Fatal(procErr)
				}
			}

			if latestBlock != "end_0" {
				t.Fatalf("Didn't reach the end, reached %s instead", latestBlock)
			}
		})
	}
}<|MERGE_RESOLUTION|>--- conflicted
+++ resolved
@@ -112,8 +112,6 @@
 		mock.MatchedBy(func(string) bool { return true }),
 	).Return(&entity.Step{State: map[string]json.RawMessage{}}, nil)
 
-<<<<<<< HEAD
-=======
 	res.On("GetDeadline",
 		mock.MatchedBy(func(ctx context.Context) bool { return true }),
 		mock.MatchedBy(func(workID string) bool { return true }),
@@ -125,7 +123,6 @@
 		mock.MatchedBy(func(deadline time.Time) bool { return true }),
 	).Return(nil)
 
->>>>>>> 87dcc30a
 	res.On("UnsetIsActive",
 		mock.MatchedBy(func(ctx context.Context) bool { return true }),
 		mock.MatchedBy(func(workNumber string) bool { return true }),
