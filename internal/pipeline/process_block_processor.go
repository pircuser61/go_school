package pipeline

import (
	"context"
	"time"

	"github.com/pkg/errors"

	"go.opencensus.io/trace"

	"gitlab.services.mts.ru/abp/myosotis/logger"

	"gitlab.services.mts.ru/jocasta/pipeliner/internal/db"
	"gitlab.services.mts.ru/jocasta/pipeliner/internal/entity"
	"gitlab.services.mts.ru/jocasta/pipeliner/internal/script"
	"gitlab.services.mts.ru/jocasta/pipeliner/internal/sla"
)

var ErrCantGetNextStep = errors.New("can't get next step")

type blockProcessor struct {
	name    string
	bl      *entity.EriusFunc
	runCtx  *BlockRunContext
	storage db.Database
	manual  bool
}

func newBlockProcessor(name string, bl *entity.EriusFunc, runCtx *BlockRunContext, manual bool) blockProcessor {
	return blockProcessor{
		name:   name,
		bl:     bl,
		runCtx: runCtx,
		manual: manual,
	}
}

//nolint:gocognit,gocyclo,nestif //it's ok
<<<<<<< HEAD
func (p *blockProcessor) ProcessBlock(ctx context.Context, its int) (string, error) {
	its++
	if its > 10 {
		return p.name, errors.New("took too long")
=======
func (p *blockProcessor) ProcessBlock(ctx context.Context, its int) error {
	log := logger.GetLogger(ctx).
		WithField("funcName", "ProcessBlock").
		WithField("pipelineID", p.runCtx.PipelineID).
		WithField("versionID", p.runCtx.VersionID).
		WithField("workNumber", p.runCtx.WorkNumber).
		WithField("workID", p.runCtx.TaskID).
		WithField("clientID", p.runCtx.ClientID).
		WithField("stepName", p.name)
	ctx = logger.WithLogger(ctx, log)

	its++
	if its > 10 {
		log.Error("took too long")

		return errors.New("took too long")
>>>>>>> c53c600a
	}

	ctx, s := trace.StartSpan(ctx, "process_block")
	defer s.End()

	err := p.startTx(ctx)
	if err != nil {
		log.WithError(err).Error("failed start tx")

		return p.name, err
	}

	status, getErr := p.runCtx.Services.Storage.GetTaskStatus(ctx, p.runCtx.TaskID)
	if getErr != nil {
		return p.name, p.handleErrorWithRollback(ctx, log, getErr)
	}

	err = p.handleStatus(ctx, status)
	if err != nil {
		return p.name, p.handleErrorWithRollback(ctx, log, err)
	}

	block, id, initErr := initBlock(ctx, p.name, p.bl, p.runCtx)
	if initErr != nil {
		return p.name, p.handleErrorWithRollback(ctx, log, initErr)
	}

	log = log.WithField("stepID", id)
	ctx = logger.WithLogger(ctx, log)

	if block == nil {
		err = p.commitTx(ctx)
		if err != nil {
			log.WithError(err).Error("couldn't commit tx")
		}

		return p.name, nil
	}

	isStatusFiniteBeforeUpdate := (block.GetStatus() == StatusFinished ||
		block.GetStatus() == StatusNoSuccess ||
		block.GetStatus() == StatusError) &&
		(p.runCtx.UpdateData != nil && p.runCtx.UpdateData.Action != string(entity.TaskUpdateActionReload))

	if (block.UpdateManual() && p.manual) || !block.UpdateManual() {
		if err = updateBlock(ctx, block, p.name, id, p.runCtx); err != nil {
			return p.name, p.handleErrorWithRollback(ctx, log, err)
		}

		refillForm := p.bl.TypeID == "form" && p.runCtx.UpdateData != nil &&
			p.runCtx.UpdateData.Action == string(entity.TaskUpdateActionRequestFillForm)
		if refillForm && isStatusFiniteBeforeUpdate {
			activeBlocks, getActiveBlockErr := p.runCtx.Services.Storage.GetTaskActiveBlock(ctx, p.runCtx.TaskID.String(), p.name)
			if getActiveBlockErr != nil {
				return p.name, p.handleErrorWithRollback(ctx, log, getActiveBlockErr)
			}

			// эта функция уже будет обрабатывать ошибку, ошибку которую она вернула не нужно обрабатывать повторно
			failedBlock, processActiveErr := p.processActiveBlocks(ctx, activeBlocks, its, true)
			if processActiveErr != nil {
				return failedBlock, processActiveErr
			}

			return failedBlock, nil
		}
	}

	// handle edit form and other cases where we just poke the node
	if isStatusFiniteBeforeUpdate {
		err = p.commitTx(ctx)
		if err != nil {
			log.WithError(err).Error("couldn't commit tx")
		}

		return p.name, nil
	}

	taskHumanStatus, statusComment, action := block.GetTaskHumanStatus()

	err = p.runCtx.updateStatusByStep(ctx, taskHumanStatus, statusComment)
	if err != nil {
		return p.name, p.handleErrorWithRollback(ctx, log, err)
	}

	newEvents := block.GetNewEvents()
	p.runCtx.BlockRunResults.NodeEvents = append(p.runCtx.BlockRunResults.NodeEvents, newEvents...)

	newKafkaEvents := block.GetNewKafkaEvents()
	p.runCtx.BlockRunResults.NodeKafkaEvents = append(p.runCtx.BlockRunResults.NodeKafkaEvents, newKafkaEvents...)

	isArchived, err := p.runCtx.Services.Storage.CheckIsArchived(ctx, p.runCtx.TaskID)
	if err != nil {
		return p.name, p.handleErrorWithRollback(ctx, log, err)
	}

	if isArchived || (block.GetStatus() != StatusFinished &&
		block.GetStatus() != StatusNoSuccess &&
		block.GetStatus() != StatusError) || isStatusFiniteBeforeUpdate {
		err = p.commitTx(ctx)
		if err != nil {
			log.WithError(err).Error("couldn't commit tx")
		}

		return p.name, nil
	}

	err = p.runCtx.handleInitiatorNotify(
		ctx,
		handleInitiatorNotifyParams{
			step:     p.name,
			stepType: p.bl.TypeID,
			action:   action,
			status:   taskHumanStatus,
		},
	)
	if err != nil {
		return p.name, p.handleErrorWithRollback(ctx, log, err)
	}

	activeBlocks, ok := block.Next(p.runCtx.VarStore)
	if !ok {
		err = p.runCtx.updateStepInDB(ctx, &updateStepDTO{
			id:              id,
			name:            p.name,
			status:          block.GetStatus(),
			hasError:        true,
			members:         block.Members(),
			deadlines:       []Deadline{},
			attachments:     block.BlockAttachments(),
			currentExecutor: CurrentExecutorData{},
		})
		if err != nil {
			return p.name, p.handleErrorWithRollback(ctx, log, err)
		}

		return p.name, p.handleErrorWithCommit(ctx, log, ErrCantGetNextStep)
	}

	// эта функция уже будет обрабатывать ошибку, ошибку которую она вернула не нужно обрабатывать повторно
	failedBlock, err := p.processActiveBlocks(ctx, activeBlocks, its, false)
	if err != nil {
		return failedBlock, err
	}

	return "", nil
}

func (p *blockProcessor) handleErrorWithCommit(ctx context.Context, log logger.Logger, err error) error {
	if err != nil && !errors.Is(err, UserIsNotPartOfProcessErr{}) {
		log.WithError(err).Error("couldn't process block")
	}

	commitErr := p.commitTx(ctx)
	if commitErr != nil {
		log.WithError(commitErr).Error("couldn't commit tx")
	}

	return err
}

func (p *blockProcessor) handleErrorWithRollback(ctx context.Context, log logger.Logger, err error) error {
	rollbackErr := p.rollbackTx(ctx)
	if rollbackErr != nil {
		log.WithError(rollbackErr).Error("couldn't rollback tx")
	}

	if err != nil && !errors.Is(err, UserIsNotPartOfProcessErr{}) {
		log.WithError(err).Error("couldn't process block")
	}

	return err
}

func (p *blockProcessor) startTx(ctx context.Context) error {
	txStorage, err := p.runCtx.Services.Storage.StartTransaction(ctx)
	if err != nil {
		return err
	}

	p.storage = p.runCtx.Services.Storage
	p.runCtx.Services.Storage = txStorage

	return nil
}

func (p *blockProcessor) commitTx(ctx context.Context) error {
	err := p.runCtx.Services.Storage.CommitTransaction(ctx)
	p.runCtx.Services.Storage = p.storage

	return err
}

func (p *blockProcessor) rollbackTx(ctx context.Context) error {
	err := p.runCtx.Services.Storage.RollbackTransaction(ctx)
	p.runCtx.Services.Storage = p.storage

	return err
}

//nolint:unparam //мб когда нибудь comment будет вызываться не с пустым значением
func (runCtx *BlockRunContext) updateTaskStatus(ctx context.Context, taskStatus int, comment, author string) error {
	errChange := runCtx.Services.Storage.UpdateTaskStatus(ctx, runCtx.TaskID, taskStatus, comment, author)
	if errChange != nil {
		runCtx.VarStore.AddError(errChange)

		return errChange
	}

	return nil
}

func (runCtx *BlockRunContext) updateStatusByStep(ctx context.Context, status TaskHumanStatus, statusComment string) error {
	if status == "" {
		return nil
	}

	_, err := runCtx.Services.Storage.UpdateTaskHumanStatus(ctx, runCtx.TaskID, string(status), statusComment)

	return err
}

// эта функция уже будет обрабатывать ошибку, ошибку которую она вернула не нужно обрабатывать повторно
<<<<<<< HEAD
func (p *blockProcessor) processActiveBlocks(ctx context.Context, activeBlocks []string, its int, updateVarStore bool) (string, error) {
	log := logger.GetLogger(ctx).WithField("workNumber", p.runCtx.WorkNumber)
=======
func (p *blockProcessor) processActiveBlocks(ctx context.Context, activeBlocks []string, its int, updateVarStore bool) error {
	log := logger.GetLogger(ctx).WithField("funcName", "processActiveBlocks")
>>>>>>> c53c600a

	for _, blockName := range activeBlocks {
		blockData, blockErr := p.runCtx.Services.Storage.GetBlockDataFromVersion(ctx, p.runCtx.WorkNumber, blockName)
		if blockErr != nil {
			return p.name, p.handleErrorWithRollback(ctx, log, blockErr)
		}

		tmpCtx := p.runCtx.Copy()

		err := InitBlockInDB(ctx, blockName, blockData.TypeID, tmpCtx)
		if err != nil {
			return p.name, p.handleErrorWithRollback(ctx, log, err)
		}
	}

	err := p.commitTx(ctx)
	if err != nil {
		log.WithError(err).Error("could`t commit tx")

		return p.name, err
	}

	for _, blockName := range activeBlocks {
		blockData, blockErr := p.runCtx.Services.Storage.GetBlockDataFromVersion(ctx, p.runCtx.WorkNumber, blockName)
		if blockErr != nil {
			return blockName, p.handleErrorWithRollback(ctx, log, blockErr)
		}

		ctxCopy := p.runCtx.Copy()

		if updateVarStore {
			ctxCopy.UpdateData = &script.BlockUpdateData{Action: string(entity.TaskUpdateActionReload)}

			storage, getErrVarStorage := p.runCtx.Services.Storage.GetVariableStorageForStep(ctx, p.runCtx.TaskID, blockName)
			if getErrVarStorage != nil {
				return blockName, p.handleErrorWithRollback(ctx, log, getErrVarStorage)
			}

			ctxCopy.VarStore = storage
		}

		ctxCopy.Services.Storage = p.storage

		processor := newBlockProcessor(blockName, blockData, ctxCopy, updateVarStore)

		failedBlock, err := processor.ProcessBlock(ctx, its)
		if err != nil {
			return failedBlock, err
		}

		p.runCtx.BlockRunResults.NodeEvents = append(p.runCtx.BlockRunResults.NodeEvents, processor.runCtx.BlockRunResults.NodeEvents...)
		p.runCtx.BlockRunResults.NodeKafkaEvents = append(
			p.runCtx.BlockRunResults.NodeKafkaEvents,
			processor.runCtx.BlockRunResults.NodeKafkaEvents...,
		)
	}

	return "", nil
}

func (p *blockProcessor) updateTaskExecDeadline(ctx context.Context) error {
	sc, err := p.runCtx.Services.Storage.GetVersionByWorkNumber(ctx, p.runCtx.WorkNumber)
	if err != nil {
		return err
	}
	// compute deadline using sla from process version settings
	versionSettings, errSLA := p.runCtx.Services.Storage.GetSLAVersionSettings(ctx, sc.VersionID.String())
	if errSLA != nil {
		return errSLA
	}

	times, timesErr := p.runCtx.Services.Storage.GetTaskInWorkTime(ctx, p.runCtx.WorkNumber)
	if timesErr != nil {
		return timesErr
	}

	slaInfoPtr, getSLAInfoErr := p.runCtx.Services.SLAService.GetSLAInfoPtr(ctx, sla.InfoDTO{
		TaskCompletionIntervals: []entity.TaskCompletionInterval{
			{
				StartedAt:  times.StartedAt,
				FinishedAt: times.StartedAt.Add(time.Hour * 24 * 100),
			},
		},
		WorkType: sla.WorkHourType(versionSettings.WorkType),
	})
	if getSLAInfoErr != nil {
		return getSLAInfoErr
	}

	deadline := p.runCtx.Services.SLAService.ComputeMaxDate(
		times.StartedAt,
		float32(versionSettings.SLA),
		slaInfoPtr)

	return p.runCtx.Services.Storage.SetExecDeadline(ctx, p.runCtx.TaskID.String(), deadline)
}

func (p *blockProcessor) handleStatus(ctx context.Context, status int) error {
	switch status {
	case db.RunStatusCreated:
		if changeErr := p.runCtx.updateTaskStatus(ctx, db.RunStatusRunning, "", db.SystemLogin); changeErr != nil {
			return changeErr
		}
	case db.RunStatusRunning:
	case db.RunStatusCanceled:
		return errors.New("couldn't process canceled block")
	}

	return nil
}<|MERGE_RESOLUTION|>--- conflicted
+++ resolved
@@ -36,13 +36,7 @@
 }
 
 //nolint:gocognit,gocyclo,nestif //it's ok
-<<<<<<< HEAD
 func (p *blockProcessor) ProcessBlock(ctx context.Context, its int) (string, error) {
-	its++
-	if its > 10 {
-		return p.name, errors.New("took too long")
-=======
-func (p *blockProcessor) ProcessBlock(ctx context.Context, its int) error {
 	log := logger.GetLogger(ctx).
 		WithField("funcName", "ProcessBlock").
 		WithField("pipelineID", p.runCtx.PipelineID).
@@ -57,12 +51,13 @@
 	if its > 10 {
 		log.Error("took too long")
 
-		return errors.New("took too long")
->>>>>>> c53c600a
+		return p.name, errors.New("took too long")
 	}
 
 	ctx, s := trace.StartSpan(ctx, "process_block")
 	defer s.End()
+
+	log = logger.GetLogger(ctx).WithField("workNumber", p.runCtx.WorkNumber)
 
 	err := p.startTx(ctx)
 	if err != nil {
@@ -281,13 +276,8 @@
 }
 
 // эта функция уже будет обрабатывать ошибку, ошибку которую она вернула не нужно обрабатывать повторно
-<<<<<<< HEAD
 func (p *blockProcessor) processActiveBlocks(ctx context.Context, activeBlocks []string, its int, updateVarStore bool) (string, error) {
-	log := logger.GetLogger(ctx).WithField("workNumber", p.runCtx.WorkNumber)
-=======
-func (p *blockProcessor) processActiveBlocks(ctx context.Context, activeBlocks []string, its int, updateVarStore bool) error {
 	log := logger.GetLogger(ctx).WithField("funcName", "processActiveBlocks")
->>>>>>> c53c600a
 
 	for _, blockName := range activeBlocks {
 		blockData, blockErr := p.runCtx.Services.Storage.GetBlockDataFromVersion(ctx, p.runCtx.WorkNumber, blockName)
