--- conflicted
+++ resolved
@@ -92,15 +92,7 @@
 }
 
 //nolint:dupl //Need here
-<<<<<<< HEAD
 func (gb *GoExecutionBlock) Deadlines(ctx context.Context) ([]Deadline, error) {
-	if gb.State.IsRevoked {
-		return []Deadline{}, nil
-	}
-
-=======
-func (gb *GoExecutionBlock) Deadlines() []Deadline {
->>>>>>> 25003a11
 	deadlines := make([]Deadline, 0, 2)
 
 	if gb.State.Decision != nil && len(gb.State.RequestExecutionInfoLogs) > 0 &&
