--- conflicted
+++ resolved
@@ -1,7 +1,7 @@
 package pipeline
 
 import (
-	c "context"
+	"context"
 	"encoding/json"
 	"fmt"
 	"time"
@@ -48,25 +48,16 @@
 }
 
 type ExecutionData struct {
-<<<<<<< HEAD
 	ExecutionType          script.ExecutionType `json:"execution_type"`
 	Executors              map[string]struct{}  `json:"executors"`
 	Decision               *ExecutionDecision   `json:"decision,omitempty"`
-	DecisionComment        *string              `json:"comment,omitempty"`
+	Comment                *string              `json:"comment,omitempty"`
 	ActualExecutor         *string              `json:"actual_executor,omitempty"`
 	SLA                    int                  `json:"sla"`
+	DidSLANotification     bool                 `json:"did_sla_notification"`
 	ChangedExecutorComment *string              `json:"changed_executor_comment,omitempty"`
 	ChangedExecutorLogin   *string              `json:"changed_executor_login,omitempty"`
 	ChangedExecutorAt      *time.Time           `json:"changed_executor_at,omitempty"`
-=======
-	ExecutionType      script.ExecutionType `json:"execution_type"`
-	Executors          map[string]struct{}  `json:"executors"`
-	Decision           *ExecutionDecision   `json:"decision,omitempty"`
-	Comment            *string              `json:"comment,omitempty"`
-	ActualExecutor     *string              `json:"actual_executor,omitempty"`
-	SLA                int                  `json:"sla"`
-	DidSLANotification bool                 `json:"did_sla_notification"`
->>>>>>> 80f58d81
 }
 
 func (a *ExecutionData) GetDecision() *ExecutionDecision {
@@ -88,7 +79,7 @@
 	}
 
 	a.Decision = &decision
-	a.DecisionComment = &comment
+	a.Comment = &comment
 	a.ActualExecutor = &login
 
 	return nil
@@ -161,13 +152,6 @@
 	return false
 }
 
-<<<<<<< HEAD
-func (gb *GoExecutionBlock) Run(ctx c.Context, runCtx *store.VariableStore) error {
-	return gb.DebugRun(ctx, runCtx)
-}
-
-func (gb *GoExecutionBlock) DebugRun(ctx c.Context, runCtx *store.VariableStore) (err error) {
-=======
 // nolint:dupl // other block
 func (gb *GoExecutionBlock) dumpCurrState(ctx context.Context, id uuid.UUID) error {
 	step, err := gb.Pipeline.Storage.GetTaskStepById(ctx, id)
@@ -230,11 +214,11 @@
 
 		return nil
 	}
+
 	return nil
 }
 
 func (gb *GoExecutionBlock) DebugRun(ctx context.Context, stepCtx *stepCtx, runCtx *store.VariableStore) (err error) {
->>>>>>> 80f58d81
 	_, s := trace.StartSpan(ctx, "run_go_execution_block")
 	defer s.End()
 
@@ -289,8 +273,8 @@
 			executor = *state.ActualExecutor
 		}
 
-		if state.DecisionComment != nil {
-			comment = *state.DecisionComment
+		if state.Comment != nil {
+			comment = *state.Comment
 		}
 
 		runCtx.SetValue(gb.Output[keyOutputExecutionLogin], executor)
@@ -325,93 +309,6 @@
 	return gb.State
 }
 
-<<<<<<< HEAD
-=======
-// nolint:gocyclo // will be fixed in next MR
-func (gb *GoExecutionBlock) Update(ctx context.Context, data *script.BlockUpdateData) (interface{}, error) {
-	if data == nil {
-		return nil, errors.New("update data is empty")
-	}
-
-	var updateParams ExecutionUpdateParams
-	err := json.Unmarshal(data.Parameters, &updateParams)
-	if err != nil {
-		return nil, errors.New("can't assert provided update data")
-	}
-
-	step, err := gb.Pipeline.Storage.GetTaskStepById(ctx, data.Id)
-	if err != nil {
-		return nil, err
-	} else if step == nil {
-		return nil, errors.New("can't get step from database")
-	}
-
-	if data.Action == string(entity.TaskUpdateActionExecution) {
-		var updateParams ExecutionUpdateParams
-		err = json.Unmarshal(data.Parameters, &updateParams)
-		if err != nil {
-			return nil, errors.New("can't assert provided update data")
-		}
-
-		stepData, ok := step.State[gb.Name]
-		if !ok {
-			return nil, errors.New("can't get step state")
-		}
-
-		var state ExecutionData
-		if err = json.Unmarshal(stepData, &state); err != nil {
-			return nil, errors.Wrap(err, "invalid format of go-execution-block state")
-		}
-
-		gb.State = &state
-
-		if errSet := gb.State.SetDecision(
-			data.ByLogin,
-			updateParams.Decision,
-			updateParams.Comment,
-		); errSet != nil {
-			return nil, errSet
-		}
-
-		step.State[gb.Name], err = json.Marshal(gb.State)
-		if err != nil {
-			return nil, err
-		}
-
-		var content []byte
-		content, err = json.Marshal(step)
-		if err != nil {
-			return nil, err
-		}
-
-		err = gb.Pipeline.Storage.UpdateStepContext(ctx, &db.UpdateStepRequest{
-			Id:          data.Id,
-			Content:     content,
-			BreakPoints: step.BreakPoints,
-			Status:      string(StatusFinished),
-		})
-		if err != nil {
-			return nil, err
-		}
-	}
-
-	if data.Action == string(entity.TaskUpdateActionChangeExecutor) {
-		var updateParams ExecutorChangeParams
-		err = json.Unmarshal(data.Parameters, &updateParams)
-		if err != nil {
-			return nil, errors.New("can't assert provided update data")
-		}
-
-		err = gb.State.ChangeExecutor(data.ByLogin, updateParams.NewExecutorLogin, updateParams.Comment)
-		if err != nil {
-			return nil, errors.New("can't assert provided change executor data")
-		}
-	}
-
-	return nil, nil
-}
-
->>>>>>> 80f58d81
 func (gb *GoExecutionBlock) Model() script.FunctionModel {
 	return script.FunctionModel{
 		ID:        BlockGoExecutionID,
