package pipeline

import (
	"context"
	"encoding/json"
	"fmt"
	"time"

	"github.com/google/uuid"

	"github.com/pkg/errors"

	"go.opencensus.io/trace"

	"gitlab.services.mts.ru/abp/myosotis/logger"

	"gitlab.services.mts.ru/jocasta/pipeliner/internal/db"
	"gitlab.services.mts.ru/jocasta/pipeliner/internal/entity"
	"gitlab.services.mts.ru/jocasta/pipeliner/internal/mail"
	"gitlab.services.mts.ru/jocasta/pipeliner/internal/script"
	"gitlab.services.mts.ru/jocasta/pipeliner/internal/store"
)

const (
	keyOutputExecutionType     = "type"
	keyOutputExecutionLogin    = "login"
	keyOutputExecutionDecision = "decision"
	keyOutputExecutionComment  = "comment"

	ExecutionDecisionExecuted ExecutionDecision = "executed"
	ExecutionDecisionRejected ExecutionDecision = "rejected"
)

type ExecutionUpdateParams struct {
	Decision ExecutionDecision `json:"decision"`
	Comment  string            `json:"comment"`
}

type ExecutorChangeParams struct {
	NewExecutorLogin string `json:"new_executor_login"`
	Comment          string `json:"comment"`
}

type ExecutionDecision string

func (a ExecutionDecision) String() string {
	return string(a)
}

type ExecutionData struct {
	ExecutionType      script.ExecutionType `json:"execution_type"`
	Executors          map[string]struct{}  `json:"executors"`
	Decision           *ExecutionDecision   `json:"decision,omitempty"`
	Comment            *string              `json:"comment,omitempty"`
	ActualExecutor     *string              `json:"actual_executor,omitempty"`
	SLA                int                  `json:"sla"`
	DidSLANotification bool                 `json:"did_sla_notification"`
}

func (a *ExecutionData) GetDecision() *ExecutionDecision {
	return a.Decision
}

func (a *ExecutionData) SetDecision(login string, decision ExecutionDecision, comment string) error {
	_, ok := a.Executors[login]
	if !ok {
		return fmt.Errorf("%s not found in executors", login)
	}

	if a.Decision != nil {
		return errors.New("decision already set")
	}

	if decision != ExecutionDecisionExecuted && decision != ExecutionDecisionRejected {
		return fmt.Errorf("unknown decision %s", decision.String())
	}

	a.Decision = &decision
	a.Comment = &comment
	a.ActualExecutor = &login

	return nil
}

func (a *ExecutionData) ChangeExecutor(login, newExecutor, comment string) error {
	_, ok := a.Executors[login]
	if !ok {
		return fmt.Errorf("%s not found in executors", login)
	}

	// TODO: change executor here

	return nil
}

type GoExecutionBlock struct {
	Name   string
	Title  string
	Input  map[string]string
	Output map[string]string
	Nexts  map[string][]string
	State  *ExecutionData

	Pipeline *ExecutablePipeline
}

func (gb *GoExecutionBlock) GetTaskHumanStatus() TaskHumanStatus {
	if gb.State != nil && gb.State.Decision != nil {
		if *gb.State.Decision == ExecutionDecisionExecuted {
			return StatusDone
		}
		return StatusExecutionRejected
	}

	return StatusExecution
}

func (gb *GoExecutionBlock) GetStatus() Status {
	if gb.State != nil && gb.State.Decision != nil {
		if *gb.State.Decision == ExecutionDecisionExecuted {
			return StatusFinished
		}
		return StatusNoSuccess
	}
	return StatusRunning
}

func (gb *GoExecutionBlock) GetTaskStatus() TaskHumanStatus {
	return StatusNew
}

func (gb *GoExecutionBlock) GetType() string {
	return BlockGoExecutionID
}

func (gb *GoExecutionBlock) Inputs() map[string]string {
	return gb.Input
}

func (gb *GoExecutionBlock) Outputs() map[string]string {
	return gb.Output
}

func (gb *GoExecutionBlock) IsScenario() bool {
	return false
}

// nolint:dupl // other block
func (gb *GoExecutionBlock) dumpCurrState(ctx context.Context, id uuid.UUID) error {
	step, err := gb.Pipeline.Storage.GetTaskStepById(ctx, id)
	if err != nil {
		return err
	}

	step.State[gb.Name], err = json.Marshal(gb.State)
	if err != nil {
		return err
	}

	content, err := json.Marshal(step)
	if err != nil {
		return err
	}

	return gb.Pipeline.Storage.UpdateStepContext(ctx, &db.UpdateStepRequest{
		Id:          id,
		Content:     content,
		BreakPoints: step.BreakPoints,
		HasError:    false,
		Status:      string(StatusFinished),
	})
}

func (gb *GoExecutionBlock) handleSLA(ctx context.Context, id uuid.UUID, stepCtx *stepCtx) error {
	if gb.State.DidSLANotification {
		return nil
	}
	if CheckBreachSLA(stepCtx.stepStart, time.Now(), gb.State.SLA) {
		l := logger.GetLogger(ctx)

		// nolint:dupl // handle executors
		if gb.State.SLA > 8 {
			emails := make([]string, 0, len(gb.State.Executors))
			for executor := range gb.State.Executors {
				email, err := gb.Pipeline.People.GetUserEmail(ctx, executor)
				if err != nil {
					l.WithError(err).Error("couldn't get email")
				}
				emails = append(emails, email)
			}
			if len(emails) == 0 {
				return nil
			}
			err := gb.Pipeline.Sender.SendNotification(ctx, emails,
				mail.NewExecutionSLATemplate(stepCtx.workNumber, stepCtx.workTitle, gb.Pipeline.Sender.SdAddress))
			if err != nil {
				return err
			}
		}

		gb.State.DidSLANotification = true

		if err := gb.dumpCurrState(ctx, id); err != nil {
			gb.State.DidSLANotification = false
			return err
		}

		return nil
	}
	return nil
}

func (gb *GoExecutionBlock) DebugRun(ctx context.Context, stepCtx *stepCtx, runCtx *store.VariableStore) (err error) {
	_, s := trace.StartSpan(ctx, "run_go_execution_block")
	defer s.End()

	// TODO: fix
	// runCtx.AddStep(gb.Name)

	l := logger.GetLogger(ctx)

	val, isOk := runCtx.GetValue(getWorkIdKey(gb.Name))
	if !isOk {
		return errors.New("can't get work id from variable store")
	}

	id, isOk := val.(uuid.UUID)
	if !isOk {
		return errors.New("can't assert type of work id")
	}

	var step *entity.Step
	step, err = gb.Pipeline.Storage.GetTaskStepById(ctx, id)
	if err != nil {
		return err
	} else if step == nil {
		// still waiting
		return nil
	}

	data, ok := step.State[gb.Name]
	if !ok {
		return nil
	}

	var state ExecutionData
	if err = json.Unmarshal(data, &state); err != nil {
		return errors.Wrap(err, "invalid format of go-execution-block state")
	}

	gb.State = &state

	err = gb.handleSLA(ctx, id, stepCtx)
	if err != nil {
		l.WithError(err).Error("couldn't handle sla")
	}

	decision := gb.State.GetDecision()

	// nolint:dupl // not dupl?
	if decision != nil {
		var executor, comment string

		if state.ActualExecutor != nil {
			executor = *state.ActualExecutor
		}

		if state.Comment != nil {
			comment = *state.Comment
		}

		runCtx.SetValue(gb.Output[keyOutputExecutionLogin], executor)
		runCtx.SetValue(gb.Output[keyOutputExecutionDecision], decision.String())
		runCtx.SetValue(gb.Output[keyOutputExecutionComment], comment)

		var stateBytes []byte
		stateBytes, err = json.Marshal(gb.State)
		if err != nil {
			return err
		}

		runCtx.ReplaceState(gb.Name, stateBytes)
	}

	return err
}

func (gb *GoExecutionBlock) Next(_ *store.VariableStore) ([]string, bool) {
	key := notExecutedSocket
	if gb.State != nil && gb.State.Decision != nil && *gb.State.Decision == ExecutionDecisionExecuted {
		key = executedSocket
	}
	nexts, ok := gb.Nexts[key]
	if !ok {
		return nil, false
	}
	return nexts, true
}

func (gb *GoExecutionBlock) GetState() interface{} {
	return gb.State
}

func (gb *GoExecutionBlock) Update(ctx context.Context, data *script.BlockUpdateData) (interface{}, error) {
	if data == nil {
		return nil, errors.New("update data is empty")
	}

<<<<<<< HEAD
	var updateParams ExecutionUpdateParams
	err := json.Unmarshal(data.Parameters, &updateParams)
	if err != nil {
		return nil, errors.New("can't assert provided update data")
	}

	step, err := gb.Pipeline.Storage.GetTaskStepById(ctx, data.Id)
=======
	step, err := gb.Storage.GetTaskStepById(ctx, data.Id)
>>>>>>> f48c77d8
	if err != nil {
		return nil, err
	} else if step == nil {
		return nil, errors.New("can't get step from database")
	}

	if data.Action == string(entity.TaskUpdateActionExecution) {
		var updateParams ExecutionUpdateParams
		err = json.Unmarshal(data.Parameters, &updateParams)
		if err != nil {
			return nil, errors.New("can't assert provided update data")
		}

		stepData, ok := step.State[gb.Name]
		if !ok {
			return nil, errors.New("can't get step state")
		}

		var state ExecutionData
		if err = json.Unmarshal(stepData, &state); err != nil {
			return nil, errors.Wrap(err, "invalid format of go-execution-block state")
		}

		gb.State = &state

		if errSet := gb.State.SetDecision(
			data.ByLogin,
			updateParams.Decision,
			updateParams.Comment,
		); errSet != nil {
			return nil, errSet
		}

		step.State[gb.Name], err = json.Marshal(gb.State)
		if err != nil {
			return nil, err
		}

		var content []byte
		content, err = json.Marshal(step)
		if err != nil {
			return nil, err
		}

		err = gb.Storage.UpdateStepContext(ctx, &db.UpdateStepRequest{
			Id:          data.Id,
			Content:     content,
			BreakPoints: step.BreakPoints,
			Status:      string(StatusFinished),
		})
		if err != nil {
			return nil, err
		}
	}

<<<<<<< HEAD
	err = gb.Pipeline.Storage.UpdateStepContext(ctx, &db.UpdateStepRequest{
		Id:          data.Id,
		Content:     content,
		BreakPoints: step.BreakPoints,
		Status:      string(StatusFinished),
	})
	if err != nil {
		return nil, err
=======
	if data.Action == string(entity.TaskUpdateActionChangeExecutor) {
		var updateParams ExecutorChangeParams
		err = json.Unmarshal(data.Parameters, &updateParams)
		if err != nil {
			return nil, errors.New("can't assert provided update data")
		}

		err = gb.State.ChangeExecutor(data.ByLogin, updateParams.NewExecutorLogin, updateParams.Comment)
		if err != nil {
			return nil, errors.New("can't assert provided change executor data")
		}
>>>>>>> f48c77d8
	}

	return nil, nil
}

func (gb *GoExecutionBlock) Model() script.FunctionModel {
	return script.FunctionModel{
		ID:        BlockGoExecutionID,
		BlockType: script.TypeGo,
		Title:     gb.Title,
		Inputs:    nil,
		Outputs: []script.FunctionValueModel{
			{
				Name:    keyOutputExecutionType,
				Type:    "string",
				Comment: "execution type (user, group)",
			},
			{
				Name:    keyOutputExecutionLogin,
				Type:    "string",
				Comment: "executor login",
			},
			{
				Name:    keyOutputExecutionDecision,
				Type:    "string",
				Comment: "execution status",
			},
			{
				Name:    keyOutputExecutionComment,
				Type:    "string",
				Comment: "execution status comment",
			},
		},
		Params: &script.FunctionParams{
			Type: BlockGoExecutionID,
			Params: &script.ExecutionParams{
				Executors: "",
				Type:      "",
				SLA:       0,
			},
		},
		Sockets: []string{executedSocket, notExecutedSocket},
	}
}

// nolint:dupl // another block
func createGoExecutionBlock(name string, ef *entity.EriusFunc, pipeline *ExecutablePipeline) (*GoExecutionBlock, error) {
	b := &GoExecutionBlock{
		Name:   name,
		Title:  ef.Title,
		Input:  map[string]string{},
		Output: map[string]string{},
		Nexts:  ef.Next,

		Pipeline: pipeline,
	}

	for _, v := range ef.Input {
		b.Input[v.Name] = v.Global
	}

	for _, v := range ef.Output {
		b.Output[v.Name] = v.Global
	}

	var params script.ExecutionParams
	err := json.Unmarshal(ef.Params, &params)
	if err != nil {
		return nil, errors.Wrap(err, "can not get execution parameters")
	}

	if err = params.Validate(); err != nil {
		return nil, errors.Wrap(err, "invalid execution parameters")
	}

	b.State = &ExecutionData{
		ExecutionType: params.Type,
		Executors:     map[string]struct{}{params.Executors: {}},
		SLA:           params.SLA,
	}

	return b, nil
}<|MERGE_RESOLUTION|>--- conflicted
+++ resolved
@@ -306,7 +306,6 @@
 		return nil, errors.New("update data is empty")
 	}
 
-<<<<<<< HEAD
 	var updateParams ExecutionUpdateParams
 	err := json.Unmarshal(data.Parameters, &updateParams)
 	if err != nil {
@@ -314,9 +313,6 @@
 	}
 
 	step, err := gb.Pipeline.Storage.GetTaskStepById(ctx, data.Id)
-=======
-	step, err := gb.Storage.GetTaskStepById(ctx, data.Id)
->>>>>>> f48c77d8
 	if err != nil {
 		return nil, err
 	} else if step == nil {
@@ -361,7 +357,7 @@
 			return nil, err
 		}
 
-		err = gb.Storage.UpdateStepContext(ctx, &db.UpdateStepRequest{
+		err = gb.Pipeline.Storage.UpdateStepContext(ctx, &db.UpdateStepRequest{
 			Id:          data.Id,
 			Content:     content,
 			BreakPoints: step.BreakPoints,
@@ -372,16 +368,6 @@
 		}
 	}
 
-<<<<<<< HEAD
-	err = gb.Pipeline.Storage.UpdateStepContext(ctx, &db.UpdateStepRequest{
-		Id:          data.Id,
-		Content:     content,
-		BreakPoints: step.BreakPoints,
-		Status:      string(StatusFinished),
-	})
-	if err != nil {
-		return nil, err
-=======
 	if data.Action == string(entity.TaskUpdateActionChangeExecutor) {
 		var updateParams ExecutorChangeParams
 		err = json.Unmarshal(data.Parameters, &updateParams)
@@ -393,7 +379,6 @@
 		if err != nil {
 			return nil, errors.New("can't assert provided change executor data")
 		}
->>>>>>> f48c77d8
 	}
 
 	return nil, nil
