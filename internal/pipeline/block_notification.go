package pipeline

import (
	"context"
	"encoding/json"
	"fmt"
	"log"
	"sort"
	"strings"

	"github.com/iancoleman/orderedmap"

	"github.com/pkg/errors"

	"gitlab.services.mts.ru/abp/mail/pkg/email"

	"gitlab.services.mts.ru/jocasta/pipeliner/internal/entity"
	file_registry "gitlab.services.mts.ru/jocasta/pipeliner/internal/fileregistry"
	"gitlab.services.mts.ru/jocasta/pipeliner/internal/mail"
	"gitlab.services.mts.ru/jocasta/pipeliner/internal/script"
	"gitlab.services.mts.ru/jocasta/pipeliner/internal/sso"
	"gitlab.services.mts.ru/jocasta/pipeliner/internal/store"
)

var (
	ErrRefValueNotFound  = errors.New("ref value not found")
	ErrRefValueNotString = errors.New("ref value not string")
)

type NotificationData struct {
	People          []string              `json:"people"`
	Emails          []string              `json:"emails"`
	UsersFromSchema map[string]struct{}   `json:"usersFromSchema"`
	Subject         string                `json:"subject"`
	Text            string                `json:"text"`
	TextSourceType  script.TextSourceType `json:"textSourceType"`
}

func (n *NotificationData) Type() script.TextSourceType {
	if n.TextSourceType == "" {
		return script.TextFieldSource
	}

	return n.TextSourceType
}

type GoNotificationBlock struct {
	Name      string
	ShortName string
	Title     string
	Input     map[string]string
	Output    map[string]string
	Sockets   []script.Socket
	State     *NotificationData

	RunContext *BlockRunContext

	expectedEvents      map[string]struct{}
	happenedEvents      []entity.NodeEvent
	happenedKafkaEvents []entity.NodeKafkaEvent
}

func (gb *GoNotificationBlock) CurrentExecutorData() CurrentExecutorData {
	return CurrentExecutorData{}
}

func (gb *GoNotificationBlock) GetNewEvents() []entity.NodeEvent {
	return gb.happenedEvents
}

func (gb *GoNotificationBlock) GetNewKafkaEvents() []entity.NodeKafkaEvent {
	return gb.happenedKafkaEvents
}

func (gb *GoNotificationBlock) Members() []Member {
	return nil
}

func (gb *GoNotificationBlock) Deadlines(_ context.Context) ([]Deadline, error) {
	return []Deadline{}, nil
}

func (gb *GoNotificationBlock) UpdateManual() bool {
	return false
}

func (gb *GoNotificationBlock) GetStatus() Status {
	return StatusFinished
}

func (gb *GoNotificationBlock) GetTaskHumanStatus() (status TaskHumanStatus, comment, action string) {
	return "", "", ""
}

func (gb *GoNotificationBlock) compileText(ctx context.Context) (*mail.Notif, []email.Attachment, error) {
	author, err := gb.RunContext.Services.People.GetUser(ctx, gb.RunContext.Initiator)
	if err != nil {
		return nil, nil, err
	}

	typedAuthor, err := author.ToUserinfo()
	if err != nil {
		return nil, nil, err
	}

	description, files, err := gb.RunContext.makeNotificationDescription(gb.Name)
	if err != nil {
		return nil, nil, err
	}

	text, err := gb.notificationBlockText()
	if err != nil {
		return nil, nil, err
	}

	text = cleanUnexpectedSymbols(text)

	tpl := &mail.Notif{
		Title:       gb.State.Subject,
		Body:        text,
		Description: description,
		Link:        gb.RunContext.Services.Sender.GetApplicationLink(gb.RunContext.WorkNumber),
		Initiator:   typedAuthor,
	}

	return tpl, files, nil
}

func cleanUnexpectedSymbols(s string) string {
	replacements := map[string]string{
		"\\t":  "",
		"\t":   "",
		"\\n":  "",
		"\n":   "",
		"\r":   "",
		"\\r":  "",
		"\"\"": "",
		"\"":   "''",
	}

	for old, news := range replacements {
		s = strings.ReplaceAll(s, old, news)
	}

	return strings.ReplaceAll(s, "\\", "")
}

func (gb *GoNotificationBlock) notificationBlockText() (string, error) {
	switch gb.State.Type() {
	case script.TextFieldSource:
		return gb.State.Text, nil
	case script.VarContextSource:
		return gb.contextValueSourceText(), nil
	default:
		return "", script.ErrUnknownTextSourceType
	}
}

func (gb *GoNotificationBlock) contextValueSourceText() string {
	value, err := gb.textRefValue()
	if err != nil {
		return ""
	}

	return value
}

func (gb *GoNotificationBlock) textRefValue() (string, error) {
	grabStorage, err := gb.RunContext.VarStore.GrabStorage()
	if err != nil {
		return "", err
	}

	textValue := getVariable(grabStorage, gb.State.Text)
	if textValue == nil {
		return "", ErrRefValueNotFound
	}

	text, ok := textValue.(string)
	if !ok {
		return "", ErrRefValueNotString
	}

	return text, nil
}

func (gb *GoNotificationBlock) Next(_ *store.VariableStore) ([]string, bool) {
	nexts, ok := script.GetNexts(gb.Sockets, DefaultSocketID)
	if !ok {
		return nil, false
	}

	return nexts, true
}

func (gb *GoNotificationBlock) GetState() interface{} {
	return gb.State
}

func (gb *GoNotificationBlock) Update(ctx context.Context) (interface{}, error) {
	emails := make([]string, 0, len(gb.State.People)+len(gb.State.Emails))

	for _, person := range gb.State.People {
		emailAddr, err := gb.RunContext.Services.People.GetUserEmail(ctx, person)
		if err != nil {
			log.Println("can't get email of user", person)

			continue
		}

		emails = append(emails, emailAddr)
	}

	emails = append(emails, gb.State.Emails...)

	for person := range gb.State.UsersFromSchema {
		emailAddr, err := gb.RunContext.Services.People.GetUserEmail(ctx, person)
		if err != nil {
			log.Println("can't get email of user", person)

			continue
		}

		emails = append(emails, emailAddr)
	}

	if len(emails) == 0 {
		return nil, errors.New("can't find any working emails from logins")
	}

	text, files, err := gb.compileText(ctx)
	if err != nil {
		return nil, fmt.Errorf("couldn't compile notification text, %w", err)
	}

	iconsName := make([]string, 0, 1)

	for _, v := range text.Description {
		links, link := v.Get("attachLinks")
		if link {
			attachFiles, ok := links.([]file_registry.AttachInfo)
			if ok && len(attachFiles) != 0 {
				descIcons := []string{downloadImg}
				iconsName = append(iconsName, descIcons...)

				break
			}
		}
	}

	text.Description = mail.CheckGroup(text.Description)
	tpl := mail.Template{
		Subject:  gb.State.Subject,
		Template: "internal/mail/template/28email-template.html",
		Image:    "28_e-mail.png",
		Variables: struct {
			Title       string
			Body        string
			Initiator   *sso.UserInfo
			Description []orderedmap.OrderedMap
			Link        string
		}{
			Title:       text.Title,
			Body:        text.Body,
			Initiator:   text.Initiator,
			Description: text.Description,
			Link:        text.Link,
		},
	}

	fileNames := []string{tpl.Image, userImg}
	fileNames = append(fileNames, iconsName...)

	filesAttach, err := gb.RunContext.GetIcons(fileNames)
	if err != nil {
		return nil, fmt.Errorf("couldn't get icons, %w", err)
	}

	files = append(files, filesAttach...)

	err = gb.RunContext.Services.Sender.SendNotification(ctx, emails, files, tpl)
	if err != nil {
		log.Println(err)

		return nil, err
	}

	if _, oks := gb.expectedEvents[eventEnd]; oks {
		status, _, _ := gb.GetTaskHumanStatus()

		event, eventErr := gb.RunContext.MakeNodeEndEvent(
			ctx,
			MakeNodeEndEventArgs{
				NodeName:      gb.Name,
				NodeShortName: gb.ShortName,
				HumanStatus:   status,
				NodeStatus:    gb.GetStatus(),
			},
		)
		if eventErr != nil {
			return nil, eventErr
		}

		gb.happenedEvents = append(gb.happenedEvents, event)
	}

	return nil, err
}

func (gb *GoNotificationBlock) Model() script.FunctionModel {
	return script.FunctionModel{
		ID:        BlockGoNotificationID,
		BlockType: script.TypeGo,
		Title:     BlockGoNotificationTitle,
		Inputs:    nil,
		Outputs:   nil,
		Params: &script.FunctionParams{
			Type: BlockGoNotificationID,
			Params: &script.NotificationParams{
				People:          []string{},
				Emails:          []string{},
				UsersFromSchema: "",
				Subject:         "",
				Text:            "",
				TextSourceType:  script.TextFieldSource,
			},
		},
		Sockets: []script.Socket{script.DefaultSocket},
	}
}

func (gb *GoNotificationBlock) BlockAttachments() (ids []string) {
	return ids
}

// nolint:dupl,unparam // another block
func createGoNotificationBlock(
	ctx context.Context,
	name string,
	ef *entity.EriusFunc,
	runCtx *BlockRunContext,
	expectedEvents map[string]struct{},
) (*GoNotificationBlock, bool, error) {
	const reEntry = false

	b := &GoNotificationBlock{
		Name:      name,
		ShortName: ef.ShortTitle,
		Title:     ef.Title,
		Input:     map[string]string{},
		Output:    map[string]string{},
		Sockets:   entity.ConvertSocket(ef.Sockets),

		RunContext: runCtx,

		expectedEvents: expectedEvents,
		happenedEvents: make([]entity.NodeEvent, 0),
	}

	for _, v := range ef.Input {
		b.Input[v.Name] = v.Global
	}

	if ef.Output != nil {
		//nolint:gocritic //в этом проекте не принято использовать поинтеры в коллекциях
		for propertyName, v := range ef.Output.Properties {
			b.Output[propertyName] = v.Global
		}
	}

	var params script.NotificationParams

	err := json.Unmarshal(ef.Params, &params)
	if err != nil {
		return nil, reEntry, errors.Wrap(err, "can not get notification parameters")
	}

	if err = params.Validate(); err != nil {
		return nil, reEntry, errors.Wrap(err, "invalid notification parameters")
	}

	variableStorage, grabStorageErr := b.RunContext.VarStore.GrabStorage()
	if grabStorageErr != nil {
		return nil, reEntry, errors.Wrap(err, "can not create GrabStorage")
	}

	usersFromSchema := make(map[string]struct{})

	if params.UsersFromSchema != "" {
		usersVars := strings.Split(params.UsersFromSchema, ";")
		for i := range usersVars {
			resolvedEntities, resolveErr := getUsersFromVars(
				variableStorage,
				map[string]struct{}{
					usersVars[i]: {},
				},
			)
			if resolveErr != nil {
				return nil, reEntry, errors.Wrap(resolveErr, "can not get users from vars")
			}

			for userLogin := range resolvedEntities {
				usersFromSchema[userLogin] = struct{}{}
			}
		}
	}

	b.State = &NotificationData{
		People:          params.People,
		Emails:          params.Emails,
		Text:            params.Text,
		Subject:         params.Subject,
		UsersFromSchema: usersFromSchema,
		TextSourceType:  params.TextSourceType,
	}

	b.RunContext.VarStore.AddStep(b.Name)

	if _, ok := b.expectedEvents[eventStart]; ok {
		status, _, _ := b.GetTaskHumanStatus()

		event, err := runCtx.MakeNodeStartEvent(ctx, MakeNodeStartEventArgs{
			NodeName:      name,
			NodeShortName: ef.ShortTitle,
			HumanStatus:   status,
			NodeStatus:    b.GetStatus(),
		})
		if err != nil {
			return nil, false, err
		}

		b.happenedEvents = append(b.happenedEvents, event)
	}

	return b, reEntry, nil
}

func sortAndFilterAttachments(files []file_registry.FileInfo) (requiredFiles []entity.Attachment, skippedFiles []file_registry.AttachInfo) {
	const attachmentsLimitMB = 20

	var limitCounter float64

	skippedFiles = make([]file_registry.AttachInfo, 0)

	sort.Slice(files, func(i, j int) bool {
		return files[i].Size < files[j].Size
	})

	requiredFiles = make([]entity.Attachment, 0, len(files))

	for i := range files {
		limitCounter += float64(files[i].Size) / 1024 / 1024
		if limitCounter <= attachmentsLimitMB {
			requiredFiles = append(requiredFiles, entity.Attachment{FileID: files[i].FileID})
		} else {
			skippedFiles = append(skippedFiles, file_registry.AttachInfo{FileID: files[i].FileID, Name: files[i].Name, Size: files[i].Size})
		}
	}

	return requiredFiles, skippedFiles
}

<<<<<<< HEAD
func (gb *GoNotificationBlock) UpdateStateUsingOutput(_ context.Context, _ []byte) (state map[string]interface{}, err error) {
	return nil, nil
}

func (gb *GoNotificationBlock) UpdateOutputUsingState(_ context.Context) (output map[string]interface{}, err error) {
=======
func (gb *GoNotificationBlock) UpdateStateUsingOutput(context.Context, []byte) (state map[string]interface{}, err error) {
	return nil, nil
}

func (gb *GoNotificationBlock) UpdateOutputUsingState(context.Context) (output map[string]interface{}, err error) {
>>>>>>> cd225345
	return nil, nil
}<|MERGE_RESOLUTION|>--- conflicted
+++ resolved
@@ -460,18 +460,10 @@
 	return requiredFiles, skippedFiles
 }
 
-<<<<<<< HEAD
 func (gb *GoNotificationBlock) UpdateStateUsingOutput(_ context.Context, _ []byte) (state map[string]interface{}, err error) {
 	return nil, nil
 }
 
 func (gb *GoNotificationBlock) UpdateOutputUsingState(_ context.Context) (output map[string]interface{}, err error) {
-=======
-func (gb *GoNotificationBlock) UpdateStateUsingOutput(context.Context, []byte) (state map[string]interface{}, err error) {
-	return nil, nil
-}
-
-func (gb *GoNotificationBlock) UpdateOutputUsingState(context.Context) (output map[string]interface{}, err error) {
->>>>>>> cd225345
 	return nil, nil
 }