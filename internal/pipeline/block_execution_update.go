package pipeline

import (
	c "context"
	"encoding/json"
	"fmt"
	"time"

	"github.com/pkg/errors"

	"github.com/google/uuid"

	"gitlab.services.mts.ru/jocasta/pipeliner/internal/db"
	"gitlab.services.mts.ru/jocasta/pipeliner/internal/entity"
	"gitlab.services.mts.ru/jocasta/pipeliner/internal/mail"
	"gitlab.services.mts.ru/jocasta/pipeliner/internal/script"
	"gitlab.services.mts.ru/jocasta/pipeliner/internal/store"
)

func (gb *GoExecutionBlock) Update(ctx c.Context, data *script.BlockUpdateData) (interface{}, error) {
	if data == nil {
		return nil, errors.New("update data is empty")
	}

	step, err := gb.Pipeline.Storage.GetTaskStepById(ctx, data.Id)
	if err != nil {
		return nil, err
	} else if step == nil {
		return nil, errors.New("can't get step from database")
	}

	stepData, ok := step.State[gb.Name]
	if !ok {
		return nil, errors.New("can't get step state")
	}

	var state ExecutionData
	if err = json.Unmarshal(stepData, &state); err != nil {
		return nil, errors.Wrap(err, "invalid format of go-execution-block state")
	}

	gb.State = &state

	if data.Action == string(entity.TaskUpdateActionExecution) {
		if err := gb.updateExecutionDecision(ctx, data, step); err != nil {
			return nil, err
		}
	}

	if data.Action == string(entity.TaskUpdateActionChangeExecutor) {
		if err := gb.changeExecutor(ctx, data, step); err != nil {
			return nil, err
		}
	}

	if data.Action == string(entity.TaskUpdateActionRequestExecutionInfo) {
		if err := gb.updateRequestExecutionInfo(ctx, &updateRequestExecutionInfoDto{data, step}); err != nil {
			return nil, err
		}
	}

	if data.Action == string(entity.TaskUpdateActionExecutorStartWork) {
		if err := gb.executorStartWork(ctx, &executorsStartWork{
			stepId:  data.Id,
			step:    step,
			byLogin: data.ByLogin,
		}); err != nil {
			return nil, err
		}
	}

	return nil, nil
}

type ExecutorChangeParams struct {
	NewExecutorLogin string `json:"new_executor_login"`
	Comment          string `json:"comment"`
}

func (gb *GoExecutionBlock) changeExecutor(ctx c.Context, data *script.BlockUpdateData, step *entity.Step) (err error) {
	if _, isExecutor := gb.State.Executors[data.ByLogin]; !isExecutor {
		return fmt.Errorf("can't change executor, user %s in not executor", data.ByLogin)
	}

	var updateParams ExecutorChangeParams
	err = json.Unmarshal(data.Parameters, &updateParams)
	if err != nil {
		return errors.New("can't assert provided update data")
	}

	err = gb.State.SetChangeExecutor(data.ByLogin, updateParams.NewExecutorLogin, updateParams.Comment)
	if err != nil {
		return errors.New("can't assert provided change executor data")
	}

	delete(gb.State.Executors, data.ByLogin)
	gb.State.Executors[updateParams.NewExecutorLogin] = struct{}{}
	gb.State.LeftToNotify[updateParams.NewExecutorLogin] = struct{}{}

	step.State[gb.Name], err = json.Marshal(gb.State)
	if err != nil {
		return err
	}

	var content []byte
	content, err = json.Marshal(store.NewFromStep(step))
	if err != nil {
		return err
	}

	err = gb.Pipeline.Storage.UpdateStepContext(ctx, &db.UpdateStepRequest{
		Id:          data.Id,
		Content:     content,
		BreakPoints: step.BreakPoints,
		Status:      string(StatusRunning),
	})

	return err
}

type ExecutionUpdateParams struct {
	Decision ExecutionDecision `json:"decision"`
	Comment  string            `json:"comment"`
}

func (gb *GoExecutionBlock) updateExecutionDecision(ctx c.Context, in *script.BlockUpdateData, step *entity.Step) error {
	var updateParams ExecutionUpdateParams
	err := json.Unmarshal(in.Parameters, &updateParams)
	if err != nil {
		return errors.New("can't assert provided update data")
	}

	if errSet := gb.State.SetDecision(
		in.ByLogin,
		updateParams.Decision,
		updateParams.Comment,
	); errSet != nil {
		return errSet
	}

	step.State[gb.Name], err = json.Marshal(gb.State)
	if err != nil {
		return err
	}

	var content []byte
	content, err = json.Marshal(store.NewFromStep(step))
	if err != nil {
		return err
	}

	err = gb.Pipeline.Storage.UpdateStepContext(ctx, &db.UpdateStepRequest{
		Id:          in.Id,
		Content:     content,
		BreakPoints: step.BreakPoints,
		Status:      step.Status,
	})

	return err
}

type updateRequestExecutionInfoDto struct {
	data *script.BlockUpdateData
	step *entity.Step
}

type RequestInfoUpdateParams struct {
	Comment       string          `json:"comment"`
	ReqType       RequestInfoType `json:"req_type"`
	Attachments   []string        `json:"attachments"`
	ExecutorLogin string          `json:"executor_login"`
}

type executorsStartWork struct {
	stepId  uuid.UUID
	step    *entity.Step
	byLogin string
}

<<<<<<< HEAD
//nolint:gocyclo // need to deal with it later
=======
//nolint:gocyclo //its ok here
>>>>>>> c70fa427
func (gb *GoExecutionBlock) updateRequestExecutionInfo(ctx c.Context, dto *updateRequestExecutionInfoDto) (err error) {
	var updateParams RequestInfoUpdateParams
	err = json.Unmarshal(dto.data.Parameters, &updateParams)
	if err != nil {
		return errors.New("can't assert provided update requestExecutionInfo data")
	}

	if errSet := gb.State.SetRequestExecutionInfo(
		dto.data.ByLogin,
		updateParams.Comment,
		updateParams.ReqType,
		updateParams.Attachments,
	); errSet != nil {
		return errSet
	}

	status := string(StatusIdle)
	if updateParams.ReqType == RequestInfoAnswer {
		if _, executorExists := gb.State.Executors[updateParams.ExecutorLogin]; !executorExists {
			return fmt.Errorf("executor: %s is not found in executors", updateParams.ExecutorLogin)
		}

		status = string(StatusRunning)
		if len(gb.State.RequestExecutionInfoLogs) > 0 {
			workHours := getWorkWorkHoursBetweenDates(
				gb.State.RequestExecutionInfoLogs[len(gb.State.RequestExecutionInfoLogs)-1].CreatedAt,
				time.Now(),
			)
			gb.State.IncreaseSLA(workHours)
		}
	}

	dto.step.State[gb.Name], err = json.Marshal(gb.State)
	if err != nil {
		return err
	}

	var content []byte
	content, err = json.Marshal(store.NewFromStep(dto.step))
	if err != nil {
		return err
	}

	err = gb.Pipeline.Storage.UpdateStepContext(ctx, &db.UpdateStepRequest{
		Id:          dto.data.Id,
		Content:     content,
		BreakPoints: dto.step.BreakPoints,
		Status:      status,
	})
	if err != nil {
		return err
	}

	if updateParams.ReqType == RequestInfoQuestion {
		authorEmail, emailErr := gb.Pipeline.People.GetUserEmail(ctx, dto.data.Author)
		if emailErr != nil {
			return emailErr
		}

		tpl := mail.NewRequestExecutionInfoTemplate(dto.data.WorkNumber, dto.data.WorkTitle, gb.Pipeline.Sender.SdAddress)
		err = gb.Pipeline.Sender.SendNotification(ctx, []string{authorEmail}, nil, tpl)
		if err != nil {
			return err
		}
	}

	if updateParams.ReqType == RequestInfoAnswer {
		emails := make([]string, 0, len(gb.State.Executors))
		for executor := range gb.State.Executors {
			email, emailErr := gb.Pipeline.People.GetUserEmail(ctx, executor)
			if emailErr != nil {
				continue
			}

			emails = append(emails, email)
		}

		tpl := mail.NewAnswerExecutionInfoTemplate(dto.data.WorkNumber, dto.data.WorkTitle, gb.Pipeline.Sender.SdAddress)
		err = gb.Pipeline.Sender.SendNotification(ctx, emails, nil, tpl)
		if err != nil {
			return err
		}
	}

	return err
}

func (gb *GoExecutionBlock) executorStartWork(ctx c.Context, dto *executorsStartWork) (err error) {
	if _, ok := gb.State.Executors[dto.byLogin]; !ok {
		return fmt.Errorf("login %s is not found in executors", dto.byLogin)
	}
	executorLogins := gb.State.Executors

	gb.State.Executors = map[string]struct{}{
		dto.byLogin: {},
	}

	gb.State.IsTakenInWork = true

	dto.step.State[gb.Name], err = json.Marshal(gb.State)
	if err != nil {
		return err
	}

	var content []byte
	content, err = json.Marshal(store.NewFromStep(dto.step))
	if err != nil {
		return err
	}

	err = gb.Pipeline.Storage.UpdateStepContext(ctx, &db.UpdateStepRequest{
		Id:          dto.stepId,
		Content:     content,
		BreakPoints: dto.step.BreakPoints,
		Status:      string(StatusRunning),
	})
	if err != nil {
		return err
	}

	if err = gb.emailGroupExecutors(ctx, executorLogins, dto.byLogin); err != nil {
		return nil
	}

	return nil
}

func (gb *GoExecutionBlock) emailGroupExecutors(ctx c.Context, logins map[string]struct{}, executor string) (err error) {
	var notificationEmails []string
	for login := range logins {
		if login != executor {
			email, emailErr := gb.Pipeline.People.GetUserEmail(ctx, login)
			if emailErr != nil {
				return emailErr
			}
			notificationEmails = append(notificationEmails, email)
		}
	}
	descr := gb.Pipeline.currDescription
	additionalDescriptions, err := gb.Pipeline.Storage.GetAdditionalForms(gb.Pipeline.WorkNumber, gb.Name)
	if err != nil {
		return err
	}
	for _, item := range additionalDescriptions {
		if item == "" {
			continue
		}
		descr = fmt.Sprintf("%s\n\n%s", descr, item)
	}
	author, err := gb.Pipeline.People.GetUser(ctx, executor)
	if err != nil {
		return err
	}
	typedAuthor, err := author.ToSSOUserTyped()
	if err != nil {
		return err
	}
	tpl := mail.NewExecutionTakenInWork(&mail.ExecutorNotifTemplate{
		Id:           gb.Pipeline.WorkNumber,
		Name:         gb.Title,
		SdUrl:        gb.Pipeline.Sender.SdAddress,
		ExecutorName: typedAuthor.LastName + typedAuthor.FirstName,
		Initiator:    gb.Pipeline.Initiator,
		Description:  descr,
	})
	err = gb.Pipeline.Sender.SendNotification(ctx, notificationEmails, nil, tpl)
	if err != nil {
		return err
	}
	return nil
}<|MERGE_RESOLUTION|>--- conflicted
+++ resolved
@@ -177,11 +177,7 @@
 	byLogin string
 }
 
-<<<<<<< HEAD
-//nolint:gocyclo // need to deal with it later
-=======
 //nolint:gocyclo //its ok here
->>>>>>> c70fa427
 func (gb *GoExecutionBlock) updateRequestExecutionInfo(ctx c.Context, dto *updateRequestExecutionInfoDto) (err error) {
 	var updateParams RequestInfoUpdateParams
 	err = json.Unmarshal(dto.data.Parameters, &updateParams)
@@ -280,6 +276,11 @@
 	}
 
 	gb.State.IsTakenInWork = true
+	workHours := getWorkWorkHoursBetweenDates(
+		dto.step.Time,
+		time.Now(),
+	)
+	gb.State.IncreaseSLA(workHours)
 
 	dto.step.State[gb.Name], err = json.Marshal(gb.State)
 	if err != nil {
@@ -302,7 +303,7 @@
 		return err
 	}
 
-	if err = gb.emailGroupExecutors(ctx, executorLogins, dto.byLogin); err != nil {
+	if err := gb.emailGroupExecutors(ctx, executorLogins, dto.byLogin); err != nil {
 		return nil
 	}
 
