--- conflicted
+++ resolved
@@ -307,11 +307,7 @@
 		return err
 	}
 
-<<<<<<< HEAD
 	if err = gb.emailGroupExecutors(ctx, executorLogins, dto); err != nil {
-=======
-	if err := gb.emailGroupExecutors(ctx, executorLogins, dto.byLogin); err != nil {
->>>>>>> d506fea9
 		return nil
 	}
 
