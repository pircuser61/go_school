package pipeline

import (
	c "context"
	"encoding/json"
	"fmt"
	"time"

	"github.com/iancoleman/orderedmap"

	"github.com/pkg/errors"

	"gitlab.services.mts.ru/abp/mail/pkg/email"

	"gitlab.services.mts.ru/abp/myosotis/logger"

	"gitlab.services.mts.ru/jocasta/pipeliner/internal/db"
	e "gitlab.services.mts.ru/jocasta/pipeliner/internal/entity"
	file_registry "gitlab.services.mts.ru/jocasta/pipeliner/internal/fileregistry"
	hs "gitlab.services.mts.ru/jocasta/pipeliner/internal/humantasks"
	"gitlab.services.mts.ru/jocasta/pipeliner/internal/mail"
	"gitlab.services.mts.ru/jocasta/pipeliner/internal/sla"
	"gitlab.services.mts.ru/jocasta/pipeliner/internal/sso"
	"gitlab.services.mts.ru/jocasta/pipeliner/utils"
)

func (gb *GoExecutionBlock) Update(ctx c.Context) (interface{}, error) {
	data := gb.RunContext.UpdateData
	if data == nil {
		return nil, errors.New("empty data")
	}

	executorsLogins := make(map[string]struct{}, 0)
	for i := range gb.State.Executors {
		executorsLogins[i] = gb.State.Executors[i]
	}

	err := gb.handleTaskUpdateAction(ctx)
	if err != nil {
		return nil, err
	}

	deadline, deadlineErr := gb.getDeadline(ctx, gb.State.WorkType)
	if deadlineErr != nil {
		return nil, deadlineErr
	}

	gb.State.Deadline = deadline

	err = gb.setEvents(ctx, executorsLogins)
	if err != nil {
		return nil, err
	}

	var stateBytes []byte

	stateBytes, err = json.Marshal(gb.State)
	if err != nil {
		return nil, err
	}

	gb.RunContext.VarStore.ReplaceState(gb.Name, stateBytes)

	return nil, nil
}

func (gb *GoExecutionBlock) handleTaskUpdateAction(ctx c.Context) error {
	data := gb.RunContext.UpdateData
	if data == nil {
		return errors.New("empty data")
	}

	gb.RunContext.Delegations = gb.RunContext.Delegations.FilterByType("execution")

	err := gb.handleAction(ctx, e.TaskUpdateAction(data.Action))
	if err != nil {
		return err
	}

	return nil
}

//nolint:gocognit,gocyclo // вся сложность функции состоит в switch case, под каждым вызывается одна-две функции
func (gb *GoExecutionBlock) handleAction(ctx c.Context, action e.TaskUpdateAction) error {
	//nolint:exhaustive //нам не нужно обрабатывать остальные случаи
	switch action {
	case e.TaskUpdateActionSLABreach:
		errUpdate := gb.handleBreachedSLA(ctx)
		if errUpdate != nil {
			return errUpdate
		}
	case e.TaskUpdateActionHalfSLABreach:
		gb.handleHalfSLABreached(ctx)
	case e.TaskUpdateActionReworkSLABreach:
		errUpdate := gb.handleReworkSLABreached(ctx)
		if errUpdate != nil {
			return errUpdate
		}
	case e.TaskUpdateActionExecution:
		if !gb.State.IsTakenInWork {
			return errors.New("is not taken in work")
		}

		errUpdate := gb.updateDecision(ctx)
		if errUpdate != nil {
			return errUpdate
		}
	case e.TaskUpdateActionChangeExecutor:
		if !gb.State.IsTakenInWork {
			return errors.New("is not taken in work")
		}

		errUpdate := gb.changeExecutor(ctx)
		if errUpdate != nil {
			return errUpdate
		}
	case e.TaskUpdateActionRequestExecutionInfo:
		if !gb.State.IsTakenInWork {
			return errors.New("is not taken in work")
		}

		errUpdate := gb.updateRequestInfo(ctx)
		if errUpdate != nil {
			return errUpdate
		}
	case e.TaskUpdateActionReplyExecutionInfo:
		if !gb.State.IsTakenInWork {
			return errors.New("is not taken in work")
		}

		errUpdate := gb.updateReplyInfo(ctx)
		if errUpdate != nil {
			return errUpdate
		}
	case e.TaskUpdateActionExecutorStartWork:
		if gb.State.IsTakenInWork {
			return errors.New("is already taken in work")
		}

		errUpdate := gb.executorStartWork(ctx)
		if errUpdate != nil {
			return errUpdate
		}
	case e.TaskUpdateActionExecutorSendEditApp:
		if !gb.State.IsTakenInWork {
			return errors.New("is not taken in work")
		}

		errUpdate := gb.toEditApplication(ctx)
		if errUpdate != nil {
			return errUpdate
		}
	case e.TaskUpdateActionDayBeforeSLARequestAddInfo:
		errUpdate := gb.handleBreachedDayBeforeSLARequestAddInfo(ctx)
		if errUpdate != nil {
			return errUpdate
		}
	case e.TaskUpdateActionSLABreachRequestAddInfo:
		errUpdate := gb.HandleBreachedSLARequestAddInfo(ctx)
		if errUpdate != nil {
			return errUpdate
		}
	case e.TaskUpdateActionReload:
	}

	return nil
}

type ExecutorChangeParams struct {
	NewExecutorLogin string         `json:"new_executor_login"`
	Comment          string         `json:"comment"`
	Attachments      []e.Attachment `json:"attachments,omitempty"`
}

func (gb *GoExecutionBlock) changeExecutor(ctx c.Context) (err error) {
	currentLogin := gb.RunContext.UpdateData.ByLogin
	_, executorFound := gb.State.Executors[currentLogin]

	delegateFor, isDelegate := gb.RunContext.Delegations.FindDelegatorFor(currentLogin, getSliceFromMap(gb.State.Executors))
	if !(executorFound || isDelegate) {
		return NewUserIsNotPartOfProcessErr()
	}

	var updateParams ExecutorChangeParams
	if err = json.Unmarshal(gb.RunContext.UpdateData.Parameters, &updateParams); err != nil {
		return errors.New("can't assert provided update data")
	}

	realOldExecutor := currentLogin

	if executorFound {
		delegateFor = ""
	} else {
		realOldExecutor = delegateFor
	}

	if err = gb.State.SetChangeExecutor(realOldExecutor, delegateFor, currentLogin, &updateParams); err != nil {
		return errors.New("can't assert provided change executor data")
	}

	delete(gb.State.Executors, realOldExecutor)
	oldExecutors := gb.State.Executors

	// add new person to exec anyway
	defer func() {
		oldExecutors[updateParams.NewExecutorLogin] = struct{}{}
		gb.State.Executors = oldExecutors
	}()

	gb.State.Executors = map[string]struct{}{
		updateParams.NewExecutorLogin: {},
	}

	gb.State.IsTakenInWork = false

	// do notif only for the new person
	if notifErr := gb.handleNotifications(ctx); notifErr != nil {
		return notifErr
	}

	return nil
}

func (a *ExecutionData) SetChangeExecutor(oldLogin, delegateFor, byLogin string, in *ExecutorChangeParams) error {
	_, ok := a.Executors[oldLogin]
	if !ok {
		return fmt.Errorf("%s not found in executors", oldLogin)
	}

	a.ChangedExecutorsLogs = append(a.ChangedExecutorsLogs, ChangeExecutorLog{
		OldLogin:    oldLogin,
		NewLogin:    in.NewExecutorLogin,
		Comment:     in.Comment,
		Attachments: in.Attachments,
		CreatedAt:   time.Now(),
		DelegateFor: delegateFor,
		ByLogin:     byLogin,
	})

	return nil
}

type ExecutionUpdateParams struct {
	Decision    ExecutionDecision `json:"decision"`
	Comment     string            `json:"comment"`
	Attachments []e.Attachment    `json:"attachments"`
}

//nolint:dupl //its not duplicate
func (gb *GoExecutionBlock) handleBreachedSLA(ctx c.Context) error {
	if !gb.State.CheckSLA {
		gb.State.SLAChecked = true
		gb.State.HalfSLAChecked = true

		return nil
	}

	if gb.State.SLA >= 8 {
		err := gb.checkBreachedSLA(ctx)
		if err != nil {
			return err
		}
	}

	gb.State.SLAChecked = true
	gb.State.HalfSLAChecked = true

	return nil
}

func (gb *GoExecutionBlock) checkBreachedSLA(ctx c.Context) error {
	const fn = "pipeline.execution.checkBreachedSLA"

	log := logger.GetLogger(ctx)

	emails := make([]string, 0, len(gb.State.Executors))
	logins := getSliceFromMap(gb.State.Executors)

	delegations, err := gb.RunContext.Services.HumanTasks.GetDelegationsByLogins(ctx, logins)
	if err != nil {
		log.WithError(err).Info(fn, fmt.Sprintf("executors %v have no delegates", logins))
	}

	delegations = delegations.FilterByType("execution")
	logins = delegations.GetUserInArrayWithDelegations(logins)

	var executorEmail string

	for i := range logins {
		executorEmail, err = gb.RunContext.Services.People.GetUserEmail(ctx, logins[i])
		if err != nil {
			log.WithError(err).Warning(fn, fmt.Sprintf("executor login %s not found", logins[i]))

			continue
		}

		emails = append(emails, executorEmail)
	}

	tpl := mail.NewExecutionSLATpl(
		gb.RunContext.WorkNumber,
		gb.RunContext.NotifName,
		gb.RunContext.Services.Sender.SdAddress,
	)

	filesList := []string{tpl.Image}

	icons, iconEerr := gb.RunContext.GetIcons(filesList)
	if iconEerr != nil {
		return iconEerr
	}

	if len(emails) == 0 {
		return nil
	}

	err = gb.RunContext.Services.Sender.SendNotification(ctx, emails, icons, tpl)
	if err != nil {
		return err
	}

	return nil
}

//nolint:dupl //its not duplicate
func (gb *GoExecutionBlock) handleHalfSLABreached(ctx c.Context) {
	const fn = "pipeline.execution.handleHalfSLABreached"

	if !gb.State.CheckSLA {
		gb.State.SLAChecked = true
		gb.State.HalfSLAChecked = true

		return
	}

	log := logger.GetLogger(ctx)

	if gb.State.SLA >= 8 {
		_ = gb.sendNotification(ctx, log, fn)
	}

	gb.State.HalfSLAChecked = true
}

func (gb *GoExecutionBlock) sendNotification(ctx c.Context, log logger.Logger, fn string) error {
	emails := make([]string, 0, len(gb.State.Executors))
	logins := getSliceFromMap(gb.State.Executors)

	delegations, err := gb.RunContext.Services.HumanTasks.GetDelegationsByLogins(ctx, logins)
	if err != nil {
		log.WithError(err).Info(fn, fmt.Sprintf("executors %v have no delegates", logins))
	}

	delegations = delegations.FilterByType("execution")
	logins = delegations.GetUserInArrayWithDelegations(logins)

	for i := range logins {
		executorEmail, getEmailErr := gb.RunContext.Services.People.GetUserEmail(ctx, logins[i])
		if getEmailErr != nil {
			log.WithError(getEmailErr).Warning(fn, fmt.Sprintf("executor login %s not found", logins[i]))

			continue
		}

		emails = append(emails, executorEmail)
	}

	if len(emails) == 0 {
		return nil
	}

	task, getVersionErr := gb.RunContext.Services.Storage.GetVersionByWorkNumber(ctx, gb.RunContext.WorkNumber)
	if getVersionErr != nil {
		return getVersionErr
	}

	processSettings, getVersionErr := gb.RunContext.Services.Storage.GetVersionSettings(ctx, task.VersionID.String())
	if getVersionErr != nil {
		return getVersionErr
	}

	taskRunContext, getDataErr := gb.RunContext.Services.Storage.GetTaskRunContext(ctx, gb.RunContext.WorkNumber)
	if getDataErr != nil {
		return getDataErr
	}

	login := task.Author

	recipient := getRecipientFromState(&taskRunContext.InitialApplication.ApplicationBody)

	if recipient != "" {
		login = recipient
	}

	if processSettings.ResubmissionPeriod > 0 {
		_, getWorksErr := gb.RunContext.Services.Storage.GetWorksForUserWithGivenTimeRange(ctx,
			processSettings.ResubmissionPeriod,
			login,
			task.VersionID.String(),
			gb.RunContext.WorkNumber,
		)
		if getWorksErr != nil {
			return getWorksErr
		}
	}

	slaInfoPtr, getSLAInfoErr := gb.RunContext.Services.SLAService.GetSLAInfoPtr(
		ctx,
		sla.InfoDTO{
			TaskCompletionIntervals: []e.TaskCompletionInterval{
				{
					StartedAt:  gb.RunContext.CurrBlockStartTime,
					FinishedAt: gb.RunContext.CurrBlockStartTime.Add(time.Hour * 24 * 100),
				},
			},
			WorkType: sla.WorkHourType(gb.State.WorkType),
		},
	)
	if getSLAInfoErr != nil {
		return getSLAInfoErr
	}

	lastWorksForUser := make([]*e.EriusTask, 0)

	if processSettings.ResubmissionPeriod > 0 {
		var getWorksErr error

		lastWorksForUser, getWorksErr = gb.RunContext.Services.Storage.GetWorksForUserWithGivenTimeRange(ctx,
			processSettings.ResubmissionPeriod,
			login,
			task.VersionID.String(),
			gb.RunContext.WorkNumber,
		)
		if getWorksErr != nil {
			return getWorksErr
		}
	}

	tpl := mail.NewExecutiontHalfSLATpl(
		gb.RunContext.WorkNumber,
		gb.RunContext.NotifName,
		gb.RunContext.Services.Sender.SdAddress,
		gb.RunContext.Services.SLAService.ComputeMaxDateFormatted(gb.RunContext.CurrBlockStartTime, gb.State.SLA,
			slaInfoPtr),
		lastWorksForUser,
	)

	files := []string{tpl.Image}

	if len(lastWorksForUser) != 0 {
		files = append(files, warningImg)
	}

	iconFiles, fileErr := gb.RunContext.GetIcons(files)
	if fileErr != nil {
		return fileErr
	}

	err = gb.RunContext.Services.Sender.SendNotification(ctx, emails, iconFiles, tpl)
	if err != nil {
		return err
	}

	return nil
}

// nolint:dupl // another action
func (gb *GoExecutionBlock) handleReworkSLABreached(ctx c.Context) error {
	const fn = "pipeline.execution.handleReworkSLABreached"

	if !gb.State.CheckReworkSLA {
		return nil
	}

	log := logger.GetLogger(ctx)

	decision := ExecutionDecisionRejected
	gb.State.Decision = &decision
	gb.State.EditingApp = nil

	comment := fmt.Sprintf("заявка автоматически перенесена в архив по истечении %d дней", gb.State.ReworkSLA/8)
	gb.State.DecisionComment = &comment

	if stopErr := gb.RunContext.Services.Storage.StopTaskBlocks(ctx, gb.RunContext.TaskID); stopErr != nil {
		return stopErr
	}

	if stopErr := gb.RunContext.updateTaskStatus(ctx, db.RunStatusFinished, "", db.SystemLogin); stopErr != nil {
		return stopErr
	}

	if stopErr := gb.RunContext.Services.Storage.SendTaskToArchive(ctx, gb.RunContext.TaskID); stopErr != nil {
		return stopErr
	}

	loginsToNotify := []string{gb.RunContext.Initiator}

	var (
		em  string
		err error
	)

	emails := make([]string, 0, len(loginsToNotify))

	for _, login := range loginsToNotify {
		em, err = gb.RunContext.Services.People.GetUserEmail(ctx, login)
		if err != nil {
			log.WithError(err).Warning(fn, fmt.Sprintf("login %s not found", login))

			continue
		}

		emails = append(emails, em)
	}

	tpl := mail.NewReworkSLATpl(gb.RunContext.WorkNumber, gb.RunContext.NotifName,
		gb.RunContext.Services.Sender.SdAddress, gb.State.ReworkSLA, gb.State.CheckSLA)

	filesList := []string{tpl.Image}

	files, iconEerr := gb.RunContext.GetIcons(filesList)
	if iconEerr != nil {
		return iconEerr
	}

	err = gb.RunContext.Services.Sender.SendNotification(ctx, emails, files, tpl)
	if err != nil {
		return err
	}

	nodeEvents, nodeKafkaEvents, err := gb.RunContext.GetCancelledStepsEvents(ctx)
	if err != nil {
		return err
	}

	gb.happenedKafkaEvents = append(gb.happenedKafkaEvents, nodeKafkaEvents...)

	//nolint:gocritic //в этом проекте не принято использовать поинтеры в коллекциях
	for _, event := range nodeEvents {
		// event for this node will spawn later
		if event.NodeName == gb.Name {
			continue
		}

		gb.happenedEvents = append(gb.happenedEvents, event)
	}

	return nil
}

func (gb *GoExecutionBlock) handleBreachedDayBeforeSLARequestAddInfo(ctx c.Context) error {
	const fn = "pipeline.execution.handleBreachedDayBeforeSLARequestAddInfo"

	if !gb.State.CheckDayBeforeSLARequestInfo {
		return nil
	}

	log := logger.GetLogger(ctx)

	loginsToNotify := []string{gb.RunContext.Initiator}

	emails := make([]string, 0, len(loginsToNotify))

	for _, login := range loginsToNotify {
		userEmail, err := gb.RunContext.Services.People.GetUserEmail(ctx, login)
		if err != nil {
			log.WithError(err).Warning(fn, fmt.Sprintf("login %s not found", login))

			continue
		}

		emails = append(emails, userEmail)
	}

	tpl := mail.NewDayBeforeRequestAddInfoSLABreached(gb.RunContext.WorkNumber, gb.RunContext.NotifName,
		gb.RunContext.Services.Sender.SdAddress)

	filesList := []string{tpl.Image}

	files, iconErr := gb.RunContext.GetIcons(filesList)
	if iconErr != nil {
		return iconErr
	}

	err := gb.RunContext.Services.Sender.SendNotification(ctx, emails, files, tpl)
	if err != nil {
		return err
	}

	gb.State.CheckDayBeforeSLARequestInfo = false

	return nil
}

//nolint:dupl // dont duplicate
func (gb *GoExecutionBlock) HandleBreachedSLARequestAddInfo(ctx c.Context) error {
	const fn = "pipeline.execution.HandleBreachedSLARequestAddInfo"

	comment := "заявка автоматически перенесена в архив по истечении 3 дней"

	log := logger.GetLogger(ctx)

	decision := ExecutionDecisionRejected
	gb.State.Decision = &decision
	gb.State.DecisionComment = &comment

	if stopErr := gb.RunContext.Services.Storage.StopTaskBlocks(ctx, gb.RunContext.TaskID); stopErr != nil {
		return stopErr
	}

	if stopErr := gb.RunContext.updateTaskStatus(ctx, db.RunStatusFinished, "", db.SystemLogin); stopErr != nil {
		return stopErr
	}

	if stopErr := gb.RunContext.Services.Storage.SendTaskToArchive(ctx, gb.RunContext.TaskID); stopErr != nil {
		return stopErr
	}

	executors := getSliceFromMap(gb.State.Executors)

	delegates, getDelegationsErr := gb.RunContext.Services.HumanTasks.GetDelegationsByLogins(ctx, executors)
	if getDelegationsErr != nil {
		return getDelegationsErr
	}

	delegates = delegates.FilterByType("execution")

	loginsToNotify := delegates.GetUserInArrayWithDelegations(executors)
	loginsToNotify = append(loginsToNotify, gb.RunContext.Initiator)

	var (
		em  string
		err error
	)

	emails := make([]string, 0, len(loginsToNotify))

	for _, login := range loginsToNotify {
		em, err = gb.RunContext.Services.People.GetUserEmail(ctx, login)
		if err != nil {
			log.WithError(err).Warning(fn, fmt.Sprintf("login %s not found", login))

			continue
		}

		emails = append(emails, em)
	}

	tpl := mail.NewRequestAddInfoSLABreached(gb.RunContext.WorkNumber, gb.RunContext.NotifName,
		gb.RunContext.Services.Sender.SdAddress, gb.State.ReworkSLA)

	filesList := []string{tpl.Image}

	files, iconEerr := gb.RunContext.GetIcons(filesList)
	if iconEerr != nil {
		return iconEerr
	}

	err = gb.RunContext.Services.Sender.SendNotification(ctx, emails, files, tpl)
	if err != nil {
		return err
	}

	nodeEvents, nodeKafkaEvents, err := gb.RunContext.GetCancelledStepsEvents(ctx)
	if err != nil {
		return err
	}

	gb.happenedKafkaEvents = append(gb.happenedKafkaEvents, nodeKafkaEvents...)

	//nolint:gocritic //в этом проекте не принято использовать поинтеры в коллекциях
	for _, event := range nodeEvents {
		// event for this node will spawn later
		if event.NodeName == gb.Name {
			continue
		}

		gb.happenedEvents = append(gb.happenedEvents, event)
	}

	return nil
}

func (gb *GoExecutionBlock) checkFormFilled() error {
	l := logger.GetLogger(c.Background())

	for _, form := range gb.State.FormsAccessibility {
		formState, ok := gb.RunContext.VarStore.State[form.NodeID]
		if !ok {
			continue
		}

		if gb.Name == form.NodeID {
			continue
		}

		if form.AccessType == requiredFillAccessType {
			if gb.checkForEmptyForm(formState, l) {
				comment := fmt.Sprintf("%s have empty form", form.NodeID)

				return errors.New(comment)
			}
		}
	}

	return nil
}

//nolint:nestif //it's ok
func (gb *GoExecutionBlock) updateDecision(ctx c.Context) error {
	var updateParams ExecutionUpdateParams

	err := json.Unmarshal(gb.RunContext.UpdateData.Parameters, &updateParams)
	if err != nil {
		return errors.New("can't assert provided update data")
	}

	if updateParams.Decision != ExecutionDecisionRejected {
		if checkTypeErr := gb.checkFormFilled(); checkTypeErr != nil {
			return checkTypeErr
		}
	}

	if errSet := gb.State.SetDecision(gb.RunContext.UpdateData.ByLogin, &updateParams,
		gb.RunContext.Delegations); errSet != nil {
		return errSet
	}

	if gb.State.Decision != nil {
		if gb.State.ActualExecutor != nil {
			person, personErr := gb.RunContext.Services.ServiceDesc.GetSsoPerson(ctx, *gb.State.ActualExecutor)
			if personErr != nil {
				return personErr
			}

			gb.RunContext.VarStore.SetValue(gb.Output[keyOutputExecutionLogin], person)
		}

<<<<<<< HEAD
		gb.State.IsExpired = gb.State.Deadline.Before(time.Now())

		gb.RunContext.VarStore.SetValue(gb.Output[keyOutputExecutionLogin], person)
		gb.RunContext.VarStore.SetValue(gb.Output[keyOutputDecision], &gb.State.Decision)
		gb.RunContext.VarStore.SetValue(gb.Output[keyOutputComment], &gb.State.DecisionComment)
=======
		if gb.State.Decision != nil {
			gb.RunContext.VarStore.SetValue(gb.Output[keyOutputDecision], &gb.State.Decision)
		}

		if gb.State.DecisionComment != nil {
			gb.RunContext.VarStore.SetValue(gb.Output[keyOutputComment], &gb.State.DecisionComment)
		}
>>>>>>> 47bc65f6
	}

	return nil
}

type requestInfoUpdateParams struct {
	Comment       string          `json:"comment"`
	ReqType       RequestInfoType `json:"req_type"`
	Attachments   []e.Attachment  `json:"attachments"`
	ExecutorLogin string          `json:"executor_login"`
}

type replyInfoUpdateParams struct {
	Comment       string         `json:"comment"`
	Attachments   []e.Attachment `json:"attachments"`
	ExecutorLogin string         `json:"executor_login"`
}

func (gb *GoExecutionBlock) updateRequestInfo(ctx c.Context) (err error) {
	var updateParams requestInfoUpdateParams

	delegations := gb.RunContext.Delegations.FilterByType("execution")

	err = json.Unmarshal(gb.RunContext.UpdateData.Parameters, &updateParams)
	if err != nil {
		return errors.New("can't assert provided update requestExecutionInfo data")
	}

	if errSet := gb.State.SetRequestExecutionInfo(gb.RunContext.UpdateData.ByLogin, delegations,
		&updateParams); errSet != nil {
		return errSet
	}

	if updateParams.ReqType == RequestInfoQuestion {
		err = gb.notifyNeedMoreInfo(ctx)
		if err != nil {
			return err
		}

		gb.State.CheckDayBeforeSLARequestInfo = true
	}

	if updateParams.ReqType == RequestInfoAnswer {
		if gb.RunContext.UpdateData.ByLogin != gb.RunContext.Initiator {
			return NewUserIsNotPartOfProcessErr()
		}

		err = gb.notifyNewInfoReceived(ctx)
		if err != nil {
			return err
		}
	}

	return err
}

func (gb *GoExecutionBlock) updateReplyInfo(ctx c.Context) (err error) {
	if gb.RunContext.UpdateData.ByLogin != gb.RunContext.Initiator {
		return NewUserIsNotPartOfProcessErr()
	}

	var updateParams replyInfoUpdateParams

	err = json.Unmarshal(gb.RunContext.UpdateData.Parameters, &updateParams)
	if err != nil {
		return errors.New("can't assert provided update replyInfoUpdateParams data")
	}

	errSet := gb.State.setReplyExecutionInfo(gb.RunContext.UpdateData.ByLogin, &updateParams)
	if errSet != nil {
		return errSet
	}

	err = gb.notifyNewInfoReceived(ctx)
	if err != nil {
		return err
	}

	return nil
}

func (a *ExecutionData) setReplyExecutionInfo(login string, in *replyInfoUpdateParams) error {
	a.RequestExecutionInfoLogs = append(a.RequestExecutionInfoLogs, RequestExecutionInfoLog{
		Login:       login,
		Comment:     in.Comment,
		CreatedAt:   time.Now(),
		ReqType:     RequestInfoAnswer,
		Attachments: in.Attachments,
		DelegateFor: "",
	})

	return nil
}

func (a *ExecutionData) SetRequestExecutionInfo(
	login string,
	delegations hs.Delegations,
	in *requestInfoUpdateParams,
) error {
	_, executorFound := a.Executors[login]
	delegateFor, isDelegate := delegations.FindDelegatorFor(
		login,
		getSliceFromMap(a.Executors),
	)

	if !(executorFound || isDelegate) && in.ReqType == RequestInfoQuestion {
		return NewUserIsNotPartOfProcessErr()
	}

	if in.ReqType != RequestInfoAnswer && in.ReqType != RequestInfoQuestion {
		return fmt.Errorf("request info type is not valid")
	}

	if executorFound {
		delegateFor = ""
	}

	a.RequestExecutionInfoLogs = append(a.RequestExecutionInfoLogs, RequestExecutionInfoLog{
		Login:       login,
		Comment:     in.Comment,
		CreatedAt:   time.Now(),
		ReqType:     in.ReqType,
		Attachments: in.Attachments,
		DelegateFor: delegateFor,
	})

	return nil
}

func (gb *GoExecutionBlock) executorStartWork(ctx c.Context) (err error) {
	currentLogin := gb.RunContext.UpdateData.ByLogin
	_, executorFound := gb.State.Executors[currentLogin]

	delegateFor, isDelegate := gb.RunContext.Delegations.FindDelegatorFor(
		currentLogin,
		getSliceFromMap(gb.State.Executors),
	)
	if !(executorFound || isDelegate) {
		return NewUserIsNotPartOfProcessErr()
	}

	executorLogins := make(map[string]struct{}, 0)
	for i := range gb.State.Executors {
		executorLogins[i] = gb.State.Executors[i]
	}

	gb.State.Executors = map[string]struct{}{
		gb.RunContext.UpdateData.ByLogin: {},
	}

	if executorFound {
		delegateFor = ""
	}

	gb.State.IsTakenInWork = true
	gb.State.TakenInWorkLog = append(gb.State.TakenInWorkLog, StartWorkLog{
		Executor:    gb.RunContext.UpdateData.ByLogin,
		CreatedAt:   time.Now(),
		DelegateFor: delegateFor,
	})

	if gb.RunContext.skipNotifications {
		return nil
	}

	err = gb.emailGroupExecutors(ctx, gb.RunContext.UpdateData.ByLogin, executorLogins)
	if err != nil {
		return err
	}

	return nil
}

func (gb *GoExecutionBlock) emailGroupExecutors(ctx c.Context, loginTakenInWork string, logins map[string]struct{}) error {
	log := logger.GetLogger(ctx)

	executors := getSliceFromMap(logins)
	log.WithField("func", "emailGroupExecutors").WithField("logins", logins)

	delegates, err := gb.RunContext.Services.HumanTasks.GetDelegationsByLogins(ctx, executors)
	if err != nil {
		return err
	}

	delegates = delegates.FilterByType("execution")

	loginsToNotify := delegates.GetUserInArrayWithDelegations(executors)

	emails := gb.mapLoginsToEmails(ctx, loginsToNotify, loginTakenInWork)

	log.WithField("func", "emailGroupExecutors").WithField("emails", emails)

	description, files, err := gb.RunContext.makeNotificationDescription(gb.Name)
	if err != nil {
		return err
	}

	typedAuthor, err := gb.typedAuthor(ctx)
	if err != nil {
		return err
	}

	task, getVersionErr := gb.RunContext.Services.Storage.GetVersionByWorkNumber(ctx, gb.RunContext.WorkNumber)
	if getVersionErr != nil {
		return getVersionErr
	}

	processSettings, getVersionErr := gb.RunContext.Services.Storage.GetVersionSettings(ctx, task.VersionID.String())
	if getVersionErr != nil {
		return getVersionErr
	}

	taskRunContext, getDataErr := gb.RunContext.Services.Storage.GetTaskRunContext(ctx, gb.RunContext.WorkNumber)
	if getDataErr != nil {
		return getDataErr
	}

	login := task.Author

	recipient := getRecipientFromState(&taskRunContext.InitialApplication.ApplicationBody)
	if recipient != "" {
		login = recipient
	}

	lastWorksForUser, err := gb.lastWorksForUser(ctx, &processSettings, login, task.VersionID.String())
	if err != nil {
		return err
	}

	initiatorInfo, err := gb.initiatorInfo(ctx)
	if err != nil {
		return err
	}

	tpl := mail.NewExecutionTakenInWorkTpl(
		&mail.ExecutorNotifTemplate{
			WorkNumber:  gb.RunContext.WorkNumber,
			Name:        gb.RunContext.NotifName,
			SdURL:       gb.RunContext.Services.Sender.SdAddress,
			Description: description,
			Executor:    typedAuthor,
			Initiator:   initiatorInfo,
			LastWorks:   lastWorksForUser,
			Mailto:      gb.RunContext.Services.Sender.FetchEmail,
		},
	)

	iconsName := []string{tpl.Image, userImg}

	if len(lastWorksForUser) != 0 {
		iconsName = append(iconsName, warningImg)
	}

	if gb.downloadImgFromDescription(description) {
		iconsName = append(iconsName, downloadImg)
	}

	iconFiles, err := gb.RunContext.GetIcons(iconsName)
	if err != nil {
		return err
	}

	iconFiles = append(iconFiles, files...)

	if errSend := gb.RunContext.Services.Sender.SendNotification(ctx, emails, iconFiles, tpl); errSend != nil {
		return errSend
	}

	emailTakenInWork, emailErr := gb.RunContext.Services.People.GetUserEmail(ctx, loginTakenInWork)
	if emailErr != nil {
		return emailErr
	}

	slaInfoPtr, getSLAInfoErr := gb.RunContext.Services.SLAService.GetSLAInfoPtr(
		ctx,
		sla.InfoDTO{
			TaskCompletionIntervals: []e.TaskCompletionInterval{
				{
					StartedAt:  gb.RunContext.CurrBlockStartTime,
					FinishedAt: gb.RunContext.CurrBlockStartTime.Add(time.Hour * 24 * 100),
				},
			},
			WorkType: sla.WorkHourType(gb.State.WorkType),
		},
	)
	if getSLAInfoErr != nil {
		return getSLAInfoErr
	}

	author1, getUserErr := gb.RunContext.Services.People.GetUser(ctx, gb.RunContext.Initiator)
	if getUserErr != nil {
		return err
	}

	initiatorInfo, toUserErr := author1.ToUserinfo()
	if toUserErr != nil {
		return err
	}

	var buttons []mail.Button
	tpl, buttons = mail.NewAppPersonStatusNotificationTpl(
		&mail.NewAppPersonStatusTpl{
			WorkNumber:  gb.RunContext.WorkNumber,
			Name:        gb.RunContext.NotifName,
			Status:      string(StatusExecution),
			Action:      statusToTaskAction[StatusExecution],
			DeadLine:    gb.RunContext.Services.SLAService.ComputeMaxDateFormatted(time.Now(), gb.State.SLA, slaInfoPtr),
			Description: description,
			SdURL:       gb.RunContext.Services.Sender.SdAddress,
			Mailto:      gb.RunContext.Services.Sender.FetchEmail,
			Login:       loginTakenInWork,
			IsEditable:  gb.State.GetIsEditable(),
			Initiator:   initiatorInfo,

			BlockID:                   BlockGoExecutionID,
			ExecutionDecisionExecuted: string(ExecutionDecisionExecuted),
			ExecutionDecisionRejected: string(ExecutionDecisionRejected),
			LastWorks:                 lastWorksForUser,
		},
	)

	attachFiles, err := gb.attachFiles(&tpl, buttons, lastWorksForUser, description)
	if err != nil {
		return err
	}

	sendErr := gb.RunContext.Services.Sender.SendNotification(
		ctx,
		[]string{emailTakenInWork},
		attachFiles,
		tpl,
	)
	if sendErr != nil {
		return sendErr
	}

	return nil
}

func (gb *GoExecutionBlock) attachFiles(
	tpl *mail.Template,
	buttons []mail.Button,
	lastWorksForUser []*e.EriusTask,
	description []orderedmap.OrderedMap,
) ([]email.Attachment, error) {
	iconsName := []string{tpl.Image, userImg}

	for _, v := range buttons {
		iconsName = append(iconsName, v.Img)
	}

	if len(lastWorksForUser) != 0 {
		iconsName = append(iconsName, warningImg)
	}

	if isNeedAddDownloadImage(description) {
		iconsName = append(iconsName, downloadImg)
	}

	attachFiles, err := gb.RunContext.GetIcons(iconsName)
	if err != nil {
		return nil, err
	}

	return attachFiles, nil
}

func (gb *GoExecutionBlock) mapLoginsToEmails(ctx c.Context, loginsToNotify []string, loginTakenInWork string) []string {
	log := logger.GetLogger(ctx)
	emails := make([]string, 0)

	for _, login := range loginsToNotify {
		if login != loginTakenInWork {
			userEmail, emailErr := gb.RunContext.Services.People.GetUserEmail(ctx, login)
			if emailErr != nil {
				log.WithField("login", login).WithError(emailErr).Warning("couldn't get email")

				continue
			}

			emails = append(emails, userEmail)
		}
	}

	return emails
}

func (gb *GoExecutionBlock) typedAuthor(ctx c.Context) (*sso.UserInfo, error) {
	author, err := gb.RunContext.Services.People.GetUser(ctx, gb.RunContext.UpdateData.ByLogin)
	if err != nil {
		return nil, err
	}

	typedAuthor, err := author.ToUserinfo()
	if err != nil {
		return nil, err
	}

	return typedAuthor, nil
}

func (gb *GoExecutionBlock) initiatorInfo(ctx c.Context) (*sso.UserInfo, error) {
	initiator, err := gb.RunContext.Services.People.GetUser(ctx, gb.RunContext.Initiator)
	if err != nil {
		return nil, err
	}

	initiatorInfo, err := initiator.ToUserinfo()
	if err != nil {
		return nil, err
	}

	return initiatorInfo, nil
}

func (gb *GoExecutionBlock) downloadImgFromDescription(description []orderedmap.OrderedMap) bool {
	for _, v := range description {
		links, link := v.Get("attachLinks")
		if link {
			attachFiles, ok := links.([]file_registry.AttachInfo)
			if ok && len(attachFiles) != 0 {
				return true
			}
		}
	}

	return false
}

func (gb *GoExecutionBlock) lastWorksForUser(ctx c.Context, dto *e.ProcessSettings, login, vID string) ([]*e.EriusTask, error) {
	if dto.ResubmissionPeriod > 0 {
		lastWorksForUser, getWorksErr := gb.RunContext.Services.Storage.GetWorksForUserWithGivenTimeRange(
			ctx,
			dto.ResubmissionPeriod,
			login,
			vID,
			gb.RunContext.WorkNumber,
		)
		if getWorksErr != nil {
			return make([]*e.EriusTask, 0), getWorksErr
		}

		return lastWorksForUser, nil
	}

	return make([]*e.EriusTask, 0), nil
}

type executorUpdateEditParams struct {
	Comment     string         `json:"comment"`
	Attachments []e.Attachment `json:"attachments"`
}

func (gb *GoExecutionBlock) toEditApplication(ctx c.Context) (err error) {
	if gb.State.Decision != nil {
		return errors.New("decision already set")
	}

	var updateParams executorUpdateEditParams
	if err = json.Unmarshal(gb.RunContext.UpdateData.Parameters, &updateParams); err != nil {
		return errors.New("can't assert provided update data")
	}

	byLogin := gb.RunContext.UpdateData.ByLogin
	_, executorFound := gb.State.Executors[byLogin]

	delegateFor, isDelegate := gb.RunContext.Delegations.FindDelegatorFor(
		byLogin,
		getSliceFromMap(gb.State.Executors),
	)
	if !(executorFound || isDelegate) {
		return NewUserIsNotPartOfProcessErr()
	}

	if executorFound {
		delegateFor = ""
	}

	// возврат на доработку всей заявки инициатору
	if gb.isNextBlockServiceDesk() {
		err = gb.returnToAdminForRevision(ctx, delegateFor, updateParams)
		if err != nil {
			return err
		}
	} else {
		if editErr := gb.State.setEditToNextBlock(gb.RunContext.UpdateData.ByLogin, delegateFor,
			updateParams); editErr != nil {
			return editErr
		}

		person, personErr := gb.RunContext.Services.ServiceDesc.GetSsoPerson(ctx, gb.RunContext.UpdateData.ByLogin)
		if personErr != nil {
			return personErr
		}

		gb.State.IsExpired = gb.State.Deadline.Before(time.Now())

		gb.RunContext.VarStore.SetValue(gb.Output[keyOutputExecutionLogin], person)
		gb.RunContext.VarStore.SetValue(gb.Output[keyOutputDecision], ExecutionDecisionSentEdit)
		gb.RunContext.VarStore.SetValue(gb.Output[keyOutputComment], updateParams.Comment)
	}

	return nil
}

func (gb *GoExecutionBlock) isNextBlockServiceDesk() bool {
	for i := range gb.Sockets {
		if gb.Sockets[i].ID == executionEditAppSocketID &&
			utils.IsContainsInSlice("servicedesk_application_0", gb.Sockets[i].NextBlockIds) {
			return true
		}
	}

	return false
}

func (gb *GoExecutionBlock) returnToAdminForRevision(ctx c.Context, delegateFor string, dto executorUpdateEditParams) error {
	err := gb.State.setEditAppToInitiator(
		gb.RunContext.UpdateData.ByLogin,
		delegateFor,
		dto,
	)
	if err != nil {
		return err
	}

	err = gb.notifyNeedRework(ctx)
	if err != nil {
		return err
	}

	err = gb.RunContext.Services.Storage.FinishTaskBlocks(ctx, gb.RunContext.TaskID, []string{gb.Name}, false)
	if err != nil {
		return err
	}

	return nil
}<|MERGE_RESOLUTION|>--- conflicted
+++ resolved
@@ -736,21 +736,18 @@
 			gb.RunContext.VarStore.SetValue(gb.Output[keyOutputExecutionLogin], person)
 		}
 
-<<<<<<< HEAD
+		if gb.State.Decision != nil {
+			gb.RunContext.VarStore.SetValue(gb.Output[keyOutputDecision], &gb.State.Decision)
+		}
+
+		if gb.State.DecisionComment != nil {
+			gb.RunContext.VarStore.SetValue(gb.Output[keyOutputComment], &gb.State.DecisionComment)
+		}
 		gb.State.IsExpired = gb.State.Deadline.Before(time.Now())
 
 		gb.RunContext.VarStore.SetValue(gb.Output[keyOutputExecutionLogin], person)
 		gb.RunContext.VarStore.SetValue(gb.Output[keyOutputDecision], &gb.State.Decision)
 		gb.RunContext.VarStore.SetValue(gb.Output[keyOutputComment], &gb.State.DecisionComment)
-=======
-		if gb.State.Decision != nil {
-			gb.RunContext.VarStore.SetValue(gb.Output[keyOutputDecision], &gb.State.Decision)
-		}
-
-		if gb.State.DecisionComment != nil {
-			gb.RunContext.VarStore.SetValue(gb.Output[keyOutputComment], &gb.State.DecisionComment)
-		}
->>>>>>> 47bc65f6
 	}
 
 	return nil
