package pipeline

import (
	c "context"
	"encoding/json"
	"fmt"
	"time"

	"github.com/pkg/errors"

	"gitlab.services.mts.ru/jocasta/pipeliner/internal/db"
	"gitlab.services.mts.ru/jocasta/pipeliner/internal/entity"
	"gitlab.services.mts.ru/jocasta/pipeliner/internal/mail"
)

//nolint:gocyclo //its ok here
func (gb *GoExecutionBlock) Update(ctx c.Context) (interface{}, error) {
	switch gb.RunContext.UpdateData.Action {
	case string(entity.TaskUpdateActionSLABreach):
		if errUpdate := gb.handleBreachedSLA(ctx); errUpdate != nil {
			return nil, errUpdate
		}
	case string(entity.TaskUpdateActionHalfSLABreach):
		if errUpdate := gb.handleHalfSLABreached(ctx); errUpdate != nil {
			return nil, errUpdate
		}
	case string(entity.TaskUpdateActionExecution):
		if errUpdate := gb.updateDecision(); errUpdate != nil {
			return nil, errUpdate
		}
	case string(entity.TaskUpdateActionChangeExecutor):
		if errUpdate := gb.changeExecutor(ctx); errUpdate != nil {
			return nil, errUpdate
		}
	case string(entity.TaskUpdateActionCancelApp):
		if errUpdate := gb.cancelPipeline(ctx); errUpdate != nil {
			return nil, errUpdate
		}
	case string(entity.TaskUpdateActionRequestExecutionInfo):
		if errUpdate := gb.updateRequestInfo(ctx); errUpdate != nil {
			return nil, errUpdate
		}
	case string(entity.TaskUpdateActionExecutorStartWork):
		if errUpdate := gb.executorStartWork(ctx); errUpdate != nil {
			return nil, errUpdate
		}
	case string(entity.TaskUpdateActionExecutorSendEditApp):
		if errUpdate := gb.toEditApplication(ctx); errUpdate != nil {
			return nil, errUpdate
		}
	}

	var stateBytes []byte
	stateBytes, err := json.Marshal(gb.State)
	if err != nil {
		return nil, err
	}

	gb.RunContext.VarStore.ReplaceState(gb.Name, stateBytes)

	return nil, nil
}

type ExecutorChangeParams struct {
	NewExecutorLogin string   `json:"new_executor_login"`
	Comment          string   `json:"comment"`
	Attachments      []string `json:"attachments,omitempty"`
}

func (gb *GoExecutionBlock) changeExecutor(ctx c.Context) (err error) {
	if _, isExecutor := gb.State.Executors[gb.RunContext.UpdateData.ByLogin]; !isExecutor {
		return fmt.Errorf("can't change executor, user %s in not executor", gb.RunContext.UpdateData.ByLogin)
	}

	var updateParams ExecutorChangeParams
	if err = json.Unmarshal(gb.RunContext.UpdateData.Parameters, &updateParams); err != nil {
		return errors.New("can't assert provided update data")
	}

	if err = gb.State.SetChangeExecutor(gb.RunContext.UpdateData.ByLogin, &updateParams); err != nil {
		return errors.New("can't assert provided change executor data")
	}

	delete(gb.State.Executors, gb.RunContext.UpdateData.ByLogin)
	oldExecutors := gb.State.Executors

	// add new person to exec anyway
	defer func() {
		oldExecutors[updateParams.NewExecutorLogin] = struct{}{}
		gb.State.Executors = oldExecutors
	}()

	gb.State.Executors = map[string]struct{}{
		updateParams.NewExecutorLogin: {},
	}
	// do notif only for the new person
	if notifErr := gb.handleNotifications(ctx); notifErr != nil {
		return notifErr
	}

	return nil
}

func (a *ExecutionData) SetChangeExecutor(oldLogin string, in *ExecutorChangeParams) error {
	_, ok := a.Executors[oldLogin]
	if !ok {
		return fmt.Errorf("%s not found in executors", oldLogin)
	}

	a.ChangedExecutorsLogs = append(a.ChangedExecutorsLogs, ChangeExecutorLog{
		OldLogin:    oldLogin,
		NewLogin:    in.NewExecutorLogin,
		Comment:     in.Comment,
		Attachments: in.Attachments,
		CreatedAt:   time.Now(),
	})

	return nil
}

type ExecutionUpdateParams struct {
	Decision    ExecutionDecision `json:"decision"`
	Comment     string            `json:"comment"`
	Attachments []string          `json:"attachments"`
}

//nolint:dupl //its not duplicate
func (gb *GoExecutionBlock) handleBreachedSLA(ctx c.Context) error {
<<<<<<< HEAD
	if gb.State.SLA > 0 { // TODO return 8
=======
	if gb.State.SLA > 0 { // TODO temp change to 8
>>>>>>> bd787644
		emails := make([]string, 0, len(gb.State.Executors))
		for executor := range gb.State.Executors {
			email, err := gb.RunContext.People.GetUserEmail(ctx, executor)
			if err != nil {
				continue
			}
			emails = append(emails, email)
		}
		if len(emails) == 0 {
			return nil
		}
		err := gb.RunContext.Sender.SendNotification(ctx, emails, nil,
			mail.NewExecutionSLATemplate(gb.RunContext.WorkNumber, gb.RunContext.WorkTitle, gb.RunContext.Sender.SdAddress))
		if err != nil {
			return err
		}
	}
	gb.State.SLAChecked = true
	gb.State.HalfSLAChecked = true
	return nil
}

//nolint:dupl //its not duplicate
func (gb *GoExecutionBlock) handleHalfSLABreached(ctx c.Context) error {
<<<<<<< HEAD
	if gb.State.SLA > 0 { // TODO return 8
=======
	if gb.State.SLA > 0 { // TODO temp change to 8
>>>>>>> bd787644
		emails := make([]string, 0, len(gb.State.Executors))
		for executor := range gb.State.Executors {
			email, err := gb.RunContext.People.GetUserEmail(ctx, executor)
			if err != nil {
				continue
			}
			emails = append(emails, email)
		}
		if len(emails) == 0 {
			return nil
		}
		err := gb.RunContext.Sender.SendNotification(ctx, emails, nil,
			mail.NewExecutiontHalfSLATemplate(gb.RunContext.WorkNumber, gb.RunContext.WorkTitle, gb.RunContext.Sender.SdAddress))
		if err != nil {
			return err
		}
	}
	gb.State.HalfSLAChecked = true
	return nil
}

func (gb *GoExecutionBlock) updateDecision() error {
	var updateParams ExecutionUpdateParams

	err := json.Unmarshal(gb.RunContext.UpdateData.Parameters, &updateParams)
	if err != nil {
		return errors.New("can't assert provided update data")
	}

	if errSet := gb.State.SetDecision(gb.RunContext.UpdateData.ByLogin, &updateParams); errSet != nil {
		return errSet
	}

	if gb.State.Decision != nil {
		gb.RunContext.VarStore.SetValue(gb.Output[keyOutputExecutionLogin], &gb.State.ActualExecutor)
		gb.RunContext.VarStore.SetValue(gb.Output[keyOutputDecision], &gb.State.Decision)
		gb.RunContext.VarStore.SetValue(gb.Output[keyOutputComment], &gb.State.DecisionComment)
	}

	return nil
}

func (a *ExecutionData) SetDecision(login string, in *ExecutionUpdateParams) error {
	_, ok := a.Executors[login]
	if !ok {
		return fmt.Errorf("%s not found in executors", login)
	}

	if a.Decision != nil {
		return errors.New("decision already set")
	}

	if in.Decision != ExecutionDecisionExecuted && in.Decision != ExecutionDecisionRejected {
		return fmt.Errorf("unknown decision %s", in.Decision)
	}

	a.Decision = &in.Decision
	a.DecisionComment = &in.Comment
	a.DecisionAttachments = in.Attachments
	a.ActualExecutor = &login

	return nil
}

type RequestInfoUpdateParams struct {
	Comment       string          `json:"comment"`
	ReqType       RequestInfoType `json:"req_type"`
	Attachments   []string        `json:"attachments"`
	ExecutorLogin string          `json:"executor_login"`
}

//nolint:gocyclo //its ok here
func (gb *GoExecutionBlock) updateRequestInfo(ctx c.Context) (err error) {
	var updateParams RequestInfoUpdateParams

	err = json.Unmarshal(gb.RunContext.UpdateData.Parameters, &updateParams)
	if err != nil {
		return errors.New("can't assert provided update requestExecutionInfo data")
	}

	if errSet := gb.State.SetRequestExecutionInfo(gb.RunContext.UpdateData.ByLogin, &updateParams); errSet != nil {
		return errSet
	}

	if updateParams.ReqType == RequestInfoAnswer {
		if _, executorExists := gb.State.Executors[updateParams.ExecutorLogin]; !executorExists {
			return fmt.Errorf("executor: %s is not found in executors", updateParams.ExecutorLogin)
		}
		if len(gb.State.RequestExecutionInfoLogs) > 0 {
			workHours := getWorkWorkHoursBetweenDates(
				gb.State.RequestExecutionInfoLogs[len(gb.State.RequestExecutionInfoLogs)-1].CreatedAt,
				time.Now(),
			)
			gb.State.IncreaseSLA(workHours)
		}
	}

	if updateParams.ReqType == RequestInfoQuestion {
		authorEmail, emailErr := gb.RunContext.People.GetUserEmail(ctx, gb.RunContext.Initiator)
		if emailErr != nil {
			return emailErr
		}

		tpl := mail.NewRequestExecutionInfoTemplate(gb.RunContext.WorkNumber,
			gb.RunContext.WorkTitle, gb.RunContext.Sender.SdAddress)
		err = gb.RunContext.Sender.SendNotification(ctx, []string{authorEmail}, nil, tpl)
		if err != nil {
			return err
		}
	}

	if updateParams.ReqType == RequestInfoAnswer {
		emails := make([]string, 0, len(gb.State.Executors))
		for executor := range gb.State.Executors {
			email, emailErr := gb.RunContext.People.GetUserEmail(ctx, executor)
			if emailErr != nil {
				continue
			}

			emails = append(emails, email)
		}

		tpl := mail.NewAnswerExecutionInfoTemplate(gb.RunContext.WorkNumber,
			gb.RunContext.WorkTitle, gb.RunContext.Sender.SdAddress)
		err = gb.RunContext.Sender.SendNotification(ctx, emails, nil, tpl)
		if err != nil {
			return err
		}
	}

	return err
}

func (a *ExecutionData) SetRequestExecutionInfo(login string, in *RequestInfoUpdateParams) error {
	_, ok := a.Executors[login]
	if !ok && in.ReqType == RequestInfoQuestion {
		return fmt.Errorf("%s not found in executors", login)
	}

	if in.ReqType != RequestInfoAnswer && in.ReqType != RequestInfoQuestion {
		return fmt.Errorf("request info type is not valid")
	}

	a.RequestExecutionInfoLogs = append(a.RequestExecutionInfoLogs, RequestExecutionInfoLog{
		Login:       login,
		Comment:     in.Comment,
		CreatedAt:   time.Now(),
		ReqType:     in.ReqType,
		Attachments: in.Attachments,
	})

	return nil
}

func (gb *GoExecutionBlock) executorStartWork(ctx c.Context) (err error) {
	if _, ok := gb.State.Executors[gb.RunContext.UpdateData.ByLogin]; !ok {
		return fmt.Errorf("login %s is not found in executors", gb.RunContext.UpdateData.ByLogin)
	}
	executorLogins := gb.State.Executors

	gb.State.Executors = map[string]struct{}{
		gb.RunContext.UpdateData.ByLogin: {},
	}

	gb.State.IsTakenInWork = true
	workHours := getWorkWorkHoursBetweenDates(
		gb.RunContext.currBlockStartTime,
		time.Now(),
	)
	gb.State.IncreaseSLA(workHours)

	if err = gb.emailGroupExecutors(ctx, executorLogins); err != nil {
		return nil
	}

	return nil
}

func (gb *GoExecutionBlock) emailGroupExecutors(ctx c.Context, logins map[string]struct{}) (err error) {
	var notificationEmails []string
	for login := range logins {
		if login != gb.RunContext.UpdateData.ByLogin {
			email, emailErr := gb.RunContext.People.GetUserEmail(ctx, login)
			if emailErr != nil {
				return emailErr
			}
			notificationEmails = append(notificationEmails, email)
		}
	}

	descr, err := gb.RunContext.makeNotificationDescription(gb.Name)
	if err != nil {
		return err
	}

	author, err := gb.RunContext.People.GetUser(ctx, gb.RunContext.UpdateData.ByLogin)
	if err != nil {
		return err
	}

	typedAuthor, err := author.ToSSOUserTyped()
	if err != nil {
		return err
	}

	tpl := mail.NewExecutionTakenInWork(&mail.ExecutorNotifTemplate{
		Id:           gb.RunContext.WorkNumber,
		SdUrl:        gb.RunContext.Sender.SdAddress,
		ExecutorName: typedAuthor.GetFullName(),
		Initiator:    gb.RunContext.Initiator,
		Description:  descr,
	})

	if err := gb.RunContext.Sender.SendNotification(ctx, notificationEmails, nil, tpl); err != nil {
		return err
	}

	return nil
}

// nolint:dupl // another action
func (gb *GoExecutionBlock) cancelPipeline(ctx c.Context) error {
	gb.State.IsRevoked = true
	if stopErr := gb.RunContext.Storage.StopTaskBlocks(ctx, gb.RunContext.TaskID); stopErr != nil {
		return stopErr
	}
	if stopErr := gb.RunContext.updateTaskStatus(ctx, db.RunStatusFinished); stopErr != nil {
		return stopErr
	}
	return nil
}

type executorUpdateEditParams struct {
	Comment     string   `json:"comment"`
	Attachments []string `json:"attachments"`
}

//nolint:gocyclo //its ok here
func (gb *GoExecutionBlock) toEditApplication(ctx c.Context) (err error) {
	var updateParams executorUpdateEditParams
	if err = json.Unmarshal(gb.RunContext.UpdateData.Parameters, &updateParams); err != nil {
		return errors.New("can't assert provided update data")
	}

	if err = gb.State.setEditApp(gb.RunContext.UpdateData.ByLogin, updateParams); err != nil {
		return err
	}

	initiatorEmail, emailErr := gb.RunContext.People.GetUserEmail(ctx, gb.RunContext.Initiator)
	if emailErr != nil {
		return emailErr
	}

	tpl := mail.NewAnswerSendToEditTemplate(gb.RunContext.WorkNumber,
		gb.RunContext.WorkTitle, gb.RunContext.Sender.SdAddress)
	err = gb.RunContext.Sender.SendNotification(ctx, []string{initiatorEmail}, nil, tpl)
	if err != nil {
		return err
	}

	return nil
}<|MERGE_RESOLUTION|>--- conflicted
+++ resolved
@@ -126,11 +126,7 @@
 
 //nolint:dupl //its not duplicate
 func (gb *GoExecutionBlock) handleBreachedSLA(ctx c.Context) error {
-<<<<<<< HEAD
-	if gb.State.SLA > 0 { // TODO return 8
-=======
 	if gb.State.SLA > 0 { // TODO temp change to 8
->>>>>>> bd787644
 		emails := make([]string, 0, len(gb.State.Executors))
 		for executor := range gb.State.Executors {
 			email, err := gb.RunContext.People.GetUserEmail(ctx, executor)
@@ -155,11 +151,7 @@
 
 //nolint:dupl //its not duplicate
 func (gb *GoExecutionBlock) handleHalfSLABreached(ctx c.Context) error {
-<<<<<<< HEAD
-	if gb.State.SLA > 0 { // TODO return 8
-=======
 	if gb.State.SLA > 0 { // TODO temp change to 8
->>>>>>> bd787644
 		emails := make([]string, 0, len(gb.State.Executors))
 		for executor := range gb.State.Executors {
 			email, err := gb.RunContext.People.GetUserEmail(ctx, executor)
