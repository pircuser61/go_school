package pipeline

import (
	c "context"
	"encoding/json"
	"fmt"
	"time"

	"github.com/pkg/errors"

	"github.com/google/uuid"

	"gitlab.services.mts.ru/abp/myosotis/logger"

	"gitlab.services.mts.ru/jocasta/pipeliner/internal/db"
	"gitlab.services.mts.ru/jocasta/pipeliner/internal/entity"
	"gitlab.services.mts.ru/jocasta/pipeliner/internal/mail"
	"gitlab.services.mts.ru/jocasta/pipeliner/internal/script"
	"gitlab.services.mts.ru/jocasta/pipeliner/internal/store"
)

//nolint:gocyclo //its ok here
func (gb *GoExecutionBlock) Update(ctx c.Context, data *script.BlockUpdateData) (interface{}, error) {
	if data == nil {
		return nil, errors.New("update data is empty")
	}

	step, err := gb.Pipeline.Storage.GetTaskStepById(ctx, data.Id)
	if err != nil {
		return nil, err
	}

	if step == nil {
		return nil, errors.New("can't get step from database")
	}

	stepData, ok := step.State[gb.Name]
	if !ok {
		return nil, errors.New("can't get step state")
	}

	var state ExecutionData
	if err = json.Unmarshal(stepData, &state); err != nil {
		return nil, errors.Wrap(err, "invalid format of go-execution-block state")
	}

	gb.State = &state

	switch data.Action {
	case string(entity.TaskUpdateActionExecution):
		if errUpdate := gb.updateDecision(ctx, data, step); errUpdate != nil {
			return nil, errUpdate
		}
	case string(entity.TaskUpdateActionChangeExecutor):
		if errUpdate := gb.changeExecutor(ctx, data, step); errUpdate != nil {
			return nil, errUpdate
		}
	case string(entity.TaskUpdateActionCancelApp):
		if errUpdate := gb.cancelPipeline(ctx, data, step); errUpdate != nil {
			return nil, errUpdate
		}
	case string(entity.TaskUpdateActionRequestExecutionInfo):
		if errUpdate := gb.updateRequestInfo(ctx, data, step); errUpdate != nil {
			return nil, errUpdate
		}
	case string(entity.TaskUpdateActionExecutorStartWork):
		if errUpdate := gb.executorStartWork(ctx, &executorsStartWork{
			stepId:     data.Id,
			step:       step,
			byLogin:    data.ByLogin,
			workNumber: data.WorkNumber,
			author:     data.Author,
		}); errUpdate != nil {
			return nil, errUpdate
		}
	case string(entity.TaskUpdateActionExecutorSendEditApp):
		if errUpdate := gb.toEditApplication(ctx, &setExecutorEditAppDto{
			stepId:     data.Id,
			byLogin:    data.ByLogin,
			initiator:  data.Author,
			workNumber: data.WorkNumber,
			workTitle:  data.WorkTitle,
			step:       step,
			data:       data,
		}); errUpdate != nil {
			return nil, errUpdate
		}
	}

	return nil, nil
}

type ExecutorChangeParams struct {
	NewExecutorLogin string   `json:"new_executor_login"`
	Comment          string   `json:"comment"`
	Attachments      []string `json:"attachments,omitempty"`
}

func (gb *GoExecutionBlock) changeExecutor(ctx c.Context, data *script.BlockUpdateData, step *entity.Step) (err error) {
	if _, isExecutor := gb.State.Executors[data.ByLogin]; !isExecutor {
		return fmt.Errorf("can't change executor, user %s in not executor", data.ByLogin)
	}

	var updateParams ExecutorChangeParams
	if err = json.Unmarshal(data.Parameters, &updateParams); err != nil {
		return errors.New("can't assert provided update data")
	}

	if err = gb.State.SetChangeExecutor(data.ByLogin, &updateParams); err != nil {
		return errors.New("can't assert provided change executor data")
	}

	delete(gb.State.Executors, data.ByLogin)
	gb.State.Executors[updateParams.NewExecutorLogin] = struct{}{}
	gb.State.LeftToNotify[updateParams.NewExecutorLogin] = struct{}{}

	if step.State[gb.Name], err = json.Marshal(gb.State); err != nil {
		return err
	}

	var content []byte
	content, err = json.Marshal(store.NewFromStep(step))
	if err != nil {
		return err
	}

	err = gb.Pipeline.Storage.UpdateStepContext(ctx, &db.UpdateStepRequest{
		Id:          data.Id,
		Content:     content,
		BreakPoints: step.BreakPoints,
		Status:      string(StatusRunning),
		Members:     gb.State.Executors,
	})

	return err
}

func (a *ExecutionData) SetChangeExecutor(oldLogin string, in *ExecutorChangeParams) error {
	_, ok := a.Executors[oldLogin]
	if !ok {
		return fmt.Errorf("%s not found in executors", oldLogin)
	}

	a.ChangedExecutorsLogs = append(a.ChangedExecutorsLogs, ChangeExecutorLog{
		OldLogin:    oldLogin,
		NewLogin:    in.NewExecutorLogin,
		Comment:     in.Comment,
		Attachments: in.Attachments,
		CreatedAt:   time.Now(),
	})

	return nil
}

type ExecutionUpdateParams struct {
	Decision    ExecutionDecision `json:"decision"`
	Comment     string            `json:"comment"`
	Attachments []string          `json:"attachments"`
}

func (gb *GoExecutionBlock) updateDecision(ctx c.Context, in *script.BlockUpdateData, step *entity.Step) error {
	var updateParams ExecutionUpdateParams

	err := json.Unmarshal(in.Parameters, &updateParams)
	if err != nil {
		return errors.New("can't assert provided update data")
	}

	if errSet := gb.State.SetDecision(in.ByLogin, &updateParams); errSet != nil {
		return errSet
	}

	if step.State[gb.Name], err = json.Marshal(gb.State); err != nil {
		return err
	}

	var content []byte
	if content, err = json.Marshal(store.NewFromStep(step)); err != nil {
		return err
	}

	err = gb.Pipeline.Storage.UpdateStepContext(ctx, &db.UpdateStepRequest{
		Id:          in.Id,
		Content:     content,
		BreakPoints: step.BreakPoints,
		Status:      step.Status,
		Members:     gb.State.Executors,
	})

	return err
}

func (a *ExecutionData) SetDecision(login string, in *ExecutionUpdateParams) error {
	_, ok := a.Executors[login]
	if !ok {
		return fmt.Errorf("%s not found in executors", login)
	}

	if a.Decision != nil {
		return errors.New("decision already set")
	}

	if in.Decision != ExecutionDecisionExecuted && in.Decision != ExecutionDecisionRejected {
		return fmt.Errorf("unknown decision %s", in.Decision)
	}

	a.Decision = &in.Decision
	a.DecisionComment = &in.Comment
	a.DecisionAttachments = in.Attachments
	a.ActualExecutor = &login

	return nil
}

type RequestInfoUpdateParams struct {
	Comment       string          `json:"comment"`
	ReqType       RequestInfoType `json:"req_type"`
	Attachments   []string        `json:"attachments"`
	ExecutorLogin string          `json:"executor_login"`
}

type executorsStartWork struct {
	stepId     uuid.UUID
	step       *entity.Step
	byLogin    string
	workNumber string
	author     string
}

//nolint:gocyclo //its ok here
func (gb *GoExecutionBlock) updateRequestInfo(ctx c.Context, in *script.BlockUpdateData, step *entity.Step) (err error) {
	var updateParams RequestInfoUpdateParams

	err = json.Unmarshal(in.Parameters, &updateParams)
	if err != nil {
		return errors.New("can't assert provided update requestExecutionInfo data")
	}

	if errSet := gb.State.SetRequestExecutionInfo(in.ByLogin, &updateParams); errSet != nil {
		return errSet
	}

	status := string(StatusIdle)
	if updateParams.ReqType == RequestInfoAnswer {
		if _, executorExists := gb.State.Executors[updateParams.ExecutorLogin]; !executorExists {
			return fmt.Errorf("executor: %s is not found in executors", updateParams.ExecutorLogin)
		}

		status = string(StatusRunning)
		if len(gb.State.RequestExecutionInfoLogs) > 0 {
			workHours := getWorkWorkHoursBetweenDates(
				gb.State.RequestExecutionInfoLogs[len(gb.State.RequestExecutionInfoLogs)-1].CreatedAt,
				time.Now(),
			)
			gb.State.IncreaseSLA(workHours)
		}
	}

	step.State[gb.Name], err = json.Marshal(gb.State)
	if err != nil {
		return err
	}

	var content []byte
	content, err = json.Marshal(store.NewFromStep(step))
	if err != nil {
		return err
	}

	err = gb.Pipeline.Storage.UpdateStepContext(ctx, &db.UpdateStepRequest{
		Id:          in.Id,
		Content:     content,
		BreakPoints: step.BreakPoints,
		Status:      status,
		Members:     gb.State.Executors,
	})
	if err != nil {
		return err
	}

	if updateParams.ReqType == RequestInfoQuestion {
		authorEmail, emailErr := gb.Pipeline.People.GetUserEmail(ctx, in.Author)
		if emailErr != nil {
			return emailErr
		}

		tpl := mail.NewRequestExecutionInfoTemplate(in.WorkNumber, in.WorkTitle, gb.Pipeline.Sender.SdAddress)
		err = gb.Pipeline.Sender.SendNotification(ctx, []string{authorEmail}, nil, tpl)
		if err != nil {
			return err
		}
	}

	if updateParams.ReqType == RequestInfoAnswer {
		emails := make([]string, 0, len(gb.State.Executors))
		for executor := range gb.State.Executors {
			email, emailErr := gb.Pipeline.People.GetUserEmail(ctx, executor)
			if emailErr != nil {
				continue
			}

			emails = append(emails, email)
		}

		tpl := mail.NewAnswerExecutionInfoTemplate(in.WorkNumber, in.WorkTitle, gb.Pipeline.Sender.SdAddress)
		err = gb.Pipeline.Sender.SendNotification(ctx, emails, nil, tpl)
		if err != nil {
			return err
		}
	}

	return err
}

func (a *ExecutionData) SetRequestExecutionInfo(login string, in *RequestInfoUpdateParams) error {
	_, ok := a.Executors[login]
	if !ok && in.ReqType == RequestInfoQuestion {
		return fmt.Errorf("%s not found in executors", login)
	}

	if in.ReqType != RequestInfoAnswer && in.ReqType != RequestInfoQuestion {
		return fmt.Errorf("request info type is not valid")
	}

	a.RequestExecutionInfoLogs = append(a.RequestExecutionInfoLogs, RequestExecutionInfoLog{
		Login:       login,
		Comment:     in.Comment,
		CreatedAt:   time.Now(),
		ReqType:     in.ReqType,
		Attachments: in.Attachments,
	})

	return nil
}

func (gb *GoExecutionBlock) executorStartWork(ctx c.Context, dto *executorsStartWork) (err error) {
	if _, ok := gb.State.Executors[dto.byLogin]; !ok {
		return fmt.Errorf("login %s is not found in executors", dto.byLogin)
	}
	executorLogins := gb.State.Executors

	gb.State.Executors = map[string]struct{}{
		dto.byLogin: {},
	}

	gb.State.IsTakenInWork = true
	workHours := getWorkWorkHoursBetweenDates(
		dto.step.Time,
		time.Now(),
	)
	gb.State.IncreaseSLA(workHours)

	dto.step.State[gb.Name], err = json.Marshal(gb.State)
	if err != nil {
		return err
	}

	var content []byte
	content, err = json.Marshal(store.NewFromStep(dto.step))
	if err != nil {
		return err
	}

	err = gb.Pipeline.Storage.UpdateStepContext(ctx, &db.UpdateStepRequest{
		Id:          dto.stepId,
		Content:     content,
		BreakPoints: dto.step.BreakPoints,
		Status:      string(StatusRunning),
		Members:     gb.State.Executors,
	})
	if err != nil {
		return err
	}

	if err = gb.emailGroupExecutors(ctx, executorLogins, dto); err != nil {
		return nil
	}

	return nil
}

type description struct {
	Value string `json:"description"`
}

func (gb *GoExecutionBlock) emailGroupExecutors(ctx c.Context, logins map[string]struct{}, dto *executorsStartWork) (err error) {
	var notificationEmails []string
	for login := range logins {
		if login != dto.byLogin {
			email, emailErr := gb.Pipeline.People.GetUserEmail(ctx, login)
			if emailErr != nil {
				return emailErr
			}
			notificationEmails = append(notificationEmails, email)
		}
	}

	descr := description{}
	if errUnmarshal := json.Unmarshal(dto.step.State["servicedesk_application_0"], &descr); errUnmarshal != nil {
		return errUnmarshal
	}

	additionalDescriptions, err := gb.Pipeline.Storage.GetAdditionalForms(dto.workNumber, "")
	if err != nil {
		return err
	}
	for _, item := range additionalDescriptions {
		if item == "" {
			continue
		}
		descr.Value = fmt.Sprintf("%s\n\n%s", descr.Value, item)
	}

	author, err := gb.Pipeline.People.GetUser(ctx, dto.byLogin)
	if err != nil {
		return err
	}

	typedAuthor, err := author.ToSSOUserTyped()
	if err != nil {
		return err
	}

	tpl := mail.NewExecutionTakenInWork(&mail.ExecutorNotifTemplate{
		Id:           dto.workNumber,
		SdUrl:        gb.Pipeline.Sender.SdAddress,
		ExecutorName: typedAuthor.GetFullName(),
		Initiator:    dto.author,
		Description:  descr.Value,
	})

	if err := gb.Pipeline.Sender.SendNotification(ctx, notificationEmails, nil, tpl); err != nil {
		return err
	}

	return nil
}

<<<<<<< HEAD
//nolint:dupl //its not duplicate
func (gb *GoExecutionBlock) executorCancelPipeline(ctx c.Context, in *script.BlockUpdateData, step *entity.Step) (err error) {
=======
// nolint:dupl // another action
func (gb *GoExecutionBlock) cancelPipeline(ctx c.Context, in *script.BlockUpdateData, step *entity.Step) (err error) {
>>>>>>> 956ef145
	gb.State.IsRevoked = true

	if step.State[gb.Name], err = json.Marshal(gb.State); err != nil {
		return err
	}

	var content []byte
	if content, err = json.Marshal(store.NewFromStep(step)); err != nil {
		return err
	}
	err = gb.Pipeline.Storage.UpdateStepContext(ctx, &db.UpdateStepRequest{
		Id:          in.Id,
		Content:     content,
		BreakPoints: step.BreakPoints,
		Status:      string(StatusCancel),
		Members:     gb.State.Executors,
	})
	return err
}

type executorUpdateEditParams struct {
	Comment     string   `json:"comment"`
	Attachments []string `json:"attachments"`
}

type setExecutorEditAppDto struct {
	stepId     uuid.UUID
	byLogin    string
	initiator  string
	workNumber string
	workTitle  string
	step       *entity.Step
	data       *script.BlockUpdateData
}

//nolint:gocyclo //its ok here
func (gb *GoExecutionBlock) toEditApplication(ctx c.Context, dto *setExecutorEditAppDto) (err error) {
	var updateParams executorUpdateEditParams
	if err = json.Unmarshal(dto.data.Parameters, &updateParams); err != nil {
		return errors.Wrap(err, "can't assert provided update data")
	}

	if err = gb.State.setEditApp(dto.byLogin, updateParams); err != nil {
		return errors.Wrap(err, "can't set edit app data")
	}

	if dto.step.State[gb.Name], err = json.Marshal(gb.State); err != nil {
		return err
	}

	var content []byte
	if content, err = json.Marshal(store.NewFromStep(dto.step)); err != nil {
		return err
	}

	err = gb.Pipeline.Storage.UpdateStepContext(ctx, &db.UpdateStepRequest{
		Id:          dto.stepId,
		Content:     content,
		BreakPoints: dto.step.BreakPoints,
		HasError:    false,
		Status:      string(StatusIdle),
		Members:     gb.State.Executors,
	})
	if err != nil {
		return err
	}

	initiatorEmail, emailErr := gb.Pipeline.People.GetUserEmail(ctx, dto.initiator)
	if emailErr != nil {
		return emailErr
	}

	tpl := mail.NewAnswerSendToEditTemplate(dto.workNumber, dto.workTitle, gb.Pipeline.Sender.SdAddress)
	err = gb.Pipeline.Sender.SendNotification(ctx, []string{initiatorEmail}, nil, tpl)
	if err != nil {
		return err
	}

	return nil
}

//nolint:dupl //its not duplicate
func (gb *GoExecutionBlock) setEditingAppLogFromPreviousBlock(ctx c.Context, dto *setEditingAppLogDTO) {
	const funcName = "setEditingAppLogFromPreviousBlock"
	l := logger.GetLogger(ctx)

	var parentStep *entity.Step
	var err error

	parentStep, err = gb.Pipeline.Storage.GetParentTaskStepByName(ctx, dto.workID, dto.stepName)
	if err != nil || parentStep == nil {
		return
	}

	// get state from step.State
	data, ok := parentStep.State[dto.stepName]
	if !ok {
		l.Error(funcName, "step state is not found: "+dto.stepName)
		return
	}

	var parentState ExecutionData
	if err = json.Unmarshal(data, &parentState); err != nil {
		l.Error(funcName, "invalid format of go-execution-block state")
		return
	}

	if len(parentState.EditingAppLog) > 0 {
		gb.State.EditingAppLog = parentState.EditingAppLog

		if dto.step.State[gb.Name], err = json.Marshal(gb.State); err != nil {
			l.Error(err)
			return
		}

		var stateBytes []byte
		if stateBytes, err = json.Marshal(store.NewFromStep(dto.step)); err != nil {
			l.Error(funcName, err)
			return
		}

		err = gb.Pipeline.Storage.UpdateStepContext(ctx, &db.UpdateStepRequest{
			Id:          dto.id,
			Content:     stateBytes,
			BreakPoints: dto.step.BreakPoints,
			Status:      dto.step.Status,
			Members:     gb.State.Executors,
		})
		if err != nil {
			l.Error(funcName, err)
			return
		}

		dto.runCtx.ReplaceState(gb.Name, stateBytes)
	}
}

// nolint:dupl // not dupl
func (gb *GoExecutionBlock) trySetPreviousDecision(ctx c.Context, dto *getPreviousDecisionDTO) (isPrevDecisionAssigned bool) {
	const funcName = "pipeline.execution.trySetPreviousDecision"
	l := logger.GetLogger(ctx)

	var parentStep *entity.Step
	var err error

	parentStep, err = gb.Pipeline.Storage.GetParentTaskStepByName(ctx, dto.workID, dto.stepName)
	if err != nil || parentStep == nil {
		l.Error(err)
		return false
	}

	data, ok := parentStep.State[dto.stepName]
	if !ok {
		l.Error(funcName, "parent step state is not found: "+dto.stepName)
		return false
	}

	var parentState ExecutionData
	if err = json.Unmarshal(data, &parentState); err != nil {
		l.Error(funcName, "invalid format of go-execution-block state")
		return false
	}

	if parentState.Decision != nil {
		var actualApprover, comment string

		if parentState.ActualExecutor != nil {
			actualApprover = *parentState.ActualExecutor
		}

		if parentState.DecisionComment != nil {
			comment = *parentState.DecisionComment
		}

		dto.runCtx.SetValue(gb.Output[keyOutputApprover], actualApprover)
		dto.runCtx.SetValue(gb.Output[keyOutputDecision], parentState.Decision.String())
		dto.runCtx.SetValue(gb.Output[keyOutputComment], comment)

		gb.State.ActualExecutor = &actualApprover
		gb.State.DecisionComment = &comment
		gb.State.Decision = parentState.Decision

		var stateBytes []byte
		if stateBytes, err = json.Marshal(gb.State); err != nil {
			l.Error(funcName, err)
			return false
		}

		if dto.step.State[gb.Name], err = json.Marshal(store.NewFromStep(dto.step)); err != nil {
			l.Error(funcName, err)
			return
		}

		err = gb.Pipeline.Storage.UpdateStepContext(ctx, &db.UpdateStepRequest{
			Id:          dto.id,
			Content:     stateBytes,
			BreakPoints: parentStep.BreakPoints,
			Status:      string(StatusRunning),
			Members:     gb.State.Executors,
		})
		if err != nil {
			l.Error(funcName, err)
			return
		}

		dto.runCtx.ReplaceState(gb.Name, stateBytes)
	}

	return true
}<|MERGE_RESOLUTION|>--- conflicted
+++ resolved
@@ -56,7 +56,7 @@
 			return nil, errUpdate
 		}
 	case string(entity.TaskUpdateActionCancelApp):
-		if errUpdate := gb.cancelPipeline(ctx, data, step); errUpdate != nil {
+		if errUpdate := gb.executorCancelPipeline(ctx, data, step); errUpdate != nil {
 			return nil, errUpdate
 		}
 	case string(entity.TaskUpdateActionRequestExecutionInfo):
@@ -436,13 +436,8 @@
 	return nil
 }
 
-<<<<<<< HEAD
 //nolint:dupl //its not duplicate
 func (gb *GoExecutionBlock) executorCancelPipeline(ctx c.Context, in *script.BlockUpdateData, step *entity.Step) (err error) {
-=======
-// nolint:dupl // another action
-func (gb *GoExecutionBlock) cancelPipeline(ctx c.Context, in *script.BlockUpdateData, step *entity.Step) (err error) {
->>>>>>> 956ef145
 	gb.State.IsRevoked = true
 
 	if step.State[gb.Name], err = json.Marshal(gb.State); err != nil {
