package pipeline

import (
	"strings"

	"github.com/google/uuid"
	"github.com/pkg/errors"
)

type UpdateData struct {
	Id   uuid.UUID
	Data interface{}
}

const dotSeparator = "."

func getVariable(variables map[string]interface{}, key string) interface{} {
	variableMemberNames := strings.Split(key, dotSeparator)
	if len(variableMemberNames) <= 2 {
		return variables[key]
	}

	variable, ok := variables[strings.Join(variableMemberNames[:2], dotSeparator)]
	if !ok {
		return nil
	}

	newVariables, ok := variable.(map[string]interface{})
	if !ok {
		return nil
	}

	currK := variableMemberNames[2]
	for i := 2; i < len(variableMemberNames)-1; i++ {
		newVariables, ok = newVariables[currK].(map[string]interface{})
		if !ok {
			return nil
		}
		currK = variableMemberNames[i+1]
	}
	return newVariables[currK]
}

func resolveValuesFromVariables(variableStorage map[string]interface{}, toResolve map[string]struct{}) (
	entitiesToResolve map[string]struct{}, err error) {
	entitiesToResolve = make(map[string]struct{})
	for entityVariableRef := range toResolve {
		if len(strings.Split(entityVariableRef, dotSeparator)) == 1 {
			continue
		}
		entityVar := getVariable(variableStorage, entityVariableRef)

		if entityVar == nil {
			return nil, errors.Wrap(err, "Unable to find entity by variable reference")
		}

		if actualFormExecutorUsername, castOK := entityVar.(string); castOK {
			entitiesToResolve[actualFormExecutorUsername] = toResolve[entityVariableRef]
		}

		return entitiesToResolve, err
	}

	return nil, errors.Wrap(err, "Unexpected behavior")
<<<<<<< HEAD
=======
}

func getDelegates(store *store.VariableStore) human_tasks.Delegations {
	var delegations = make(human_tasks.Delegations, 0)

	if delegationsArr, ok := store.GetArray(script.DelegationsCollection); ok {
		t, err := json.Marshal(delegationsArr)
		if err != nil {
			return nil
		}

		unmarshalErr := json.Unmarshal(t, &delegations)
		if unmarshalErr != nil {
			return nil
		}
	}

	return delegations
}

func getSliceFromMapOfStrings(source map[string]struct{}) []string {
	var result = make([]string, 0)

	for key := range source {
		result = append(result, key)
	}

	return result
>>>>>>> 5213b3a0
}<|MERGE_RESOLUTION|>--- conflicted
+++ resolved
@@ -62,26 +62,6 @@
 	}
 
 	return nil, errors.Wrap(err, "Unexpected behavior")
-<<<<<<< HEAD
-=======
-}
-
-func getDelegates(store *store.VariableStore) human_tasks.Delegations {
-	var delegations = make(human_tasks.Delegations, 0)
-
-	if delegationsArr, ok := store.GetArray(script.DelegationsCollection); ok {
-		t, err := json.Marshal(delegationsArr)
-		if err != nil {
-			return nil
-		}
-
-		unmarshalErr := json.Unmarshal(t, &delegations)
-		if unmarshalErr != nil {
-			return nil
-		}
-	}
-
-	return delegations
 }
 
 func getSliceFromMapOfStrings(source map[string]struct{}) []string {
@@ -92,5 +72,4 @@
 	}
 
 	return result
->>>>>>> 5213b3a0
 }