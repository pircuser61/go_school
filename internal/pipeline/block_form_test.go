package pipeline

import (
	"bytes"
	"context"
	"encoding/json"
	"errors"
	"io"
	"net/http"
	"testing"
	"time"

	"github.com/google/uuid"

	"github.com/stretchr/testify/assert"
	"github.com/stretchr/testify/mock"

	delegationht "gitlab.services.mts.ru/jocasta/human-tasks/pkg/proto/gen/proto/go/delegation"

	dbMocks "gitlab.services.mts.ru/jocasta/pipeliner/internal/db/mocks"
	"gitlab.services.mts.ru/jocasta/pipeliner/internal/entity"
	humanTasks "gitlab.services.mts.ru/jocasta/pipeliner/internal/human-tasks"
	"gitlab.services.mts.ru/jocasta/pipeliner/internal/human-tasks/mocks"
	"gitlab.services.mts.ru/jocasta/pipeliner/internal/script"
	"gitlab.services.mts.ru/jocasta/pipeliner/internal/servicedesc"
	serviceDeskMocks "gitlab.services.mts.ru/jocasta/pipeliner/internal/servicedesc/mocks"
	"gitlab.services.mts.ru/jocasta/pipeliner/internal/store"
	"gitlab.services.mts.ru/jocasta/pipeliner/utils"
)

func Test_createGoFormBlock(t *testing.T) {
	const (
		name       = "form_0"
		title      = "Форма"
		shortTitle = "Нода Форма"
		global1    = "form_0.executor"
		global2    = "form_0.application_body"
		schemaId   = "c77be97a-f978-46d3-aa03-ab72663f2b74"
		versionId  = "d77be97a-f978-46d3-aa03-ab72663f2b74"
		executor   = "executor"
		workNumber = "J0000001"
		workType   = "8/5"
	)

	timeNow := time.Now()

	next := []entity.Socket{
		{
			Id:           DefaultSocketID,
			Title:        script.DefaultSocketTitle,
			NextBlockIds: []string{"next"},
		},
	}

	ctx := context.Background()
	databaseMock := dbMocks.NewMockedDatabase(t)
	vid, _ := uuid.Parse(versionId)
	databaseMock.On("GetVersionByWorkNumber", ctx, workNumber).
		Return(&entity.EriusScenario{VersionID: vid}, error(nil))
	databaseMock.On("GetSlaVersionSettings", ctx, vid.String()).
		Return(entity.SlaVersionSettings{WorkType: workType}, error(nil))

	type args struct {
		name   string
		ef     *entity.EriusFunc
		runCtx *BlockRunContext
	}
	tests := []struct {
		name    string
		args    args
		want    *GoFormBlock
		wantErr assert.ErrorAssertionFunc
	}{
		{
			name: "can't get form parameters",
			args: args{
				name: name,
				ef: &entity.EriusFunc{
					BlockType:  BlockGoFormID,
					ShortTitle: shortTitle,
					Title:      title,
					Input:      nil,
					Output:     nil,
					Params:     nil,
					Sockets:    next,
				},
				runCtx: &BlockRunContext{
					skipNotifications: true,
					VarStore:          store.NewStore(),
				},
			},
			want:    nil,
			wantErr: assert.Error,
		},
		{
			name: "invalid form parameters",
			args: args{
				name: name,
				ef: &entity.EriusFunc{
					BlockType:  BlockGoFormID,
					Title:      title,
					ShortTitle: shortTitle,
					Input:      nil,
					Output:     nil,
					Params:     []byte("{}"),
					Sockets:    next,
				},
				runCtx: &BlockRunContext{
					skipNotifications: true,
					VarStore:          store.NewStore(),
				},
			},
			want:    nil,
			wantErr: assert.Error,
		},
		{
			name: "load state error",
			args: args{
				name: name,
				ef: &entity.EriusFunc{
					BlockType:  BlockGoFormID,
					Title:      title,
					ShortTitle: shortTitle,
					Input: []entity.EriusFunctionValue{
						{
							Name:   "foo",
							Type:   "string",
							Global: "bar",
						},
					},
					Output: &script.JSONSchema{
						Type: "object",
						Properties: map[string]script.JSONSchemaPropertiesValue{
							keyOutputFormExecutor: {
								Type:   "string",
								Global: global1,
							},
							keyOutputFormBody: {
								Type:   "string",
								Global: global2,
							},
						},
					},
					Params: func() []byte {
						r, _ := json.Marshal(&script.FormParams{
							SchemaId:         schemaId,
							Executor:         executor,
							FormExecutorType: script.FormExecutorTypeFromSchema,
						})

						return r
					}(),
					Sockets: next,
				},
				runCtx: &BlockRunContext{
					skipNotifications: true,
					VarStore: &store.VariableStore{
						State: map[string]json.RawMessage{
							name: {},
						},
					},
				},
			},
			want:    nil,
			wantErr: assert.Error,
		},
		{
			name: "success case",
			args: args{
				name: name,
				ef: &entity.EriusFunc{
					BlockType:  BlockGoFormID,
					Title:      title,
					ShortTitle: shortTitle,
					Input: []entity.EriusFunctionValue{
						{
							Name:   "foo",
							Type:   "string",
							Global: "bar",
						},
					},
					Output: &script.JSONSchema{
						Type: "object",
						Properties: map[string]script.JSONSchemaPropertiesValue{
							keyOutputFormExecutor: {
								Type:   "string",
								Global: global1,
							},
							keyOutputFormBody: {
								Type:   "string",
								Global: global2,
							},
						},
					},
					Params: func() []byte {
						r, _ := json.Marshal(&script.FormParams{
							SchemaId:         schemaId,
							Executor:         "form.executor",
							FormExecutorType: script.FormExecutorTypeFromSchema,
						})

						return r
					}(),
					Sockets: next,
				},
				runCtx: &BlockRunContext{
					WorkNumber: workNumber,
					Services: RunContextServices{
						Storage: databaseMock,
					},
					skipNotifications: true,
					VarStore: func() *store.VariableStore {
						s := store.NewStore()
						s.SetValue("form.executor", executor)
						return s
					}(),
				},
			},
			want: &GoFormBlock{
				Name:      name,
				ShortName: shortTitle,
				Title:     title,
				Input: map[string]string{
					"foo": "bar",
				},
				Output: map[string]string{
					keyOutputFormExecutor: global1,
					keyOutputFormBody:     global2,
				},
				happenedEvents: make([]entity.NodeEvent, 0),
				State: &FormData{
					FormExecutorType:   script.FormExecutorTypeFromSchema,
					SchemaId:           schemaId,
					Executors:          map[string]struct{}{executor: {}},
					ApplicationBody:    map[string]interface{}{},
					IsFilled:           false,
					ActualExecutor:     nil,
					ChangesLog:         []ChangesLogItem{},
					Description:        "",
					FormsAccessibility: nil,
					WorkType:           workType,
					IsTakenInWork:      true,
					InitialExecutors:   map[string]struct{}{executor: {}},
				},
				Sockets: entity.ConvertSocket(next),
			},
			wantErr: assert.NoError,
		},
		{
			name: "success_auto_fill",
			args: args{
				name: name,
				ef: &entity.EriusFunc{
					BlockType:  BlockGoFormID,
					Title:      title,
					ShortTitle: shortTitle,
					Input: []entity.EriusFunctionValue{
						{
							Name:   "foo",
							Type:   "string",
							Global: "bar",
						},
					},
					Output: &script.JSONSchema{
						Type: "object",
						Properties: map[string]script.JSONSchemaPropertiesValue{
							keyOutputFormExecutor: {
								Type:   "string",
								Global: global1,
							},
							keyOutputFormBody: {
								Type:   "string",
								Global: global2,
							},
						},
					},
					Params: func() []byte {
						r, _ := json.Marshal(&script.FormParams{
							SchemaId:         schemaId,
							Executor:         executor,
							FormExecutorType: script.FormExecutorTypeAutoFillUser,
							Mapping: script.JSONSchemaProperties{
								"a": script.JSONSchemaPropertiesValue{
									Type:  "number",
									Value: "sd.form_0.a",
								},
								"b": script.JSONSchemaPropertiesValue{
									Type:  "number",
									Value: "sd.form_0.b",
								},
							},
							WorkType: utils.GetAddressOfValue("8/5"),
						})

						return r
					}(),
					Sockets: next,
				},
				runCtx: &BlockRunContext{
					skipNotifications: true,
					VarStore: func() *store.VariableStore {
						s := store.NewStore()
						s.SetValue("sd.form_0", map[string]interface{}{
							"a": float64(100),
							"b": float64(200),
						})
						return s
					}(),
				},
			},
			want: &GoFormBlock{
				Name:      name,
				ShortName: shortTitle,
				Title:     title,
				Input: map[string]string{
					"foo": "bar",
				},
				Output: map[string]string{
					keyOutputFormExecutor: global1,
					keyOutputFormBody:     global2,
				},
				happenedEvents: make([]entity.NodeEvent, 0),
				State: &FormData{
					FormExecutorType: script.FormExecutorTypeAutoFillUser,
					SchemaId:         schemaId,
					Executors:        map[string]struct{}{"auto_fill": {}},
					ApplicationBody: map[string]interface{}{
						"a": float64(100),
						"b": float64(200),
					},
					WorkType:      "8/5",
					IsFilled:      true,
					IsTakenInWork: true,
					Mapping: script.JSONSchemaProperties{
						"a": script.JSONSchemaPropertiesValue{
							Type:  "number",
							Value: "sd.form_0.a",
						},
						"b": script.JSONSchemaPropertiesValue{
							Type:  "number",
							Value: "sd.form_0.b",
						},
					},
					ActualExecutor: func(s string) *string {
						return &s
					}("auto_fill"),
					ChangesLog: []ChangesLogItem{
						{
							ApplicationBody: map[string]interface{}{
								"a": float64(100),
								"b": float64(200),
							},
							CreatedAt:   timeNow,
							Executor:    "auto_fill",
							DelegateFor: "",
						},
					},
					Description:        "",
					FormsAccessibility: nil,
					InitialExecutors:   map[string]struct{}{"auto_fill": {}},
				},
				Sockets: entity.ConvertSocket(next),
			},
			wantErr: assert.NoError,
		},
		{
			name: "success_full_object_mapping",
			args: args{
				name: name,
				ef: &entity.EriusFunc{
					BlockType:  BlockGoFormID,
					Title:      title,
					ShortTitle: shortTitle,
					Input: []entity.EriusFunctionValue{
						{
							Name:   "foo",
							Type:   "string",
							Global: "bar",
						},
					},
					Output: &script.JSONSchema{
						Type: "object",
						Properties: map[string]script.JSONSchemaPropertiesValue{
							keyOutputFormExecutor: {
								Type:   "string",
								Global: global1,
							},
							keyOutputFormBody: {
								Type:   "string",
								Global: "sd.form_0",
							},
						},
					},
					Params: func() []byte {
						r, _ := json.Marshal(&script.FormParams{
							SchemaId:         schemaId,
							Executor:         executor,
							FormExecutorType: script.FormExecutorTypeAutoFillUser,
							FullFormMapping:  "sd.form_0",
							WorkType:         utils.GetAddressOfValue("8/5"),
						})

						return r
					}(),
					Sockets: next,
				},
				runCtx: &BlockRunContext{
					skipNotifications: true,
					VarStore: func() *store.VariableStore {
						s := store.NewStore()
						s.SetValue("sd.form_0", map[string]interface{}{
							"a": float64(100),
							"b": float64(200),
						})
						return s
					}(),
				},
			},
			want: &GoFormBlock{
				Name:      name,
				ShortName: shortTitle,
				Title:     title,
				Input: map[string]string{
					"foo": "bar",
				},
				Output: map[string]string{
					keyOutputFormExecutor: global1,
					keyOutputFormBody:     "sd.form_0",
				},
				happenedEvents: make([]entity.NodeEvent, 0),
				State: &FormData{
					FormExecutorType: script.FormExecutorTypeAutoFillUser,
					SchemaId:         schemaId,
					Executors:        map[string]struct{}{"auto_fill": {}},
					ApplicationBody: map[string]interface{}{
						"a": float64(100),
						"b": float64(200),
					},
					WorkType:        "8/5",
					IsFilled:        true,
					IsTakenInWork:   true,
					FullFormMapping: "sd.form_0",
					ActualExecutor: func(s string) *string {
						return &s
					}("auto_fill"),
					ChangesLog: []ChangesLogItem{
						{
							ApplicationBody: map[string]interface{}{
								"a": float64(100),
								"b": float64(200),
							},
							CreatedAt:   timeNow,
							Executor:    "auto_fill",
							DelegateFor: "",
						},
					},
					Description:        "",
					FormsAccessibility: nil,
<<<<<<< HEAD
					InitialExecutors:   map[string]struct{}{"auto_fill": {}},
=======
					InitialExecutors: map[string]struct{}{
						"auto_fill": struct{}{},
					},
>>>>>>> bf4d2ef0
				},
				Sockets: entity.ConvertSocket(next),
			},
			wantErr: assert.NoError,
		},
	}

	for _, tt := range tests {
		t.Run(tt.name, func(t *testing.T) {
			ctx := context.Background()
			cli := mocks.DelegationServiceClient{}
			cli.On("GetDelegations", mock.Anything, mock.Anything).Return(&delegationht.GetDelegationsResponse{
				Delegations: []*delegationht.Delegation{},
			}, nil)
			tt.args.runCtx.Services.HumanTasks = &humanTasks.Service{
				C:   nil,
				Cli: &cli,
			}

			got, _, err := createGoFormBlock(ctx, tt.args.name, tt.args.ef, tt.args.runCtx, nil)
			if got != nil {
				got.RunContext = nil
				if got.State != nil && len(got.State.ChangesLog) > 0 {
					got.State.ChangesLog[0].CreatedAt = timeNow
				}
			}

			if !tt.wantErr(t, err, "createGoFormBlock(%v, %v, %v)", tt.args.name, tt.args.ef, nil) {
				return
			}

			assert.Equalf(t, tt.want, got, "createGoFormBlock(%v, %v, %v)", tt.args.name, tt.args.ef, nil)
		})
	}
}

func TestGoFormBlock_Update(t *testing.T) {
	const (
		name        = "form_0"
		title       = "Форма"
		global1     = "form_0.executor"
		global2     = "form_0.application_body"
		schemaId    = "c77be97a-f978-46d3-aa03-ab72663f2b74"
		login       = "login"
		login2      = "login2"
		login3      = "login3"
		blockId     = "form_0"
		description = "description"
		fieldName   = "field1"
		fieldValue  = "some text"
		newValue    = "some new text"
	)

	timeNow := time.Now()
	taskId1 := uuid.New()

	next := []entity.Socket{
		{
			Id:           DefaultSocketID,
			Title:        script.DefaultSocketTitle,
			NextBlockIds: []string{"next"},
		},
	}

	ctx := context.Background()
	mockedDb := &dbMocks.MockedDatabase{}

	mockedDb.On("CheckUserCanEditForm",
		mock.MatchedBy(func(ctx context.Context) bool { return true }),
		mock.MatchedBy(func(string) bool { return true }),
		mock.MatchedBy(func(string) bool { return true }),
		mock.MatchedBy(func(string) bool { return true }),
	).Return(false, nil)

	currCall := mockedDb.ExpectedCalls[len(mockedDb.ExpectedCalls)-1]
	currCall = currCall.Run(func(args mock.Arguments) {
		switch args.Get(3).(string) {
		case login:
			currCall.ReturnArguments[0] = true
			currCall.ReturnArguments[1] = nil
		case login2:
			currCall.ReturnArguments[0] = false
			currCall.ReturnArguments[1] = nil
		case login3:
			currCall.ReturnArguments[0] = false
			currCall.ReturnArguments[1] = errors.New("mock error")
		}
	})

	mockedDb.On("UpdateBlockStateInOthers",
		mock.MatchedBy(func(ctx context.Context) bool { return true }),
		mock.MatchedBy(func(string) bool { return true }),
		mock.MatchedBy(func(string) bool { return true }),
		mock.MatchedBy(func([]byte) bool { return true }),
	).Return(nil)

	mockedDb.On("UpdateBlockVariablesInOthers",
		mock.MatchedBy(func(ctx context.Context) bool { return true }),
		mock.MatchedBy(func(string) bool { return true }),
		mock.MatchedBy(func(map[string]interface{}) bool { return true }),
	).Return(nil)

	type args struct {
		Name       string
		Title      string
		Input      map[string]string
		Output     map[string]string
		Sockets    []script.Socket
		State      *FormData
		RunContext *BlockRunContext
	}
	type ServiceDeskHttpTransportMockDataStruct struct {
		Status     string
		StatusCode int
		Body       any
	}
	type mockDataStruct struct {
		ServiceDeskHttpTransportMockData *ServiceDeskHttpTransportMockDataStruct
	}

	tests := []struct {
		name      string
		args      args
		mockData  *mockDataStruct
		want      interface{}
		wantErr   assert.ErrorAssertionFunc
		wantState *FormData
	}{
		{
			name: "empty data error",
			args: args{
				Name:   name,
				Title:  title,
				Input:  map[string]string{},
				Output: map[string]string{},
				RunContext: &BlockRunContext{
					UpdateData: nil,
					VarStore:   store.NewStore(),
				}},
			want:    nil,
			wantErr: assert.Error,
		},
		{
			name: "login not found error",
			args: args{
				Name:   name,
				Title:  title,
				Input:  map[string]string{},
				Output: map[string]string{},
				State:  &FormData{},
				RunContext: &BlockRunContext{
					UpdateData: &script.BlockUpdateData{
						ByLogin: login,
						Action:  string(entity.TaskUpdateActionRequestFillForm),
						Parameters: json.RawMessage(
							func() []byte {
								r, _ := json.Marshal(&updateFillFormParams{
									BlockId: blockId,
								})

								return r
							}(),
						),
					},
					VarStore: store.NewStore(),
				},
			},
			want:      nil,
			wantState: &FormData{},
			wantErr:   assert.Error,
		},
		{
			name: "fill form success case",
			args: args{
				Name:  name,
				Title: title,
				Input: map[string]string{},
				Output: map[string]string{
					keyOutputFormExecutor: global1,
					keyOutputFormBody:     global2,
				},
				Sockets: entity.ConvertSocket(next),
				State: &FormData{
					FormExecutorType: script.FormExecutorTypeFromSchema,
					SchemaId:         schemaId,
					Executors:        map[string]struct{}{login: {}},
					ApplicationBody:  map[string]interface{}{},
					IsFilled:         false,
					ActualExecutor:   nil,
					ChangesLog:       []ChangesLogItem{},
					IsTakenInWork:    true,
				},
				RunContext: &BlockRunContext{
					UpdateData: &script.BlockUpdateData{
						ByLogin: login,
						Action:  string(entity.TaskUpdateActionRequestFillForm),
						Parameters: json.RawMessage(
							func() []byte {
								r, _ := json.Marshal(&updateFillFormParams{
									Description: description,
									ApplicationBody: map[string]interface{}{
										fieldName: fieldValue,
									},
									BlockId: blockId,
								})

								return r
							}(),
						),
					},
					VarStore: store.NewStore(),
					Services: RunContextServices{
						ServiceDesc: func() *servicedesc.Service {
							sdMock := servicedesc.Service{
								SdURL: "",
							}
							httpClient := http.DefaultClient
							mockTransport := serviceDeskMocks.RoundTripper{}
							fResponse := func(*http.Request) *http.Response {
								b, _ := json.Marshal(servicedesc.SsoPerson{})
								body := io.NopCloser(bytes.NewReader(b))
								defer body.Close()
								return &http.Response{
									Status:     http.StatusText(http.StatusOK),
									StatusCode: http.StatusOK,
									Body:       body,
									Close:      true,
								}
							}
							f_error := func(*http.Request) error {
								return nil
							}
							mockTransport.On("RoundTrip", mock.Anything).Return(fResponse, f_error)
							httpClient.Transport = &mockTransport
							sdMock.Cli = httpClient

							return &sdMock
						}(),
					},
				},
			},
			want:    nil,
			wantErr: assert.NoError,
			wantState: &FormData{
				FormExecutorType: script.FormExecutorTypeFromSchema,
				SchemaId:         schemaId,
				Executors:        map[string]struct{}{login: {}},
				Description:      description,
				IsTakenInWork:    true,
				ApplicationBody: map[string]interface{}{
					fieldName: fieldValue,
				},
				IsFilled: true,
				ActualExecutor: func() *string {
					l := login
					return &l
				}(),
				ChangesLog: []ChangesLogItem{
					{
						Description: description,
						ApplicationBody: map[string]interface{}{
							fieldName: fieldValue,
						},
						CreatedAt: timeNow,
						Executor:  login,
					},
				},
			},
		},
		{
			name: "edit form success case",
			args: args{
				Name:  name,
				Title: title,
				Input: map[string]string{},
				Output: map[string]string{
					keyOutputFormExecutor: global1,
					keyOutputFormBody:     global2,
				},
				Sockets: entity.ConvertSocket(next),
				State: &FormData{
					FormExecutorType: script.FormExecutorTypeFromSchema,
					SchemaId:         schemaId,
					Executors:        map[string]struct{}{login: {}},
					ApplicationBody: map[string]interface{}{
						fieldName: fieldValue,
					},
					IsTakenInWork:  true,
					IsFilled:       true,
					ActualExecutor: getStringAddress(login),
					ChangesLog:     []ChangesLogItem{},
				},
				RunContext: &BlockRunContext{
					UpdateData: &script.BlockUpdateData{
						ByLogin: login,
						Action:  string(entity.TaskUpdateActionRequestFillForm),
						Parameters: json.RawMessage(
							func() []byte {
								r, _ := json.Marshal(&updateFillFormParams{
									Description: description,
									ApplicationBody: map[string]interface{}{
										fieldName: newValue,
									},
									BlockId: blockId,
								})

								return r
							}(),
						),
					},
					VarStore: store.NewStore(),
					Services: RunContextServices{
						ServiceDesc: func() *servicedesc.Service {
							sdMock := servicedesc.Service{
								SdURL: "",
							}
							httpClient := http.DefaultClient
							mockTransport := serviceDeskMocks.RoundTripper{}
							fResponse := func(*http.Request) *http.Response {
								b, _ := json.Marshal(servicedesc.SsoPerson{})
								body := io.NopCloser(bytes.NewReader(b))
								return &http.Response{
									Status:     http.StatusText(http.StatusOK),
									StatusCode: http.StatusOK,
									Body:       body,
									Close:      true,
								}
							}
							f_error := func(*http.Request) error {
								return nil
							}
							mockTransport.On("RoundTrip", mock.Anything).Return(fResponse, f_error)
							httpClient.Transport = &mockTransport
							sdMock.Cli = httpClient

							return &sdMock
						}(),
					},
				},
			},
			want:    nil,
			wantErr: assert.NoError,
			wantState: &FormData{
				FormExecutorType: script.FormExecutorTypeFromSchema,
				SchemaId:         schemaId,
				IsTakenInWork:    true,
				Executors:        map[string]struct{}{login: {}},
				Description:      description,
				ApplicationBody: map[string]interface{}{
					fieldName: newValue,
				},
				IsFilled: true,
				ActualExecutor: func() *string {
					l := login
					return &l
				}(),
				ChangesLog: []ChangesLogItem{
					{
						Description: description,
						ApplicationBody: map[string]interface{}{
							fieldName: newValue,
						},
						CreatedAt: timeNow,
						Executor:  login,
					},
				},
			},
		},
		{
			name: "edit form, not allowed error",
			args: args{
				Name:   name,
				Title:  title,
				Input:  map[string]string{},
				Output: map[string]string{},
				State: &FormData{
					ApplicationBody: map[string]interface{}{
						fieldName: fieldValue,
					},
					IsFilled: true,
				},
				RunContext: &BlockRunContext{
					UpdateData: &script.BlockUpdateData{
						ByLogin: login2,
						Action:  string(entity.TaskUpdateActionRequestFillForm),
						Parameters: json.RawMessage(
							func() []byte {
								r, _ := json.Marshal(&updateFillFormParams{
									Description: description,
									ApplicationBody: map[string]interface{}{
										fieldName: newValue,
									},
									BlockId: blockId,
								})

								return r
							}(),
						),
					},
					VarStore: store.NewStore(),
				},
			},
			want:    nil,
			wantErr: assert.Error,
			wantState: &FormData{
				ApplicationBody: map[string]interface{}{
					fieldName: fieldValue,
				},
				IsFilled: true,
			},
		},
		{
			name: "edit form, check permission error",
			args: args{
				Name:   name,
				Title:  title,
				Input:  map[string]string{},
				Output: map[string]string{},
				State: &FormData{
					ApplicationBody: map[string]interface{}{
						fieldName: fieldValue,
					},
					IsFilled: true,
				},
				RunContext: &BlockRunContext{
					UpdateData: &script.BlockUpdateData{
						ByLogin: login3,
						Action:  string(entity.TaskUpdateActionRequestFillForm),
						Parameters: json.RawMessage(
							func() []byte {
								r, _ := json.Marshal(&updateFillFormParams{
									Description: description,
									ApplicationBody: map[string]interface{}{
										fieldName: newValue,
									},
									BlockId: blockId,
								})

								return r
							}(),
						),
					},
					VarStore: store.NewStore(),
				},
			},
			want:    nil,
			wantErr: assert.Error,
			wantState: &FormData{
				ApplicationBody: map[string]interface{}{
					fieldName: fieldValue,
				},
				IsFilled: true,
			},
		},
		{
			name: "cancel pipeline case",
			args: args{
				Name:  name,
				Title: title,
				Input: map[string]string{},
				Output: map[string]string{
					keyOutputFormExecutor: global1,
					keyOutputFormBody:     global2,
				},
				Sockets: entity.ConvertSocket(next),
				State: &FormData{
					FormExecutorType: script.FormExecutorTypeFromSchema,
					SchemaId:         schemaId,
					Executors:        map[string]struct{}{login: {}},
					ApplicationBody:  map[string]interface{}{},
					IsFilled:         false,
					ActualExecutor:   nil,
					ChangesLog:       []ChangesLogItem{},
				},
				RunContext: &BlockRunContext{
					UpdateData: &script.BlockUpdateData{
						Action:     string(entity.TaskUpdateActionCancelApp),
						Parameters: json.RawMessage{},
					},
					VarStore: store.NewStore(),
					TaskID:   taskId1,
				},
			},
			want:    nil,
			wantErr: assert.NoError,
			wantState: &FormData{
				FormExecutorType: script.FormExecutorTypeFromSchema,
				SchemaId:         schemaId,
				Executors:        map[string]struct{}{login: {}},
				ApplicationBody:  map[string]interface{}{},
				ChangesLog:       []ChangesLogItem{},
			},
		},
	}
	for _, tt := range tests {
		t.Run(tt.name, func(t *testing.T) {
			gb := &GoFormBlock{
				Name:       tt.args.Name,
				Title:      tt.args.Title,
				Input:      tt.args.Input,
				Output:     tt.args.Output,
				Sockets:    tt.args.Sockets,
				State:      tt.args.State,
				RunContext: tt.args.RunContext,
			}

			gb.RunContext.skipNotifications = true
			gb.RunContext.Services.Storage = mockedDb

			got, err := gb.Update(ctx)

			if !tt.wantErr(t, err, "Update() method") {
				return
			}
			assert.Equalf(t, tt.want, got, "Update() method. Expect %v, got %v", tt.want, got)

			if gb.State != nil && len(gb.State.ChangesLog) > 0 {
				gb.State.ChangesLog[0].CreatedAt = timeNow
			}
			assert.Equalf(t, tt.wantState, gb.State,
				"Update() method. Expect State %v, got %v", tt.wantState, gb.State)
		})
	}
}

func TestGoFormBlock_Next(t *testing.T) {
	const blockId = "approver_0"

	type args struct {
		Sockets []script.Socket
	}

	tests := []struct {
		name   string
		args   args
		want   []string
		wantOk bool
	}{
		{
			name: "next block not found",
			args: args{
				Sockets: nil,
			},
			want:   nil,
			wantOk: false,
		},
		{
			name: "acceptance test",
			args: args{
				Sockets: []script.Socket{
					{
						Id:           DefaultSocketID,
						Title:        script.DefaultSocketTitle,
						NextBlockIds: []string{blockId},
					},
					script.DefaultSocket,
				},
			},
			want:   []string{blockId},
			wantOk: true,
		},
	}
	for _, tt := range tests {
		t.Run(tt.name, func(t *testing.T) {
			gb := &GoFormBlock{
				Sockets: tt.args.Sockets,
			}
			got, ok := gb.Next(&store.VariableStore{})
			assert.Equalf(t, tt.want, got, "Update() method. Expect %v, got %v", tt.want, got)
			assert.Equalf(t, tt.wantOk, ok, "Update() method. Expect Ok %v, got %v", tt.wantOk, ok)
		})
	}
}<|MERGE_RESOLUTION|>--- conflicted
+++ resolved
@@ -456,13 +456,9 @@
 					},
 					Description:        "",
 					FormsAccessibility: nil,
-<<<<<<< HEAD
-					InitialExecutors:   map[string]struct{}{"auto_fill": {}},
-=======
 					InitialExecutors: map[string]struct{}{
 						"auto_fill": struct{}{},
 					},
->>>>>>> bf4d2ef0
 				},
 				Sockets: entity.ConvertSocket(next),
 			},
