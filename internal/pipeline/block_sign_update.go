package pipeline

import (
	c "context"
	"encoding/json"
	"errors"
<<<<<<< HEAD
	"gitlab.services.mts.ru/abp/mail/pkg/email"
=======
	"fmt"
>>>>>>> ccb4efdb
	"time"

	"gitlab.services.mts.ru/abp/myosotis/logger"

	"gitlab.services.mts.ru/jocasta/pipeliner/internal/entity"
	"gitlab.services.mts.ru/jocasta/pipeliner/internal/mail"
	"gitlab.services.mts.ru/jocasta/pipeliner/internal/scheduler"
	"gitlab.services.mts.ru/jocasta/pipeliner/internal/script"
)

const (
	changeWorkStatusTimeout = 20 * time.Minute
)

type signSignatureParams struct {
	Decision    SignDecision        `json:"decision"`
	Comment     string              `json:"comment,omitempty"`
	Attachments []entity.Attachment `json:"attachments"`
	Signatures  []fileSignature     `json:"signatures"`
	Username    string              `json:"username"`
}

type fileSignature struct {
	FileID          string `json:"file_id"`
	SignatureFileID string `json:"signature_file_id"`
}

type fileSignaturePair struct {
	File          entity.Attachment `json:"file"`
	SignatureFile entity.Attachment `json:"signature_file"`
}

type additionalApproverSignUpdateParams struct {
	Decision    SignDecision        `json:"decision"`
	Comment     string              `json:"comment"`
	Attachments []entity.Attachment `json:"attachments"`
}

func (a *additionalApproverSignUpdateParams) Validate() error {
	if a.Decision != SignDecisionAddApproverApproved && a.Decision != SignDecisionRejected {
		return fmt.Errorf("unknown decision %s", a.Decision)
	}

	if len(a.Attachments) > 10 {
		return fmt.Errorf("max attachments length: 10, current: %d", len(a.Attachments))
	}

	if len([]rune(a.Comment)) > 500 {
		return fmt.Errorf("max comment length 500 symbols, current: %d", len([]rune(a.Comment)))
	}

	return nil
}

type changeStatusSignatureParams struct {
	Status string `json:"status"`
}

func (gb *GoSignBlock) handleSignature(ctx c.Context, login string) error {
	log := logger.GetLogger(ctx)

	updateParams := &signSignatureParams{}

	err := json.Unmarshal(gb.RunContext.UpdateData.Parameters, updateParams)
	if err != nil {
		return errors.New("can't assert provided update data")
	}

	for _, v := range updateParams.Signatures {
		newPair := fileSignaturePair{
			File: entity.Attachment{
				FileID:       v.FileID,
				ExternalLink: "",
			},
			SignatureFile: entity.Attachment{
				FileID:       v.SignatureFileID,
				ExternalLink: "",
			},
		}
		gb.State.Signatures = append(gb.State.Signatures, newPair)
	}

	if gb.State.SignatureType == script.SignatureTypeUKEP && updateParams.Decision != SignDecisionRejected {
		if !gb.State.IsTakenInWork {
			if updateParams.Username == "" {
				return errors.New("is not taken in work")
			}
			log.Info("setting signature with no 'taken in work'")
		}
		if !gb.isValidLogin(login) {
			return NewUserIsNotPartOfProcessErr()
		}
	} else {
		if !gb.isValidSigner(login) {
			return NewUserIsNotPartOfProcessErr()
		}
	}

	if setErr := gb.setSignerDecision(updateParams); setErr != nil {
		return setErr
	}

	if updateParams.Decision == SignDecisionError {
		emails := make([]string, 0, len(gb.State.Signers))
		logins := getSliceFromMapOfStrings(gb.State.Signers)

		for i := range logins {
			eml, err := gb.RunContext.Services.People.GetUserEmail(ctx, logins[i])
			if err != nil {
				continue
			}
			emails = append(emails, eml)
		}

		tpl := mail.NewSignErrorTemplate(
			gb.RunContext.WorkNumber,
			gb.RunContext.WorkTitle,
			gb.RunContext.Services.Sender.SdAddress,
		)

		file, ok := gb.RunContext.Services.Sender.Images[tpl.Image]
		if !ok {
			return errors.New("file not found " + tpl.Image)
		}

		files := []email.Attachment{
			{
				Name:    "header.png",
				Content: file,
				Type:    email.EmbeddedAttachment,
			},
		}

		err := gb.RunContext.Services.Sender.SendNotification(ctx, emails, files, tpl)
		if err != nil {
			return err
		}
	}
	return nil
}

func (gb *GoSignBlock) Update(ctx c.Context) (interface{}, error) {
	data := gb.RunContext.UpdateData
	if data == nil {
		return nil, errors.New("empty data")
	}

	//nolint:gocritic //for future actions
	switch data.Action {
	case string(entity.TaskUpdateActionSLABreach):
		if errUpdate := gb.handleBreachedSLA(ctx); errUpdate != nil {
			return nil, errUpdate
		}
	case string(entity.TaskUpdateActionDayBeforeSLABreach):
		if errUpdate := gb.handleDayBeforeSLANotifications(ctx); errUpdate != nil {
			return nil, errUpdate
		}
	case string(entity.TaskUpdateActionSign):
		if errUpdate := gb.handleSignature(ctx, data.ByLogin); errUpdate != nil {
			return nil, errUpdate
		}
	case string(entity.TaskUpdateActionAdditionalApprovement):
		if errUpdate := gb.SetDecisionByAdditionalApprover(ctx, data.ByLogin); errUpdate != nil {
			return nil, errUpdate
		}
	case string(entity.TaskUpdateActionAddApprovers):
		if errUpdate := gb.addApprovers(ctx, data.ByLogin); errUpdate != nil {
			return nil, errUpdate
		}
	case string(entity.TaskUpdateActionSignChangeWorkStatus):
		if errUpdate := gb.handleChangeWorkStatus(ctx, data.ByLogin); errUpdate != nil {
			return nil, errUpdate
		}
	}
	var stateBytes []byte
	stateBytes, err := json.Marshal(gb.State)
	if err != nil {
		return nil, err
	}

	gb.RunContext.VarStore.ReplaceState(gb.Name, stateBytes)

	if _, ok := gb.expectedEvents[eventEnd]; ok {
		status, _, _ := gb.GetTaskHumanStatus()
		event, eventErr := gb.RunContext.MakeNodeEndEvent(ctx, MakeNodeEndEventArgs{
			NodeName:      gb.Name,
			NodeShortName: gb.ShortName,
			HumanStatus:   status,
			NodeStatus:    gb.GetStatus(),
		})
		if eventErr != nil {
			return nil, eventErr
		}
		gb.happenedEvents = append(gb.happenedEvents, event)
	}

	return nil, nil
}

func (gb *GoSignBlock) addApprovers(ctx c.Context, login string) error {
	if !gb.State.userIsSignerOrAddApprover(login) {
		return NewUserIsNotPartOfProcessErr()
	}

	var updateParams addApproversParams
	if err := json.Unmarshal(gb.RunContext.UpdateData.Parameters, &updateParams); err != nil {
		return errors.New("can't assert provided data")
	}

	var logAddApprovers []string
	crTime := time.Now()

	for _, additionalApproverLogin := range updateParams.AdditionalApproversLogins {
		if gb.checkAdditionalApproverNotAdded(additionalApproverLogin) {
			gb.State.AdditionalApprovers = append(gb.State.AdditionalApprovers,
				AdditionalSignApprover{
					ApproverLogin: additionalApproverLogin,
					BaseLogin:     login,
					Question:      &updateParams.Question,
					Attachments:   updateParams.Attachments,
					CreatedAt:     crTime,
				})
			logAddApprovers = append(logAddApprovers, additionalApproverLogin)
		}
	}

	if len(logAddApprovers) > 0 {
		var signerLogEntry = SignLogEntry{
			Login:          login,
			Decision:       "",
			Comment:        updateParams.Question,
			Attachments:    updateParams.Attachments,
			CreatedAt:      crTime,
			AddedApprovers: updateParams.AdditionalApproversLogins,
			LogType:        SignerLogAddApprover,
		}

		gb.State.SignLog = append(gb.State.SignLog, signerLogEntry)
		err := gb.notifyAdditionalApprovers(ctx, logAddApprovers, updateParams.Attachments)
		if err != nil {
			return err
		}
	}

	return nil
}

func (gb *GoSignBlock) checkAdditionalApproverNotAdded(login string) bool {
	for _, added := range gb.State.AdditionalApprovers {
		if login == added.ApproverLogin &&
			added.BaseLogin == gb.RunContext.UpdateData.ByLogin &&
			added.Decision == nil {
			return false
		}
	}

	return true
}

//nolint:dupl,gocyclo //its not duplicate
func (gb *GoSignBlock) handleBreachedSLA(ctx c.Context) error {
	if gb.State.CheckSLA == nil || !*gb.State.CheckSLA {
		gb.State.SLAChecked = true
		return nil
	}

	if gb.State.SLAChecked {
		return nil
	}

	if gb.State.AutoReject != nil && *gb.State.AutoReject {
		gb.RunContext.UpdateData.ByLogin = autoSigner
		gb.State.ActualSigner = &gb.RunContext.UpdateData.ByLogin
		if setErr := gb.setSignerDecision(&signSignatureParams{
			Decision: SignDecisionRejected,
			Comment:  AutoActionComment,
		}); setErr != nil {
			return setErr
		}
	}

	gb.State.SLAChecked = true

	if gb.State.SLA != nil {
		emails := make([]string, 0, len(gb.State.Signers))
		logins := getSliceFromMapOfStrings(gb.State.Signers)

		for i := range logins {
			eml, err := gb.RunContext.Services.People.GetUserEmail(ctx, logins[i])
			if err != nil {
				continue
			}
			emails = append(emails, eml)
		}
		tpl := mail.NewSignSLAExpiredTemplate(
			gb.RunContext.WorkNumber,
			gb.RunContext.WorkTitle,
			gb.RunContext.Services.Sender.SdAddress,
		)

		file, ok := gb.RunContext.Services.Sender.Images[tpl.Image]
		if !ok {
			return errors.New("file not found " + tpl.Image)
		}

		files := []email.Attachment{
			{
				Name:    "header.png",
				Content: file,
				Type:    email.EmbeddedAttachment,
			},
		}

		err := gb.RunContext.Services.Sender.SendNotification(ctx, emails, files, tpl)
		if err != nil {
			return err
		}
	}

	return nil
}

func (gb *GoSignBlock) SetDecisionByAdditionalApprover(ctx c.Context, login string) error {
	var updateParams additionalApproverSignUpdateParams

	if err := json.Unmarshal(gb.RunContext.UpdateData.Parameters, &updateParams); err != nil {
		return fmt.Errorf("can't assert provided data: %v", err)
	}

	if err := updateParams.Validate(); err != nil {
		return err
	}

	loginsToNotify, err := gb.State.SetDecisionByAdditionalApprover(login, updateParams)

	if err != nil {
		return err
	}

	loginsToNotify = append(loginsToNotify, gb.RunContext.Initiator)
	err = gb.notifyDecisionMadeByAdditionalApprover(ctx, loginsToNotify)
	if err != nil {
		return err
	}

	return nil
}

func (gb *GoSignBlock) handleChangeWorkStatus(ctx c.Context, login string) error {
	log := logger.GetLogger(ctx)

	status := &changeStatusSignatureParams{Status: "end"}

	if gb.RunContext.UpdateData.Parameters != nil {
		err := json.Unmarshal(gb.RunContext.UpdateData.Parameters, status)
		if err != nil {
			return errors.New("can't assert provided update data")
		}
	}

	if gb.State.IsTakenInWork && !gb.isValidLogin(login) {
		return NewUserIsNotPartOfProcessErr()
	}

	switch {
	case !gb.State.IsTakenInWork && status.Status == "start":
		if !gb.isValidSigner(login) {
			return NewUserIsNotPartOfProcessErr()
		}
		gb.State.IsTakenInWork = true
		gb.State.WorkerLogin = login

	case gb.State.IsTakenInWork && status.Status == "end":
		gb.State.IsTakenInWork = false
		gb.State.WorkerLogin = ""

		// delete those that may exist
		err := gb.RunContext.Services.Scheduler.DeleteTask(ctx,
			&scheduler.DeleteTask{
				WorkID:   gb.RunContext.TaskID.String(),
				StepName: gb.Name,
			})
		if err != nil {
			log.WithError(err).Error("cannot delete signChangeWorkStatus timer")
			return err
		}

		return nil
	default:
		return nil
	}

	_, err := gb.RunContext.Services.Scheduler.CreateTask(ctx, &scheduler.CreateTask{
		WorkNumber:  gb.RunContext.WorkNumber,
		WorkID:      gb.RunContext.TaskID.String(),
		ActionName:  string(entity.TaskUpdateActionSignChangeWorkStatus),
		StepName:    gb.Name,
		WaitSeconds: int(changeWorkStatusTimeout.Seconds()),
	})
	if err != nil {
		log.WithError(err).Error("cannot create signChangeWorkStatus timer")
		return err
	}

	return nil
}

func (gb *GoSignBlock) setSignerDecision(u *signSignatureParams) error {
	login := gb.RunContext.UpdateData.ByLogin
	if u.Username != "" {
		login = u.Username
	}
	if errUpdate := gb.State.SetDecision(login, u); errUpdate != nil {
		return errUpdate
	}

	if gb.State.Decision != nil {
		gb.RunContext.VarStore.SetValue(gb.Output[keyOutputSigner], gb.State.ActualSigner)
		gb.RunContext.VarStore.SetValue(gb.Output[keyOutputSignDecision], gb.State.Decision)
		gb.RunContext.VarStore.SetValue(gb.Output[keyOutputSignComment], gb.State.Comment)
		gb.RunContext.VarStore.SetValue(gb.Output[keyOutputSignatures], gb.State.Signatures)
		resAttachments := make([]entity.Attachment, 0)
		for _, l := range gb.State.SignLog {
			if l.LogType != SignerLogDecision {
				continue
			}
			resAttachments = append(resAttachments, l.Attachments...)
		}
		for _, f := range gb.State.SigningParams.Files {
			resAttachments = append(resAttachments, f)
		}
		gb.RunContext.VarStore.SetValue(gb.Output[keyOutputSignAttachments], resAttachments)
	}

	return nil
}

func (gb *GoSignBlock) isValidSigner(login string) bool {
	if _, ok := gb.State.Signers[login]; !ok &&
		(login != ServiceAccount &&
			login != ServiceAccountStage &&
			login != ServiceAccountDev) {
		return false
	}

	return true
}

func (gb *GoSignBlock) isValidLogin(login string) bool {
	if gb.State.WorkerLogin != login &&
		(login != ServiceAccount &&
			login != ServiceAccountStage &&
			login != ServiceAccountDev) {
		return false
	}

	return true
}<|MERGE_RESOLUTION|>--- conflicted
+++ resolved
@@ -4,11 +4,8 @@
 	c "context"
 	"encoding/json"
 	"errors"
-<<<<<<< HEAD
+	"fmt"
 	"gitlab.services.mts.ru/abp/mail/pkg/email"
-=======
-	"fmt"
->>>>>>> ccb4efdb
 	"time"
 
 	"gitlab.services.mts.ru/abp/myosotis/logger"
