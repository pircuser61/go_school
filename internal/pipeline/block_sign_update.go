--- conflicted
+++ resolved
@@ -4,21 +4,15 @@
 	c "context"
 	"encoding/json"
 	"errors"
+
 	"gitlab.services.mts.ru/jocasta/pipeliner/internal/entity"
 	"gitlab.services.mts.ru/jocasta/pipeliner/internal/mail"
 )
 
-<<<<<<< HEAD
-type SignSignatureParams struct {
+type signSignatureParams struct {
 	Decision    SignDecision        `json:"decision"`
 	Comment     string              `json:"comment,omitempty"`
 	Attachments []entity.Attachment `json:"attachments"`
-=======
-type signSignatureParams struct {
-	Decision    SignDecision `json:"decision"`
-	Comment     string       `json:"comment,omitempty"`
-	Attachments []string     `json:"attachments"`
->>>>>>> f9c8db55
 }
 
 func (gb *GoSignBlock) handleSignature() error {
@@ -29,7 +23,6 @@
 		return errors.New("can't assert provided update data")
 	}
 
-<<<<<<< HEAD
 	if errSet := gb.State.SetDecision(gb.RunContext.UpdateData.ByLogin, &updateParams); errSet != nil {
 		return errSet
 	}
@@ -43,12 +36,10 @@
 			resAttachments = append(resAttachments, l.Attachments...)
 		}
 		gb.RunContext.VarStore.SetValue(gb.Output[keyOutputSignAttachments], resAttachments)
-=======
+	}
 	if setErr := gb.setSignerDecision(updateParams); setErr != nil {
 		return setErr
->>>>>>> f9c8db55
 	}
-
 	return nil
 }
 
