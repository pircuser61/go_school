package pipeline

import (
	c "context"
	"encoding/json"
	"errors"
	"fmt"
	"time"

	"gitlab.services.mts.ru/abp/myosotis/logger"

	"gitlab.services.mts.ru/jocasta/pipeliner/internal/entity"
	"gitlab.services.mts.ru/jocasta/pipeliner/internal/mail"
	"gitlab.services.mts.ru/jocasta/pipeliner/internal/scheduler"
	"gitlab.services.mts.ru/jocasta/pipeliner/internal/script"
)

const (
	changeWorkStatusTimeout = 20 * time.Minute
)

type signSignatureParams struct {
	Decision    SignDecision        `json:"decision"`
	Comment     string              `json:"comment,omitempty"`
	Attachments []entity.Attachment `json:"attachments"`
	Signatures  []fileSignature     `json:"signatures"`
	Username    string              `json:"username"`
}

type fileSignature struct {
	FileID          string `json:"file_id"`
	SignatureFileID string `json:"signature_file_id"`
}

type fileSignaturePair struct {
	File          entity.Attachment `json:"file"`
	SignatureFile entity.Attachment `json:"signature_file"`
}

type additionalApproverSignUpdateParams struct {
	Decision    SignDecision        `json:"decision"`
	Comment     string              `json:"comment"`
	Attachments []entity.Attachment `json:"attachments"`
}

func (a *additionalApproverSignUpdateParams) Validate() error {
	if a.Decision != SignDecisionAddApproverApproved && a.Decision != SignDecisionRejected {
		return fmt.Errorf("unknown decision %s", a.Decision)
	}

	if len(a.Attachments) > 10 {
		return fmt.Errorf("max attachments length: 10, current: %d", len(a.Attachments))
	}

	if len([]rune(a.Comment)) > 500 {
		return fmt.Errorf("max comment length 500 symbols, current: %d", len([]rune(a.Comment)))
	}

	return nil
}

type changeStatusSignatureParams struct {
	Status string `json:"status"`
}

func (gb *GoSignBlock) handleSignature(ctx c.Context, login string) error {
	log := logger.GetLogger(ctx)

	updateParams := &signSignatureParams{}

	err := json.Unmarshal(gb.RunContext.UpdateData.Parameters, updateParams)
	if err != nil {
		return errors.New("can't assert provided update data")
	}

	for _, v := range updateParams.Signatures {
		newPair := fileSignaturePair{
			File: entity.Attachment{
				FileID:       v.FileID,
				ExternalLink: "",
			},
			SignatureFile: entity.Attachment{
				FileID:       v.SignatureFileID,
				ExternalLink: "",
			},
		}
		gb.State.Signatures = append(gb.State.Signatures, newPair)
	}

	if gb.State.SignatureType == script.SignatureTypeUKEP && updateParams.Decision != SignDecisionRejected {
		if !gb.State.IsTakenInWork {
			if updateParams.Username == "" {
				return errors.New("is not taken in work")
			}
			log.Info("setting signature with no 'taken in work'")
		}
		if !gb.isValidLogin(login) {
			return NewUserIsNotPartOfProcessErr()
		}
	} else {
		if !gb.isValidSigner(login) {
			return NewUserIsNotPartOfProcessErr()
		}
	}

	if setErr := gb.setSignerDecision(updateParams); setErr != nil {
		return setErr
	}

	if updateParams.Decision == SignDecisionError {
		emails := make([]string, 0, len(gb.State.Signers))
		logins := getSliceFromMapOfStrings(gb.State.Signers)

		for i := range logins {
			eml, err := gb.RunContext.Services.People.GetUserEmail(ctx, logins[i])
			if err != nil {
				continue
			}
			emails = append(emails, eml)
		}

		tpl := mail.NewSignErrorTemplate(
			gb.RunContext.WorkNumber,
			gb.RunContext.WorkTitle,
			gb.RunContext.Services.Sender.SdAddress,
		)

		filesList := []string{tpl.Image}
		files, iconEerr := gb.RunContext.GetIcons(filesList)
		if iconEerr != nil {
			return iconEerr
		}

		sendErr := gb.RunContext.Services.Sender.SendNotification(ctx, emails, files, tpl)
		if sendErr != nil {
			return sendErr
		}
	}
	return nil
}

func (gb *GoSignBlock) Update(ctx c.Context) (interface{}, error) {
	data := gb.RunContext.UpdateData
	if data == nil {
		return nil, errors.New("empty data")
	}

	//nolint:gocritic //for future actions
	switch data.Action {
	case string(entity.TaskUpdateActionSLABreach):
		if errUpdate := gb.handleBreachedSLA(ctx); errUpdate != nil {
			return nil, errUpdate
		}
	case string(entity.TaskUpdateActionDayBeforeSLABreach):
		if errUpdate := gb.handleDayBeforeSLANotifications(ctx); errUpdate != nil {
			return nil, errUpdate
		}
	case string(entity.TaskUpdateActionSign):
		if errUpdate := gb.handleSignature(ctx, data.ByLogin); errUpdate != nil {
			return nil, errUpdate
		}
	case string(entity.TaskUpdateActionAdditionalApprovement):
		if errUpdate := gb.SetDecisionByAdditionalApprover(ctx, data.ByLogin); errUpdate != nil {
			return nil, errUpdate
		}
	case string(entity.TaskUpdateActionAddApprovers):
		if errUpdate := gb.addApprovers(ctx, data.ByLogin); errUpdate != nil {
			return nil, errUpdate
		}
	case string(entity.TaskUpdateActionSignChangeWorkStatus):
		if errUpdate := gb.handleChangeWorkStatus(ctx, data.ByLogin); errUpdate != nil {
			return nil, errUpdate
		}
	}
	var stateBytes []byte
	stateBytes, err := json.Marshal(gb.State)
	if err != nil {
		return nil, err
	}

	gb.RunContext.VarStore.ReplaceState(gb.Name, stateBytes)

	if _, ok := gb.expectedEvents[eventEnd]; ok {
		status, _, _ := gb.GetTaskHumanStatus()
		event, eventErr := gb.RunContext.MakeNodeEndEvent(ctx, MakeNodeEndEventArgs{
			NodeName:      gb.Name,
			NodeShortName: gb.ShortName,
			HumanStatus:   status,
			NodeStatus:    gb.GetStatus(),
		})
		if eventErr != nil {
			return nil, eventErr
		}
		gb.happenedEvents = append(gb.happenedEvents, event)
	}

	return nil, nil
}

func (gb *GoSignBlock) addApprovers(ctx c.Context, login string) error {
	if !gb.State.userIsSignerOrAddApprover(login) {
		return NewUserIsNotPartOfProcessErr()
	}

	var updateParams addApproversParams
	if err := json.Unmarshal(gb.RunContext.UpdateData.Parameters, &updateParams); err != nil {
		return errors.New("can't assert provided data")
	}

	var logAddApprovers []string
	crTime := time.Now()

	for _, additionalApproverLogin := range updateParams.AdditionalApproversLogins {
		if gb.checkAdditionalApproverNotAdded(additionalApproverLogin) {
			gb.State.AdditionalApprovers = append(gb.State.AdditionalApprovers,
				AdditionalSignApprover{
					ApproverLogin: additionalApproverLogin,
					BaseLogin:     login,
					Question:      &updateParams.Question,
					Attachments:   updateParams.Attachments,
					CreatedAt:     crTime,
				})
			logAddApprovers = append(logAddApprovers, additionalApproverLogin)
		}
	}

	if len(logAddApprovers) > 0 {
		var signerLogEntry = SignLogEntry{
			Login:          login,
			Decision:       "",
			Comment:        updateParams.Question,
			Attachments:    updateParams.Attachments,
			CreatedAt:      crTime,
			AddedApprovers: updateParams.AdditionalApproversLogins,
			LogType:        SignerLogAddApprover,
		}

		gb.State.SignLog = append(gb.State.SignLog, signerLogEntry)
		err := gb.notifyAdditionalApprovers(ctx, logAddApprovers, updateParams.Attachments)
		if err != nil {
			return err
		}
	}

	return nil
}

func (gb *GoSignBlock) checkAdditionalApproverNotAdded(login string) bool {
	for _, added := range gb.State.AdditionalApprovers {
		if login == added.ApproverLogin &&
			added.BaseLogin == gb.RunContext.UpdateData.ByLogin &&
			added.Decision == nil {
			return false
		}
	}

	return true
}

//nolint:dupl,gocyclo //its not duplicate
func (gb *GoSignBlock) handleBreachedSLA(ctx c.Context) error {
	if gb.State.CheckSLA == nil || !*gb.State.CheckSLA {
		gb.State.SLAChecked = true
		return nil
	}

	if gb.State.SLAChecked {
		return nil
	}

	if gb.State.AutoReject != nil && *gb.State.AutoReject {
		gb.RunContext.UpdateData.ByLogin = autoSigner
		gb.State.ActualSigner = &gb.RunContext.UpdateData.ByLogin
		if setErr := gb.setSignerDecision(&signSignatureParams{
			Decision: SignDecisionRejected,
			Comment:  AutoActionComment,
		}); setErr != nil {
			return setErr
		}
	}

	gb.State.SLAChecked = true

	if gb.State.SLA != nil {
		emails := make([]string, 0, len(gb.State.Signers))
		logins := getSliceFromMapOfStrings(gb.State.Signers)

		for i := range logins {
			eml, err := gb.RunContext.Services.People.GetUserEmail(ctx, logins[i])
			if err != nil {
				continue
			}
			emails = append(emails, eml)
		}
<<<<<<< HEAD
		tpl := mail.NewSignSLAExpiredTemplate(
			gb.RunContext.WorkNumber,
			gb.RunContext.WorkTitle,
			gb.RunContext.Services.Sender.SdAddress,
=======

		err := gb.RunContext.Services.Sender.SendNotification(ctx, emails, nil,
			mail.NewSignSLAExpiredTemplate(
				gb.RunContext.WorkNumber,
				gb.RunContext.NotifName,
				gb.RunContext.Services.Sender.SdAddress,
			),
>>>>>>> fd252072
		)

		filesList := []string{tpl.Image}
		files, iconEerr := gb.RunContext.GetIcons(filesList)
		if iconEerr != nil {
			return iconEerr
		}

		err := gb.RunContext.Services.Sender.SendNotification(ctx, emails, files, tpl)
		if err != nil {
			return err
		}
	}

	return nil
}

func (gb *GoSignBlock) SetDecisionByAdditionalApprover(ctx c.Context, login string) error {
	var updateParams additionalApproverSignUpdateParams

	if err := json.Unmarshal(gb.RunContext.UpdateData.Parameters, &updateParams); err != nil {
		return fmt.Errorf("can't assert provided data: %v", err)
	}

	if err := updateParams.Validate(); err != nil {
		return err
	}

	loginsToNotify, err := gb.State.SetDecisionByAdditionalApprover(login, updateParams)

	if err != nil {
		return err
	}

	loginsToNotify = append(loginsToNotify, gb.RunContext.Initiator)
	err = gb.notifyDecisionMadeByAdditionalApprover(ctx, loginsToNotify)
	if err != nil {
		return err
	}

	return nil
}

func (gb *GoSignBlock) handleChangeWorkStatus(ctx c.Context, login string) error {
	log := logger.GetLogger(ctx)

	status := &changeStatusSignatureParams{Status: "end"}

	if gb.RunContext.UpdateData.Parameters != nil {
		err := json.Unmarshal(gb.RunContext.UpdateData.Parameters, status)
		if err != nil {
			return errors.New("can't assert provided update data")
		}
	}

	if gb.State.IsTakenInWork && !gb.isValidLogin(login) {
		return NewUserIsNotPartOfProcessErr()
	}

	switch {
	case !gb.State.IsTakenInWork && status.Status == "start":
		if !gb.isValidSigner(login) {
			return NewUserIsNotPartOfProcessErr()
		}
		gb.State.IsTakenInWork = true
		gb.State.WorkerLogin = login

	case gb.State.IsTakenInWork && status.Status == "end":
		gb.State.IsTakenInWork = false
		gb.State.WorkerLogin = ""

		// delete those that may exist
		err := gb.RunContext.Services.Scheduler.DeleteTask(ctx,
			&scheduler.DeleteTask{
				WorkID:   gb.RunContext.TaskID.String(),
				StepName: gb.Name,
			})
		if err != nil {
			log.WithError(err).Error("cannot delete signChangeWorkStatus timer")
			return err
		}

		return nil
	default:
		return nil
	}

	_, err := gb.RunContext.Services.Scheduler.CreateTask(ctx, &scheduler.CreateTask{
		WorkNumber:  gb.RunContext.WorkNumber,
		WorkID:      gb.RunContext.TaskID.String(),
		ActionName:  string(entity.TaskUpdateActionSignChangeWorkStatus),
		StepName:    gb.Name,
		WaitSeconds: int(changeWorkStatusTimeout.Seconds()),
	})
	if err != nil {
		log.WithError(err).Error("cannot create signChangeWorkStatus timer")
		return err
	}

	return nil
}

func (gb *GoSignBlock) setSignerDecision(u *signSignatureParams) error {
	login := gb.RunContext.UpdateData.ByLogin
	if u.Username != "" {
		login = u.Username
	}
	if errUpdate := gb.State.SetDecision(login, u); errUpdate != nil {
		return errUpdate
	}

	if gb.State.Decision != nil {
		gb.RunContext.VarStore.SetValue(gb.Output[keyOutputSigner], gb.State.ActualSigner)
		gb.RunContext.VarStore.SetValue(gb.Output[keyOutputSignDecision], gb.State.Decision)
		gb.RunContext.VarStore.SetValue(gb.Output[keyOutputSignComment], gb.State.Comment)
		gb.RunContext.VarStore.SetValue(gb.Output[keyOutputSignatures], gb.State.Signatures)
		resAttachments := make([]entity.Attachment, 0)
		for _, l := range gb.State.SignLog {
			if l.LogType != SignerLogDecision {
				continue
			}
			resAttachments = append(resAttachments, l.Attachments...)
		}
		for _, f := range gb.State.SigningParams.Files {
			resAttachments = append(resAttachments, f)
		}
		gb.RunContext.VarStore.SetValue(gb.Output[keyOutputSignAttachments], resAttachments)
	}

	return nil
}

func (gb *GoSignBlock) isValidSigner(login string) bool {
	if _, ok := gb.State.Signers[login]; !ok &&
		(login != ServiceAccount &&
			login != ServiceAccountStage &&
			login != ServiceAccountDev) {
		return false
	}

	return true
}

func (gb *GoSignBlock) isValidLogin(login string) bool {
	if gb.State.WorkerLogin != login &&
		(login != ServiceAccount &&
			login != ServiceAccountStage &&
			login != ServiceAccountDev) {
		return false
	}

	return true
}<|MERGE_RESOLUTION|>--- conflicted
+++ resolved
@@ -292,12 +292,6 @@
 			}
 			emails = append(emails, eml)
 		}
-<<<<<<< HEAD
-		tpl := mail.NewSignSLAExpiredTemplate(
-			gb.RunContext.WorkNumber,
-			gb.RunContext.WorkTitle,
-			gb.RunContext.Services.Sender.SdAddress,
-=======
 
 		err := gb.RunContext.Services.Sender.SendNotification(ctx, emails, nil,
 			mail.NewSignSLAExpiredTemplate(
@@ -305,7 +299,6 @@
 				gb.RunContext.NotifName,
 				gb.RunContext.Services.Sender.SdAddress,
 			),
->>>>>>> fd252072
 		)
 
 		filesList := []string{tpl.Image}
