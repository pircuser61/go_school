package hrgate

import (
	"context"
	"fmt"
	"math"
	"net/http"
	"time"

	openapi_types "github.com/deepmap/oapi-codegen/pkg/types"
	"go.opencensus.io/trace"

	"gitlab.services.mts.ru/jocasta/pipeliner/internal/entity"
	"gitlab.services.mts.ru/jocasta/pipeliner/utils"
)

const (
	RussianFederation = "Российская Федерация"
	maxRetries        = 15
)

func (s *Service) GetCalendars(ctx context.Context, params *GetCalendarsParams) ([]Calendar, error) {
	ctx, span := trace.StartSpan(ctx, "hrgate.get_calendars")
	defer span.End()

	var retryDelay time.Duration

	response, err := s.Cli.GetCalendarsWithResponse(ctx, params)
<<<<<<< HEAD
=======
	if err != nil || response.StatusCode() != http.StatusOK {
		for retryCount := 0; retryCount < maxRetries; retryCount++ {
			retryDelay = time.Duration(fibonacci(retryCount)) * time.Second
			select {
			case <-time.After(retryDelay):
				response, err = s.Cli.GetCalendarsWithResponse(ctx, params)
				if err == nil && response.StatusCode() == http.StatusOK {
					break
				}
			}
		}
	}

>>>>>>> 3cbf10e9
	if err != nil {
		return nil, err
	}

	if response.StatusCode() != http.StatusOK {
		return nil, fmt.Errorf("invalid response code on getting calendars: %d", response.StatusCode())
	}

	if len(*response.JSON200) == 0 {
		return nil, fmt.Errorf("cant get calendars by unit ids")
	}

	return *response.JSON200, err
}

func (s *Service) GetPrimaryRussianFederationCalendarOrFirst(ctx context.Context, params *GetCalendarsParams) (*Calendar, error) {
	ctx, span := trace.StartSpan(ctx, "hrgate.get_primary_calendar_or_first")
	defer span.End()

	calendars, getCalendarsErr := s.GetCalendars(ctx, params)

	if getCalendarsErr != nil {
		return nil, getCalendarsErr
	}

	for calendarIdx := range calendars {
		calendar := calendars[calendarIdx]

		if calendar.Primary != nil && *calendar.Primary && calendar.HolidayCalendar == RussianFederation {
			return &calendar, nil
		}
	}

	return &calendars[0], nil
}

func (s *Service) GetCalendarDays(ctx context.Context, params *GetCalendarDaysParams) (*CalendarDays, error) {
	ctx, span := trace.StartSpan(ctx, "hrgate.get_calendar_days")
	defer span.End()

	res := CalendarDays{
		CalendarMap: make(map[int64]CalendarDayType),
	}

	resp, err := s.Cli.GetCalendarDaysWithResponse(ctx, params)
	if err != nil {
		return nil, err
	}

	if resp.StatusCode() != http.StatusOK {
		return nil, fmt.Errorf("invalid code on getting calendar days: %d", resp.StatusCode())
	}

	for i := range *resp.JSON200 {
		d := (*resp.JSON200)[i]
		if d.DayType != nil {
			res.CalendarMap[d.Date.Unix()] = *d.DayType
		} else {
			res.CalendarMap[d.Date.Unix()] = CalendarDayTypeWorkday
		}
	}

	return &res, nil
}

func (s *Service) FillDefaultUnitID(ctx context.Context) error {
	ctx, span := trace.StartSpan(ctx, "hrgate.fill_default_unit_id")
	defer span.End()

	employee, err := s.GetEmployeeByLogin(ctx, defaultLogin)
	if err != nil {
		return err
	}

	if employee.OrganizationId == nil {
		return fmt.Errorf("cant get organization id by login: %s", defaultLogin)
	}

	organization, err := s.GetOrganizationByID(ctx, *employee.OrganizationId)
	if err != nil {
		return err
	}

	if organization.Unit == nil {
		return fmt.Errorf("cant get ogranization unit id by login: %s", defaultLogin)
	}

	s.DefaultCalendarUnitID = (*string)(&organization.Unit.Id)

	return nil
}

func (s *Service) GetDefaultUnitID() string {
	return *s.DefaultCalendarUnitID
}

func (s *Service) GetDefaultCalendar(ctx context.Context) (*Calendar, error) {
	ctx, span := trace.StartSpan(ctx, "hrgate.get_default_calendar")
	defer span.End()

	unitID := s.GetDefaultUnitID()

	calendars, getCalendarsErr := s.GetCalendars(ctx, &GetCalendarsParams{
		QueryFilters: nil,
		UnitIDs:      &UnitIDs{unitID},
	})

	if getCalendarsErr != nil {
		return nil, getCalendarsErr
	}

	return &calendars[0], nil
}

func (s *Service) GetDefaultCalendarDaysForGivenTimeIntervals(
	ctx context.Context,
	taskTimeIntervals []entity.TaskCompletionInterval,
) (*CalendarDays, error) {
	ctx, span := trace.StartSpan(ctx, "hrgate.get_default_calendar_days_for_given_time_intervals")
	defer span.End()

	unitID := s.GetDefaultUnitID()

	calendar, getCalendarsErr := s.GetPrimaryRussianFederationCalendarOrFirst(ctx, &GetCalendarsParams{
		UnitIDs: &UnitIDs{unitID},
	})

	if getCalendarsErr != nil {
		return nil, getCalendarsErr
	}

	minIntervalTime, err := utils.FindMin(taskTimeIntervals, func(a, b entity.TaskCompletionInterval) bool {
		return a.StartedAt.Unix() < b.StartedAt.Unix()
	})
	if err != nil {
		return nil, err
	}

	minIntervalTime.StartedAt = minIntervalTime.StartedAt.Add(-time.Hour * 24 * 7)

	maxIntervalTime, err := utils.FindMax(taskTimeIntervals, func(a, b entity.TaskCompletionInterval) bool {
		return a.StartedAt.Unix() < b.StartedAt.Unix()
	})
	if err != nil {
		return nil, err
	}

	maxIntervalTime.FinishedAt = minIntervalTime.FinishedAt.Add(time.Hour * 24 * 7) // just taking more time

	calendarDays, getCalendarDaysErr := s.GetCalendarDays(ctx, &GetCalendarDaysParams{
		QueryFilters: &QueryFilters{
			WithDeleted: utils.GetAddressOfValue(false),
			Limit: utils.GetAddressOfValue(int(math.Ceil(utils.GetDateUnitNumBetweenDates(minIntervalTime.StartedAt,
				maxIntervalTime.FinishedAt, utils.Day)))),
		},
		Calendar: &IDsList{string(calendar.Id)},
		DateFrom: &openapi_types.Date{Time: minIntervalTime.StartedAt},
		DateTo:   &openapi_types.Date{Time: maxIntervalTime.FinishedAt},
	})
	if getCalendarDaysErr != nil {
		return nil, err
	}

	return calendarDays, nil
}

// fibonacci function for calculating Fibonacci numbers
func fibonacci(n int) int {
	if n <= 1 {
		return n
	}
	return fibonacci(n-1) + fibonacci(n-2)
}<|MERGE_RESOLUTION|>--- conflicted
+++ resolved
@@ -26,8 +26,6 @@
 	var retryDelay time.Duration
 
 	response, err := s.Cli.GetCalendarsWithResponse(ctx, params)
-<<<<<<< HEAD
-=======
 	if err != nil || response.StatusCode() != http.StatusOK {
 		for retryCount := 0; retryCount < maxRetries; retryCount++ {
 			retryDelay = time.Duration(fibonacci(retryCount)) * time.Second
@@ -41,7 +39,6 @@
 		}
 	}
 
->>>>>>> 3cbf10e9
 	if err != nil {
 		return nil, err
 	}
@@ -213,5 +210,6 @@
 	if n <= 1 {
 		return n
 	}
+
 	return fibonacci(n-1) + fibonacci(n-2)
 }