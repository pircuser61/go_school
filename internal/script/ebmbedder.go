--- conflicted
+++ resolved
@@ -62,14 +62,8 @@
 
 // TODO: find a better way to implement oneOf
 type FunctionParams struct {
-<<<<<<< HEAD
-	Type                string               `json:"type" enums:"approver,sd_application" example:"approver"`
-	ApproverParams      *ApproverParams      `json:"approver,omitempty"`
-	SdApplicationParams *SdApplicationParams `json:"sd_application,omitempty"`
-=======
 	Type   string      `json:"type" enums:"approver,servicedesk_application" example:"approver"`
 	Params interface{} `json:"params,omitempty"`
->>>>>>> ed080d71
 }
 
 type FunctionValueModel struct {
