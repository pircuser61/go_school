package script

type Embedder interface {
	Model() FunctionModel
}

// do not touch, only add in the end.
const (
	shapeFunction int = iota
	shapeRhombus
	ShapeScenario
	ShapeIntegration
	shapeConnector
	shapeVariable

	OnTrue       string = "OnTrue"
	OnFalse      string = "OnFalse"
	Next         string = "Next"
	Final        string = "OnTrue"
	OnIter       string = "OnFalse"
	checkVarName string = "check"

	TypeBool   string = "bool"
	TypeString string = "string"
	TypeArray  string = "array"
	TypeNumber string = "number"

	IconFunction     = "X24function"
	IconTerms        = "X24terms"
	IconIntegrations = "X24external"
	IconScenario     = "X24scenario"
	IconConnector    = "X24connector"
	IconVariable     = "X24variable"

	firstStringName  string = "first_string"
	secondStringName string = "second_string"

	functionDeployed string = "deployed"

	TypeIF          = "term"
	TypeInternal    = "internal"
	TypeScenario    = "scenario"
	TypePython3     = "python3"
	TypePythonFlask = "python3-flask"
	TypePythonHTTP  = "python3-http"

	TypeGo = "go"
)

type FunctionModels []FunctionModel

type FunctionModel struct {
	BlockType string               `json:"block_type"`
	Title     string               `json:"title"`
	Inputs    []FunctionValueModel `json:"inputs"`
	Outputs   []FunctionValueModel `json:"outputs"`
	ShapeType int                  `json:"shape_type"`
	NextFuncs []string             `json:"next_funcs"`
	ID        string               `json:"id"`
	Params    *FunctionParams      `json:"params,omitempty"`
}

// TODO: find a better way to implement oneOf

type FunctionParams struct {
	Type           string          `json:"type" enums:"approver" example:"approver"`
<<<<<<< HEAD
	ApproverParams *ApproverParams `json:"approver"`
=======
	ApproverParams *ApproverParams `json:"approver,omitempty"`
>>>>>>> 014a1b2f
}

type FunctionValueModel struct {
	Name    string `json:"name"`
	Type    string `json:"type"`
	Comment string `json:"comment"`
}<|MERGE_RESOLUTION|>--- conflicted
+++ resolved
@@ -64,11 +64,7 @@
 
 type FunctionParams struct {
 	Type           string          `json:"type" enums:"approver" example:"approver"`
-<<<<<<< HEAD
-	ApproverParams *ApproverParams `json:"approver"`
-=======
 	ApproverParams *ApproverParams `json:"approver,omitempty"`
->>>>>>> 014a1b2f
 }
 
 type FunctionValueModel struct {
