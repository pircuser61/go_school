package script

import (
	"errors"
)

type SdApplicationParams struct {
<<<<<<< HEAD
	BlueprintID     string                 `json:"blueprint_id"`
	Description     string                 `json:"description"`
	ApplicationBody map[string]interface{} `json:"application_body"`
=======
	BlueprintID string `json:"blueprint_id"`
>>>>>>> ed080d71
}

func (a *SdApplicationParams) Validate() error {
	if a.BlueprintID == "" {
<<<<<<< HEAD
		return errors.New("blueprintID is empty")
	}

	if a.Description == "" {
		return errors.New("description is empty")
=======
		return errors.New("name is empty")
>>>>>>> ed080d71
	}

	return nil
}<|MERGE_RESOLUTION|>--- conflicted
+++ resolved
@@ -5,26 +5,12 @@
 )
 
 type SdApplicationParams struct {
-<<<<<<< HEAD
-	BlueprintID     string                 `json:"blueprint_id"`
-	Description     string                 `json:"description"`
-	ApplicationBody map[string]interface{} `json:"application_body"`
-=======
 	BlueprintID string `json:"blueprint_id"`
->>>>>>> ed080d71
 }
 
 func (a *SdApplicationParams) Validate() error {
 	if a.BlueprintID == "" {
-<<<<<<< HEAD
 		return errors.New("blueprintID is empty")
-	}
-
-	if a.Description == "" {
-		return errors.New("description is empty")
-=======
-		return errors.New("name is empty")
->>>>>>> ed080d71
 	}
 
 	return nil
