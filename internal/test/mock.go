--- conflicted
+++ resolved
@@ -928,7 +928,6 @@
 	pipelines []entity.EriusScenario
 }
 
-<<<<<<< HEAD
 func (_m *MockDB) GetBlockOutputs(ctx context.Context, blockId, blockName string) (entity.BlockOutputs, error) {
 	return nil, errNotImplemented
 }
@@ -937,10 +936,7 @@
 	return nil, errNotImplemented
 }
 
-func (_m *MockDB) GetMergedVariableStorage(ctx context.Context, workId string, blockIds []string) (*store.VariableStore, error) {
-=======
 func (_m *MockDB) GetMergedVariableStorage(ctx context.Context, workId uuid.UUID, blockIds []string) (*store.VariableStore, error) {
->>>>>>> 39881ced
 	return nil, errNotImplemented
 }
 
