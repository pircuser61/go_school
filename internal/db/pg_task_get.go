--- conflicted
+++ resolved
@@ -1227,8 +1227,7 @@
 	return storage, nil
 }
 
-<<<<<<< HEAD
-func (db *PGCon) GetTasksForMonitoring(ctx context.Context, filters entity.TasksForMonitoringFilters) (*entity.TasksForMonitoring, error) {
+func (db *PGCon) GetTasksForMonitoring(ctx c.Context, filters entity.TasksForMonitoringFilters) (*entity.TasksForMonitoring, error) {
 	ctx, span := trace.StartSpan(ctx, "get_tasks_for_monitoring")
 	defer span.End()
 
@@ -1330,7 +1329,8 @@
 	}
 
 	return strings.Join(conditions, " AND ")
-=======
+}
+
 func (db *PGCon) GetBlockInputs(ctx c.Context, blockName, workNumber string) (entity.BlockInputs, error) {
 	ctx, span := trace.StartSpan(ctx, "pg_get_block_inputs")
 	defer span.End()
@@ -1381,5 +1381,4 @@
 	}
 
 	return blockOutputs, nil
->>>>>>> 5d6d5cb9
 }