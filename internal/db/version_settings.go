--- conflicted
+++ resolved
@@ -3,11 +3,6 @@
 import (
 	"context"
 	"fmt"
-<<<<<<< HEAD
-
-	"golang.org/x/net/context"
-=======
->>>>>>> 1372b4ef
 
 	"github.com/google/uuid"
 	"github.com/jackc/pgconn"
