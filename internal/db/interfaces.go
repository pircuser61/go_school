--- conflicted
+++ resolved
@@ -46,11 +46,10 @@
 	GetVersionTasks(ctx c.Context, versionID uuid.UUID) (*e.EriusTasks, error)
 	GetLastDebugTask(ctx c.Context, versionID uuid.UUID, author string) (*e.EriusTask, error)
 	GetUnfinishedTasks(ctx c.Context) (*e.EriusTasks, error)
-<<<<<<< HEAD
 	GetUsersWithReadWriteFormAccess(ctx c.Context, tx pgx.Tx, workNumber, stepName string) ([]e.UsersWithFormAccess, error)
 
 	CreateTask(ctx c.Context, tx pgx.Tx, dto *CreateTaskDTO) (*e.EriusTask, error)
-	ChangeTaskStatus(ctx c.Context, tx pgx.Tx, taskID uuid.UUID, status int) error
+	UpdateTaskStatus(ctx c.Context, tx pgx.Tx, taskID uuid.UUID, status int) error
 	GetTaskStatus(ctx c.Context, tx pgx.Tx, taskID uuid.UUID) (int, error)
 	StopTaskBlocks(ctx c.Context, tx pgx.Tx, taskID uuid.UUID) error
 	UpdateTaskHumanStatus(ctx c.Context, tx pgx.Tx, taskID uuid.UUID, status string) error
@@ -61,14 +60,6 @@
 	GetBlockDataFromVersion(ctx c.Context, workNumber, blockName string) (*e.EriusFunc, error)
 	GetVariableStorageForStep(ctx c.Context, taskID uuid.UUID, stepType string) (*store.VariableStore, error)
 	GetBlocksBreachedSLA(ctx context.Context) ([]StepBreachedSLA, error)
-=======
-	GetUsersWithReadWriteFormAccess(ctx c.Context, workNumber string, stepName string) ([]e.UsersWithFormAccess, error)
-
-	CreateTask(ctx c.Context, dto *CreateTaskDTO) (*e.EriusTask, error)
-	UpdateTaskStatus(ctx c.Context, taskID uuid.UUID, status int) error
-	UpdateTaskHumanStatus(ctx c.Context, taskID uuid.UUID, status string) error
-	CheckTaskStepsExecuted(ctx c.Context, workNumber string, blocks []string) (bool, error)
-	CheckUserCanEditForm(ctx c.Context, workNumber string, stepName string, login string) (bool, error)
 	UpdateTaskRate(ctx c.Context, req *UpdateTaskRate) error
 }
 
@@ -77,7 +68,6 @@
 	WorkNumber string
 	Comment    *string
 	Rate       int
->>>>>>> b1fd0d35
 }
 
 type SaveStepRequest struct {
