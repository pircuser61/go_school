--- conflicted
+++ resolved
@@ -45,12 +45,6 @@
 	GetTaskStatus(ctx c.Context, taskID uuid.UUID) (int, error)
 	GetTaskHumanStatus(ctx c.Context, taskID uuid.UUID) (string, error)
 	GetTaskStatusWithReadableString(ctx c.Context, taskID uuid.UUID) (int, string, error)
-<<<<<<< HEAD
-=======
-	StopTaskBlocks(ctx c.Context, taskID uuid.UUID) error
-	UpdateTaskHumanStatus(ctx c.Context, taskID uuid.UUID, status, comment string) (*e.EriusTask, error)
-	ParallelIsFinished(ctx c.Context, workNumber, blockName string) (bool, error)
->>>>>>> a33c8c31
 	GetTaskStepsToWait(ctx c.Context, workNumber, blockName string) ([]string, error)
 	GetTaskRunContext(ctx c.Context, workNumber string) (e.TaskRunContext, error)
 	GetBlockDataFromVersion(ctx c.Context, workNumber, blockName string) (*e.EriusFunc, error)
@@ -62,20 +56,20 @@
 	GetExecutorsFromPrevWorkVersionExecutionBlockRun(ctx c.Context, workNumber, name string) (exec map[string]struct{}, err error)
 	GetTaskForMonitoring(ctx c.Context, workNumber string) ([]e.MonitoringTaskNode, error)
 
+	CreateTask(ctx c.Context, dto *CreateTaskDTO) (*e.EriusTask, error)
+
+	CheckUserCanEditForm(ctx c.Context, workNumber string, stepName string, login string) (bool, error)
+	SendTaskToArchive(ctx c.Context, taskID uuid.UUID) (err error)
 	CheckIsArchived(ctx c.Context, taskID uuid.UUID) (bool, error)
 	CheckIsTest(ctx c.Context, taskID uuid.UUID) (bool, error)
-	CheckUserCanEditForm(ctx c.Context, workNumber string, stepName string, login string) (bool, error)
-
+	StopTaskBlocks(ctx c.Context, taskID uuid.UUID) error
+	ParallelIsFinished(ctx c.Context, workNumber, blockName string) (bool, error)
+
+	UpdateTaskRate(ctx c.Context, req *UpdateTaskRate) error
+	UpdateTaskHumanStatus(ctx c.Context, taskID uuid.UUID, status, comment string) (*e.EriusTask, error)
 	UpdateTaskStatus(ctx c.Context, taskID uuid.UUID, status int, comment, author string) error
-	UpdateTaskHumanStatus(ctx c.Context, taskID uuid.UUID, status string) (*e.EriusTask, error)
-	UpdateTaskRate(ctx c.Context, req *UpdateTaskRate) error
 	UpdateBlockStateInOthers(ctx c.Context, blockName, taskId string, blockState []byte) error
 	UpdateBlockVariablesInOthers(ctx c.Context, taskId string, values map[string]interface{}) error
-
-	CreateTask(ctx c.Context, dto *CreateTaskDTO) (*e.EriusTask, error)
-	StopTaskBlocks(ctx c.Context, taskID uuid.UUID) error
-	ParallelIsFinished(ctx c.Context, workNumber, blockName string) (bool, error)
-	SendTaskToArchive(ctx c.Context, taskID uuid.UUID) (err error)
 }
 
 type UpdateTaskRate struct {
