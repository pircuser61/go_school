package db

import (
	c "context"
	"database/sql"
	"encoding/json"
	"fmt"
	"strings"
	"time"

	"github.com/jackc/pgx/v4"

	"github.com/google/uuid"

	"github.com/pkg/errors"

	"golang.org/x/exp/slices"

	"go.opencensus.io/trace"

	"github.com/iancoleman/orderedmap"

	"gitlab.services.mts.ru/jocasta/pipeliner/internal/entity"
	"gitlab.services.mts.ru/jocasta/pipeliner/internal/store"
	"gitlab.services.mts.ru/jocasta/pipeliner/internal/user"
	"gitlab.services.mts.ru/jocasta/pipeliner/utils"
)

func uniqueActionsByRole(loginsIn, stepType string, finished, acted bool) string {
	statuses := "('running', 'idle', 'ready')"
	if finished {
		statuses = "('finished', 'cancel', 'no_success', 'error')"
	}
	memberActed := ""
	if acted {
		memberActed = "AND m.is_acted = true"
	}
	// nolint:gocritic
	// language=PostgreSQL
	return fmt.Sprintf(`WITH actions AS (
    SELECT vs.work_id                                                                                 AS work_id
         , vs.step_name                                                                               AS block_id
         , CASE WHEN vs.status IN ('running', 'idle','ready') THEN m.actions ELSE '{}' END AS action
         , CASE WHEN vs.status IN ('running', 'idle','ready') THEN m.params ELSE '{}' END  AS params
    FROM members m
             JOIN variable_storage vs on vs.id = m.block_id
             JOIN works w on vs.work_id = w.id
    JOIN lateral (SELECT vs2.step_name, max(vs2.time) mt
                                        from variable_storage vs2
                                        where vs2.work_id = w.id
                                        group by vs2.step_name) ab 
                               on ab.mt = vs.time AND ab.step_name = vs.step_name
    WHERE m.login IN %s
      AND vs.step_type = '%s'
      AND vs.status IN %s
      AND w.child_id IS NULL
		%s
      --unique-actions-filter--
)
     , unique_actions AS (
    SELECT actions.work_id AS work_id, JSONB_AGG(jsonb_actions.actions) AS actions
    FROM actions
             LEFT JOIN LATERAL (SELECT jsonb_build_object(
                                               'block_id', actions.block_id,
                                               'actions', actions.action,
                                               'params', actions.params) as actions) jsonb_actions ON TRUE
    GROUP BY actions.work_id
)`, loginsIn, stepType, statuses, memberActed)
}

func uniqueActiveActions(approverLogins, executionLogins []string, currentUser, workNumber string) string {
	var approverLoginsIn = buildInExpression(approverLogins)
	var executionLoginsIn = buildInExpression(executionLogins)

	return fmt.Sprintf(`WITH actions AS (
    SELECT vs.work_id                                                                                 AS work_id
         , vs.step_name                                                                               AS block_id
         , CASE WHEN vs.status IN ('running', 'idle') AND NOT m.finished THEN m.actions ELSE '{}' END AS action
         , CASE WHEN vs.status IN ('running', 'idle') AND NOT m.finished THEN m.params ELSE '{}' END  AS params
    FROM members m
             JOIN variable_storage vs on vs.id = m.block_id
             JOIN works w on vs.work_id = w.id
    WHERE ((m.login = '%s' AND vs.step_type = 'form')
        OR (m.login = '%s' AND vs.step_type = 'sign')
        OR (m.login IN %s AND vs.step_type = 'approver')
        OR (m.login IN %s AND vs.step_type = 'execution'))
      AND w.work_number = '%s'
      AND vs.status IN ('running', 'idle', 'ready')
      AND w.child_id IS NULL
)
   , unique_actions AS (
    SELECT actions.work_id AS work_id, JSONB_AGG(jsonb_actions.actions) AS actions
    FROM actions
             LEFT JOIN LATERAL (SELECT jsonb_build_object(
                                               'block_id', actions.block_id,
                                               'actions', actions.action,
                                               'params', actions.params) as actions) jsonb_actions ON TRUE
    GROUP BY actions.work_id
)`, currentUser, currentUser, approverLoginsIn, executionLoginsIn, workNumber)
}

func buildInExpression(items []string) string {
	const (
		OpenParentheses   = "("
		ClosedParentheses = ")"
		Separator         = ","
		SingleQuote       = "'"
	)

	var sb strings.Builder

	sb.WriteString(OpenParentheses)
	for idx, item := range items {
		sb.WriteString(SingleQuote)
		sb.WriteString(item)
		sb.WriteString(SingleQuote)

		if idx < len(items)-1 {
			sb.WriteString(Separator)
		}
	}
	sb.WriteString(ClosedParentheses)

	return sb.String()
}

func getUniqueActions(selectFilter string, logins []string) string {
	var loginsIn = buildInExpression(logins)

	switch selectFilter {
	case entity.SelectAsValApprover:
		return uniqueActionsByRole(loginsIn, "approver", false, false)
	case entity.SelectAsValFinishedApprover:
		return uniqueActionsByRole(loginsIn, "approver", true, true)
	case entity.SelectAsValExecutor:
		return uniqueActionsByRole(loginsIn, "execution", false, false)
	case entity.SelectAsValFinishedExecutor:
		return uniqueActionsByRole(loginsIn, "execution", true, true)
	case entity.SelectAsValFormExecutor:
		return uniqueActionsByRole(loginsIn, "form", false, false)
	case entity.SelectAsValFinishedFormExecutor:
		return uniqueActionsByRole(loginsIn, "form", true, true)
	case entity.SelectAsValSignerPhys:
		q := uniqueActionsByRole(loginsIn, "sign", false, false)
		q = strings.Replace(q, "--unique-actions-filter--", "AND vs.content -> 'State' -> vs.step_name ->> 'signature_type' in ('pep', 'unep') --unique-actions-filter--", 1)
		return q
	case entity.SelectAsValFinishedSignerPhys:
		q := uniqueActionsByRole(loginsIn, "sign", true, true)
		q = strings.Replace(q, "--unique-actions-filter--", "AND vs.content -> 'State' -> vs.step_name ->> 'signature_type' in ('pep', 'unep') --unique-actions-filter--", 1)
		return q
	case entity.SelectAsValSignerJur:
		q := uniqueActionsByRole(loginsIn, "sign", false, false)
		q = strings.Replace(q, "--unique-actions-filter--", "AND vs.content -> 'State' -> vs.step_name ->> 'signature_type' = 'ukep' --unique-actions-filter--", 1)
		return q
	case entity.SelectAsValFinishedSignerJur:
		q := uniqueActionsByRole(loginsIn, "sign", true, true)
		q = strings.Replace(q, "--unique-actions-filter--", "AND vs.content -> 'State' -> vs.step_name ->> 'signature_type' = 'ukep' --unique-actions-filter--", 1)
		return q
	case entity.SelectAsValInitiators:
		return fmt.Sprintf(`WITH unique_actions AS (
			SELECT id AS work_id, '[]' AS actions
			FROM works
			WHERE status = 1 AND author IN %s AND child_id IS NULL
		)`, loginsIn)
	case entity.SelectAsValGroupExecutor:
		return `WITH unique_actions AS (
			SELECT id AS work_id, '[]' AS actions
			FROM works
			WHERE status = 1 AND child_id IS NULL
		)`
	case entity.SelectAsValFinishedGroupExecutor:
		q := uniqueActionsByRole(loginsIn, "execution", true, false)
		return strings.Replace(q, "--unique-actions-filter--", "AND m.execution_group_member = true", 1)
	default:
		return fmt.Sprintf(`WITH unique_actions AS (
    SELECT id AS work_id, '[]' AS actions
    FROM works
    WHERE author IN %s AND child_id IS NULL
)`, loginsIn)
	}
}

//nolint:gocritic,gocyclo //filters
func compileGetTasksQuery(fl entity.TaskFilter, delegations []string) (q string, args []interface{}) {
	// nolint:gocritic
	// language=PostgreSQL
	q = `
		[with_variable_storage]
		SELECT 
			w.id,
			w.started_at,
			w.started_at,
			ws.name,
			w.human_status, 
			w.debug, 
			w.parameters, 
			w.author, 
			w.version_id,
			w.work_number,
			CASE
        		WHEN w.run_context -> 'initial_application' -> 'is_test_application' = 'true'
            		THEN concat(p.name, ' (ТЕСТОВАЯ ЗАЯВКА)')
        		ELSE p.name
    		END,
			COALESCE(w.run_context -> 'initial_application' ->> 'description',
                COALESCE(descr.description, '')),
			COALESCE(descr.blueprint_id, ''),
			count(*) over() as total,
			w.rate,
			w.rate_comment,
		    ua.actions
		FROM works w 
		JOIN versions v ON v.id = w.version_id
		JOIN pipelines p ON p.id = v.pipeline_id
		JOIN work_status ws ON w.status = ws.id
		JOIN unique_actions ua ON ua.work_id = w.id
		[join_variable_storage]
		LEFT JOIN LATERAL (
			SELECT work_id, 
				content::json->'State'->step_name->>'description' description,
				content::json->'State'->step_name->>'blueprint_id' blueprint_id
			FROM variable_storage vs
			WHERE vs.work_id = w.id AND vs.step_type = 'servicedesk_application' AND vs.status != 'skipped'
			LIMIT 1
		) descr ON descr.work_id = w.id
		WHERE w.child_id IS NULL`

	order := "ASC"
	if fl.Order != nil {
		order = *fl.Order
	}

	if fl.InitiatorLogins != nil && len(*fl.InitiatorLogins) > 0 {
		q = fmt.Sprintf("%s %s", getUniqueActions("initiators", *fl.InitiatorLogins), q)
	} else if fl.SelectAs != nil {
		q = fmt.Sprintf("%s %s", getUniqueActions(*fl.SelectAs, delegations), q)
	} else if fl.SelectFor != nil {
		q = fmt.Sprintf("%s %s", getUniqueActions(*fl.SelectFor, delegations), q)
	} else {
		q = fmt.Sprintf("%s %s", getUniqueActions("", delegations), q)
	}

	if fl.SignatureCarrier != nil && *fl.SelectAs == entity.SelectAsValSignerJur {
		q = strings.Replace(q, "--unique-actions-filter--",
			fmt.Sprintf("AND vs.content -> 'State' -> vs.step_name ->> 'signature_carrier' = '%s' --unique-actions-filter--",
				*fl.SignatureCarrier),
			1)
	}

	if fl.TaskIDs != nil {
		args = append(args, fl.TaskIDs)
		q = fmt.Sprintf("%s AND w.work_number = ANY($%d)", q, len(args))
	}

	if fl.Name != nil {
		name := strings.Replace(*fl.Name, "_", "!_", -1)
		name = strings.Replace(name, "%", "!%", -1)
		args = append(args, name)
		q = fmt.Sprintf("%s AND ((p.name ILIKE '%%' || $%d || '%%' ESCAPE '!')  OR (w.work_number ILIKE '%%' || $%d || '%%'  ESCAPE '!'))", q, len(args), len(args))
	}
	if fl.Created != nil {
		args = append(args, time.Unix(int64(fl.Created.Start), 0).UTC(), time.Unix(int64(fl.Created.End), 0).UTC())
		q = fmt.Sprintf("%s AND w.started_at BETWEEN $%d AND $%d", q, len(args)-1, len(args))
	}

	if fl.Archived != nil {
		switch *fl.Archived {
		case true:
			q = fmt.Sprintf("%s AND (w.archived = true OR (now()::TIMESTAMP - w.finished_at::TIMESTAMP) > '3 days')", q)
		case false:
			q = fmt.Sprintf(`%s AND (w.finished_at IS NULL 
							OR (w.archived = false AND (now()::TIMESTAMP - w.finished_at::TIMESTAMP) < '3 days'))`, q)
		}
	}

	if fl.ForCarousel != nil && *fl.ForCarousel {
		q = fmt.Sprintf("%s AND ((w.human_status='done' AND (now()::TIMESTAMP - w.finished_at::TIMESTAMP) < '3 days')", q)
		q = fmt.Sprintf("%s OR w.human_status = 'wait')", q)
	}

	if fl.Status != nil {
		q = fmt.Sprintf("%s AND (w.human_status IN (%s))", q, *fl.Status)
	}

	if fl.Receiver != nil {
		args = append(args, *fl.Receiver)
		q = fmt.Sprintf("%s AND w.author=$%d ", q, len(args))
	}

	if (fl.SelectFor != nil && (fl.ProcessingLogins != nil || fl.ProcessingGroupIds != nil)) ||
		fl.ExecutorTypeAssigned != nil {
		q = getProcessingSteps(q, &fl, delegations)
	}

	if fl.SelectFor != nil && (fl.ProcessedLogins != nil || fl.ProcessedGroupIds != nil) {
		q = getProcessedSteps(q, &fl)
	}

	if order != "" {
		q = fmt.Sprintf("%s\n ORDER BY w.started_at %s", q, order)
	}

	if fl.Offset != nil {
		args = append(args, *fl.Offset)
		q = fmt.Sprintf("%s\n OFFSET $%d", q, len(args))
	}

	if fl.Limit != nil {
		args = append(args, *fl.Limit)
		q = fmt.Sprintf("%s\n LIMIT $%d", q, len(args))
	}

	q = strings.Replace(q, "[with_variable_storage]", "", 1)
	q = strings.Replace(q, "[join_variable_storage]", "", 1)

	return q, args
}

func getProcessingSteps(q string, fl *entity.TaskFilter, delegations []string) string {
	varStorage := `, var_storage as (
		SELECT DISTINCT work_id FROM variable_storage
		WHERE work_id IS NOT NULL AND status IN ('running', 'idle', 'processing')`

	varStorage = addAssignType(varStorage, fl.CurrentUser, fl.ExecutorTypeAssigned)
	varStorage = addProcessingLogins(varStorage, fl.SelectFor, fl.ProcessingLogins, delegations)
	varStorage = addProcessingGroups(varStorage, fl.SelectFor, fl.ProcessingGroupIds)

	varStorage += ")"

	q = strings.Replace(q, "[with_variable_storage]", varStorage, 1)
	q = fmt.Sprintf("%s AND w.status = 1", q)
	q = strings.Replace(q, "[join_variable_storage]", "JOIN var_storage vs ON vs.work_id = w.id ", 1)

	return q
}

func addAssignType(q, login string, typeAssign *string) string {
	if typeAssign == nil {
		return q
	}

	if *typeAssign == entity.AssignedToMe {
		q = fmt.Sprintf(`%s AND step_type = 'execution' 
			AND content -> 'State' -> step_name -> 'change_executors_logs' @> '[{"new_login": "%s"}]'`,
			q,
			login,
		)
	}

	if *typeAssign == entity.AssignedByMe {
		q = fmt.Sprintf(`%s AND step_type = 'execution' 
			AND content -> 'State' -> step_name -> 'change_executors_logs' @> '[{"old_login": "%s"}]'`,
			q,
			login,
		)
	}

	return q
}

func addProcessingLogins(q string, selectFor *string, logins *[]string, delegations []string) string {
	if selectFor == nil || logins == nil || len(*logins) == 0 {
		return q
	}

	ls := *logins
	ls = append(ls, delegations...)
	ls = utils.UniqueStrings(ls)

	stepType := getStepTypeBySelectForFilter(*selectFor)

	return fmt.Sprintf(`
		%s AND step_type = '%s' AND content -> 'State' -> step_name -> '%s' ?| '%s'`,
		q,
		stepType,
		getActorsNameByStepType(stepType),
		"{"+strings.Join(ls, ",")+"}",
	)
}

func addProcessingGroups(q string, selectFor *string, groupIds *[]string) string {
	if selectFor == nil || groupIds == nil || len(*groupIds) == 0 {
		return q
	}

	ids := *groupIds
	for i := range ids {
		ids[i] = fmt.Sprintf("'%s'", ids[i])
	}

	stepType := getStepTypeBySelectForFilter(*selectFor)

	return fmt.Sprintf(`%s AND step_type = '%s' AND content -> 'State' -> step_name ->> '%s'::varchar IN(%s)`,
		q,
		stepType,
		getGroupActorsNameByStepType(stepType),
		strings.Join(ids, ","),
	)
}

func getStepTypeBySelectForFilter(selectFor string) string {
	switch selectFor {
	case "group_executor":
		return "execution"
	case "finished_group_executor":
		return "execution"
	}
	return ""
}

func getActorsNameByStepType(stepName string) string {
	switch stepName {
	case "execution":
		return "executors"
	case "approver":
		return "approvers"
	case "form":
		return "executors"
	}
	return ""
}

func getGroupActorsNameByStepType(stepName string) string {
	switch stepName {
	case "execution":
		return "executors_group_id"
	case "approver":
		return "approvers_group_id"
	}
	return ""
}

func getProcessedSteps(q string, fl *entity.TaskFilter) string {
	varStorage := `, var_storage as (
                SELECT DISTINCT work_id FROM variable_storage                                                                                                                                                                                              
                WHERE work_id IS NOT NULL AND status IN ('finished', 'cancel', 'no_success', 'error')`

	varStorage = addProcessedLogins(varStorage, fl.SelectFor, fl.ProcessedLogins)
	varStorage = addProcessedGroups(varStorage, fl.SelectFor, fl.ProcessedGroupIds)

	varStorage += ")"

	q = strings.Replace(q, "[with_variable_storage]", varStorage, 1)
	q = strings.Replace(q, "[join_variable_storage]", "JOIN var_storage vs ON vs.work_id = w.id ", 1)

	return q
}

func addProcessedLogins(q string, selectFor *string, logins *[]string) string {
	if selectFor == nil || logins == nil || len(*logins) == 0 {
		return q
	}

	ls := *logins
	ls = utils.UniqueStrings(ls)

	stepType := getStepTypeBySelectForFilter(*selectFor)

	return fmt.Sprintf(`
		%s AND step_type = '%s' AND content -> 'State' -> step_name -> '%s' ?| '%s'`,
		q,
		stepType,
		getActorsNameByStepType(stepType),
		"{"+strings.Join(ls, ",")+"}",
	)
}

func addProcessedGroups(q string, selectFor *string, groupIds *[]string) string {
	if selectFor == nil || groupIds == nil || len(*groupIds) == 0 {
		return q
	}

	ids := *groupIds
	for i := range ids {
		ids[i] = fmt.Sprintf("'%s'", ids[i])
	}

	stepType := getStepTypeBySelectForFilter(*selectFor)

	return fmt.Sprintf(`%s AND step_type = '%s' AND content -> 'State' -> step_name ->> '%s'::varchar IN(%s)`,
		q,
		stepType,
		getGroupActorsNameByStepType(stepType),
		strings.Join(ids, ","),
	)
}

func (db *PGCon) GetAdditionalForms(workNumber, nodeName string) ([]orderedmap.OrderedMap, error) {
	const q = `
<<<<<<< HEAD
	WITH content as (
		SELECT jsonb_array_elements(content -> 'pipeline' -> 'blocks' -> $2 -> 'params' -> 'forms_accessibility') as rules
		FROM versions
			WHERE id = (SELECT version_id FROM works WHERE work_number = $1 AND child_id IS NULL)

		UNION

		SELECT jsonb_array_elements(content -> 'pipeline' -> 'blocks' -> $2 -> 'params' -> 'formsAccessibility') as rules
		FROM versions
			WHERE id = (SELECT version_id FROM works WHERE work_number = $1 AND child_id IS NULL)
	)
    SELECT content -> 'State' -> step_name -> 'application_body'
	FROM variable_storage
		WHERE step_name in (
			SELECT rules ->> 'node_id' as rule
			FROM content
			WHERE rules ->> 'accessType' != 'None'
		)
		AND work_id = (SELECT id FROM works WHERE work_number = $1 AND child_id IS NULL)
	ORDER BY time`
	ff := make([]orderedmap.OrderedMap, 0)
=======
		WITH content as (
	    SELECT jsonb_array_elements(content -> 'pipeline' -> 'blocks' -> $2 -> 'params' -> 'forms_accessibility') as rules
	    FROM versions
	    WHERE id = (SELECT version_id FROM works WHERE work_number = $1 AND child_id IS NULL)
	
	    UNION
	
	    SELECT jsonb_array_elements(content -> 'pipeline' -> 'blocks' -> $2 -> 'params' -> 'formsAccessibility') as rules
	    FROM versions
	    WHERE id = (SELECT version_id FROM works WHERE work_number = $1 AND child_id IS NULL)
		),
	     actual_work_id as (
	         SELECT id
	         FROM works
	         WHERE work_number = $1
	           AND child_id IS NULL
	     ),
	     actual_step_name as (
	         SELECT rules ->> 'node_id' as rule
	         FROM content
	         WHERE rules ->> 'accessType' != 'None'
	     )
		SELECT content -> 'State' -> vs1.step_name ->> 'description'
		FROM variable_storage vs1
		INNER JOIN (
		    SELECT step_name, max(time) AS max_data
		    FROM variable_storage
		    WHERE work_id = (SELECT id from actual_work_id)
		    GROUP BY step_name
		) vs2
		    ON vs1.time = vs2.max_data
		        AND vs1.step_name = vs2.step_name
		WHERE vs1.work_id = (SELECT id from actual_work_id) 
			AND vs1.step_name in (SELECT rule FROM actual_step_name)
		ORDER BY time;`
	ff := make([]string, 0)
>>>>>>> 6f75aed0
	rows, err := db.Connection.Query(c.Background(), q, workNumber, nodeName)
	if err != nil {
		if errors.Is(err, sql.ErrNoRows) {
			return ff, nil
		}
		return nil, err
	}
	defer rows.Close()
	for rows.Next() {
		var form orderedmap.OrderedMap
		if scanErr := rows.Scan(&form); scanErr != nil {
			return nil, scanErr
		}
		ff = append(ff, form)
	}
	if rowsErr := rows.Err(); rowsErr != nil {
		return nil, rowsErr
	}
	return ff, nil
}

func (db *PGCon) GetTaskFormSchemaID(workNumber, formID string) (string, error) {
	q := `SELECT content #> '{pipeline,blocks}' -> $1 #>> '{params,schema_id}'
FROM versions
WHERE id = (SELECT version_id FROM works WHERE work_number = $2 AND child_id IS NULL)`

	var id string
	if err := db.Connection.QueryRow(c.Background(), q, formID, workNumber).Scan(&id); err != nil {
		return "", err
	}
	return id, nil
}

func (db *PGCon) GetApplicationData(workNumber string) (string, error) {
	const q = `
	SELECT coalesce(w.run_context -> 'initial_application' ->> 'description',
                coalesce(vs.content -> 'State' -> 'servicedesk_application_0' ->> 'description', ''))
FROM works w
    LEFT JOIN variable_storage vs
        ON w.id = vs.work_id AND vs.step_type = 'servicedesk_application'
WHERE w.work_number = $1
    AND w.child_id IS NULL`

	var descr string
	if err := db.Connection.QueryRow(c.Background(), q, workNumber).Scan(&descr); err != nil {
		return "", err
	}
	return descr, nil
}

//nolint:gocritic //filters
func (db *PGCon) GetTasks(ctx c.Context, filters entity.TaskFilter, delegations []string) (*entity.EriusTasksPage, error) {
	ctx, span := trace.StartSpan(ctx, "db.pg_get_tasks")
	defer span.End()

	q, args := compileGetTasksQuery(filters, delegations)

	tasks, err := db.getTasks(ctx, &filters, delegations, q, args)
	if err != nil {
		return nil, err
	}

	if len(tasks.Tasks) == 0 {
		return &entity.EriusTasksPage{Tasks: []entity.EriusTask{}}, nil
	}

	taskIDs := make([]string, 0, len(tasks.Tasks))
	for i, task := range tasks.Tasks {
		taskIDs = append(taskIDs, task.ID.String())

		steps, getTaskErr := db.GetTaskSteps(ctx, tasks.Tasks[i].ID)
		if getTaskErr != nil {
			return nil, getTaskErr
		}
		tasks.Tasks[i].Steps = steps
	}

	q = `
	WITH blocks_with_filtered_forms AS (
		SELECT work_id, value(blocks) AS blocks
		FROM (SELECT work_id, jsonb_each(state) AS blocks
			  FROM works w
					   JOIN LATERAL (
				  SELECT work_id, content::jsonb->'State' AS state
				  FROM variable_storage vs
				  WHERE vs.work_id = ANY($1)
					AND vs.work_id = w.id
				  ORDER BY vs.time DESC
				  LIMIT 1
				  ) descr ON descr.work_id = w.id
			  WHERE state IS NOT NULL AND w.id = ANY($1)) blocks_with_work_id
		WHERE key(blocks) NOT LIKE 'form%%'
		   OR (
					key(blocks) LIKE 'form%%'
				AND value(blocks) ->> 'executors' SIMILAR TO '{"(%s)": {}}'
			)
	), data AS (SELECT work_id,
					   value(jsonb_each(blocks -> 'application_body'))					  AS form_and_sd_application_body,
					   jsonb_array_elements(blocks -> 'additional_info') -> 'attachments' AS additional_info_attachments,
					   jsonb_array_elements(blocks -> 'approver_log') -> 'attachments'    AS approver_log_attachments,
					   jsonb_array_elements(blocks -> 'editing_app_log') -> 'attachments' AS editing_app_log_attachments
				FROM blocks_with_filtered_forms
 				WHERE jsonb_typeof(blocks -> 'application_body') = 'object'),
		 counts AS (SELECT
						work_id,
						SUM(CASE
                        		WHEN jsonb_typeof(form_and_sd_application_body) = 'object' 
									THEN 1
                        		WHEN jsonb_typeof(form_and_sd_application_body) = 'array'  
									THEN jsonb_array_length(form_and_sd_application_body)
                        		ELSE 0
                        	END) AS form_and_sd_count,
						SUM(coalesce(jsonb_array_length(NULLIF(additional_info_attachments, 'null')), 0)) AS additional_attachment_count,
						SUM(coalesce(jsonb_array_length(NULLIF(approver_log_attachments, 'null')), 0)) AS additional_approvers_count,
						SUM(coalesce(jsonb_array_length(NULLIF(editing_app_log_attachments, 'null')), 0)) AS rework_count
					FROM data
					WHERE form_and_sd_application_body::text LIKE '{"file_id":%%'
					   OR form_and_sd_application_body::text LIKE '[{"file_id":%%'
					   OR form_and_sd_application_body::text LIKE '{"external_link":%%'
					   OR form_and_sd_application_body::text LIKE '[{"external_link":%%'
					   OR form_and_sd_application_body::text LIKE '"attachment:%%'
					   OR form_and_sd_application_body::text LIKE '["attachment:%%'
					   OR additional_info_attachments IS NOT NULL
					   OR approver_log_attachments IS NOT NULL
					   OR editing_app_log_attachments IS NOT NULL
					GROUP BY work_id)
	SELECT work_id,
		   form_and_sd_count + additional_attachment_count + additional_approvers_count +
		   rework_count
	FROM counts;
	`

	logins := strings.Join(delegations, "|")
	q = fmt.Sprintf(q, logins)

	rows, err := db.Connection.Query(ctx, q, taskIDs)
	if err != nil {
		return nil, err
	}
	defer rows.Close()

	var (
		taskID             uuid.UUID
		attachmentsCount   int
		attachmentsToTasks = map[uuid.UUID]int{}
	)

	for rows.Next() {
		err = rows.Scan(&taskID, &attachmentsCount)
		if err != nil {
			return nil, err
		}

		attachmentsToTasks[taskID] = attachmentsCount
	}

	if err = rows.Err(); err != nil {
		return nil, err
	}

	for i := range tasks.Tasks {
		count := attachmentsToTasks[tasks.Tasks[i].ID]
		tasks.Tasks[i].AttachmentsCount = &count
	}

	return &entity.EriusTasksPage{
		Tasks: tasks.Tasks,
		Total: tasks.Tasks[0].Total,
	}, nil
}

func (db *PGCon) GetTasksCount(
	ctx c.Context,
	currentUser string,
	delegationsByApprovement,
	delegationsByExecution []string) (*entity.CountTasks, error) {
	ctx, span := trace.StartSpan(ctx, "pg_get_tasks_count")
	defer span.End()
	// nolint:gocritic
	// language=PostgreSQL
	q := `
WITH ids AS (
    SELECT w.id
    FROM works w
             JOIN versions v ON v.id = w.version_id
             JOIN pipelines p ON p.id = v.pipeline_id
             JOIN work_status ws ON w.status = ws.id
    WHERE w.child_id IS NULL
)
   , active_counts as (
    SELECT count(*) as active_count
    FROM works w
             join ids on w.id = ids.id
    WHERE author = $1
      AND (w.finished_at IS NULL OR (w.archived = false
        AND (now()::TIMESTAMP - w.finished_at::TIMESTAMP) < '3 days'))
)
   , approve_counts AS (
    SELECT count(*) OVER () as c
    FROM members m
             JOIN variable_storage vs ON vs.id = m.block_id
             JOIN ids ON vs.work_id = ids.id
    WHERE vs.status IN ('running', 'idle', 'ready')
      AND m.login = ANY ($2)
      AND vs.step_type = 'approver'
    GROUP BY vs.work_id
    limit 1
)
   , execution_counts as (
    SELECT count(*) over () as c
    FROM members m
             JOIN variable_storage vs ON vs.id = m.block_id
             JOIN ids ON vs.work_id = ids.id
    WHERE vs.status IN ('running', 'idle', 'ready')
      AND m.login = ANY ($3)
      AND vs.step_type = 'execution'
    GROUP BY vs.work_id
    LIMIT 1
)
   , form_counts AS (
    SELECT count(*) OVER () as c
    FROM members m
             JOIN variable_storage vs ON vs.id = m.block_id
             JOIN ids ON vs.work_id = ids.id
    WHERE vs.status IN ('running', 'idle', 'ready')
      AND m.login = $1
      AND vs.step_type = 'form'
    GROUP BY vs.work_id
    LIMIT 1
)
   , sign_counts AS (
    SELECT count(*) OVER () as c
    FROM members m
             JOIN variable_storage vs ON vs.id = m.block_id
             JOIN ids ON vs.work_id = ids.id
    WHERE vs.status IN ('running', 'idle', 'ready')
      AND m.login = $1
      AND vs.step_type = 'sign'
    GROUP BY vs.work_id
    LIMIT 1
)
    (
        SELECT active_count
             , coalesce(approve_counts.c, 0)
             , coalesce(execution_counts.c, 0)
             , coalesce(form_counts.c, 0)
             , coalesce(sign_counts.c, 0)
        FROM active_counts
                 LEFT JOIN approve_counts ON TRUE
                 LEFT JOIN execution_counts ON TRUE
                 LEFT JOIN form_counts ON TRUE
                 LEFT JOIN sign_counts ON TRUE
        limit 1
    );
`

	counter, err := db.getTasksCount(
		ctx, q,
		currentUser,
		delegationsByApprovement,
		delegationsByExecution)
	if err != nil {
		return nil, err
	}

	return &entity.CountTasks{
		TotalActive:       counter.totalActive,
		TotalExecutor:     counter.totalExecutor,
		TotalApprover:     counter.totalApprover,
		TotalFormExecutor: counter.totalFormExecutor,
		TotalSign:         counter.totalSign,
	}, nil
}

func (db *PGCon) GetPipelineTasks(ctx c.Context, pipelineID uuid.UUID) (*entity.EriusTasks, error) {
	ctx, span := trace.StartSpan(ctx, "pg_get_pipeline_tasks")
	defer span.End()

	// nolint:gocritic
	// language=PostgreSQL
	q := `SELECT 
			w.id, 
			w.started_at, 
			ws.name, 
			w.human_status, 
			w.debug, 
			w.parameters, 
			w.author, 
			w.version_id,
       		w.work_number
		FROM works w 
		JOIN versions v ON v.id = w.version_id
		JOIN pipelines p ON p.id = v.pipeline_id
		JOIN work_status ws ON w.status = ws.id
		WHERE p.id = $1 AND w.child_id IS NULL
		ORDER BY w.started_at DESC
		LIMIT 100`

	return db.getTasks(ctx, &entity.TaskFilter{}, []string{}, q, []interface{}{pipelineID})
}

func (db *PGCon) GetVersionTasks(ctx c.Context, versionID uuid.UUID) (*entity.EriusTasks, error) {
	ctx, span := trace.StartSpan(ctx, "pg_get_version_tasks")
	defer span.End()

	// nolint:gocritic
	// language=PostgreSQL
	q := `SELECT 
			w.id, 
			w.started_at, 
			ws.name,
       		w.human_status,
			w.debug, 
			w.parameters,
			w.author, 
			w.version_id,
       		w.work_number
		FROM works w 
		JOIN versions v ON v.id = w.version_id
		JOIN work_status ws ON w.status = ws.id
		WHERE v.id = $1 AND w.child_id IS NULL
		ORDER BY w.started_at DESC
		LIMIT 100`

	return db.getTasks(ctx, &entity.TaskFilter{}, []string{}, q, []interface{}{versionID})
}

func (db *PGCon) GetLastDebugTask(ctx c.Context, id uuid.UUID, author string) (*entity.EriusTask, error) {
	ctx, span := trace.StartSpan(ctx, "pg_get_last_debug_task")
	defer span.End()

	// nolint:gocritic
	// language=PostgreSQL
	q := `SELECT 
			w.id, 
			w.started_at, 
			ws.name, 
       		w.human_status,
			w.debug, 
			w.parameters, 
			w.author, 
			w.version_id
		FROM works w 
		JOIN versions v ON v.id = w.version_id
		JOIN work_status ws ON w.status = ws.id
		WHERE v.id = $1
		AND w.author = $2
		AND w.debug = true
		AND w.child_id IS NULL
		ORDER BY w.started_at DESC
		LIMIT 1`

	et := entity.EriusTask{}

	row := db.Connection.QueryRow(ctx, q, id, author)
	parameters := ""

	err := row.Scan(&et.ID, &et.StartedAt, &et.Status, &et.HumanStatus, &et.IsDebugMode, &parameters, &et.Author, &et.VersionID)
	if err != nil {
		return nil, err
	}

	err = json.Unmarshal([]byte(parameters), &et.Parameters)
	if err != nil {
		return nil, err
	}

	return &et, nil
}

func (db *PGCon) GetTask(
	ctx c.Context,
	delegationsApprover,
	delegationsExecution []string,
	currentUser, workNumber string) (*entity.EriusTask, error) {
	ctx, span := trace.StartSpan(ctx, "pg_get_task")
	defer span.End()

	// nolint:gocritic
	// language=PostgreSQL
	q := uniqueActiveActions(delegationsApprover, delegationsExecution, currentUser, workNumber)

	q += ` SELECT 
			w.id, 
			w.started_at, 
			w.started_at, 
			w.finished_at,
			ws.name,
			w.human_status,
			w.debug, 
			COALESCE(w.parameters, '{}') AS parameters,
			w.author,
			w.version_id,
			w.work_number,
			 CASE
        		WHEN run_context -> 'initial_application' -> 'is_test_application' = 'true'
            		THEN concat(p.name, ' (ТЕСТОВАЯ ЗАЯВКА)')
        		ELSE p.name
    		END,
			COALESCE(w.run_context -> 'initial_application' ->> 'description',
                COALESCE(descr.description, '')),
			COALESCE(descr.blueprint_id, ''),
			w.rate,
			w.rate_comment,
         	ua.actions,
 			run_context -> 'initial_application' -> 'is_test_application' as isTest,
 			w.status_comment,
			w.status_author,
 			v.content,
 			v.node_groups,
 			w.human_status_comment
		FROM works w 
		JOIN versions v ON v.id = w.version_id
		JOIN pipelines p ON p.id = v.pipeline_id
		JOIN work_status ws ON w.status = ws.id
		LEFT JOIN unique_actions ua ON ua.work_id = w.id
		LEFT JOIN LATERAL (
			SELECT work_id, 
				content::json->'State'->step_name->>'description' description,
				content::json->'State'->step_name->>'blueprint_id' blueprint_id
			FROM variable_storage vs
			WHERE vs.work_id = w.id AND vs.step_type = 'servicedesk_application' AND vs.status != 'skipped'
			ORDER BY vs.time DESC
			LIMIT 1
		) descr ON descr.work_id = w.id
		WHERE w.work_number = $1 
			AND w.child_id IS NULL
`
	return db.getTask(ctx, []string{currentUser}, q, workNumber)
}

func (db *PGCon) getTask(ctx c.Context, delegators []string, q, workNumber string) (*entity.EriusTask, error) {
	ctx, span := trace.StartSpan(ctx, "pg_get_task_private")
	defer span.End()

	actionsMap, getActionsErr := db.getActionsMap(ctx)
	if getActionsErr != nil {
		return &entity.EriusTask{}, getActionsErr
	}

	et := entity.EriusTask{}

	var nullStringParameters sql.NullString
	var actionData []byte
	var nodeGroups string

	row := db.Connection.QueryRow(ctx, q, workNumber)

	err := row.Scan(
		&et.ID,
		&et.StartedAt,
		&et.LastChangedAt,
		&et.FinishedAt,
		&et.Status,
		&et.HumanStatus,
		&et.IsDebugMode,
		&nullStringParameters,
		&et.Author,
		&et.VersionID,
		&et.WorkNumber,
		&et.Name,
		&et.Description,
		&et.BlueprintID,
		&et.Rate,
		&et.RateComment,
		&actionData,
		&et.IsTest,
		&et.StatusComment,
		&et.StatusAuthor,
		&et.VersionContent,
		&nodeGroups,
		&et.HumanStatusComment,
	)
	if err != nil {
		return nil, err
	}

	var actions []DbTaskAction
	if actionData != nil {
		if unmErr := json.Unmarshal(actionData, &actions); unmErr != nil {
			return nil, unmErr
		}
	}

	computedActions, actionsErr := db.computeActions(ctx, delegators, actions, actionsMap, et.Author)
	if actionsErr != nil {
		return nil, actionsErr
	}

	et.Actions = computedActions

	if nullStringParameters.Valid && nullStringParameters.String != "" {
		err = json.Unmarshal([]byte(nullStringParameters.String), &et.Parameters)
		if err != nil {
			return nil, err
		}
	}
	et.NodeGroup = make([]*entity.NodeGroup, 0)
	err = json.Unmarshal([]byte(nodeGroups), &et.NodeGroup)
	if err != nil {
		return nil, err
	}
	return &et, nil
}

type IgnoreActionRule struct {
	IgnoreActionId   string
	ExistingActionId string
}

func getActionsToIgnoreIfOtherExist() []IgnoreActionRule {
	return []IgnoreActionRule{
		{
			IgnoreActionId:   "additional_approvement",
			ExistingActionId: "approve",
		},
		{
			IgnoreActionId:   "additional_approvement",
			ExistingActionId: "informed",
		},
		{
			IgnoreActionId:   "additional_approvement",
			ExistingActionId: "confirm",
		},
		{
			IgnoreActionId:   "additional_approvement",
			ExistingActionId: "sign",
		},
		{
			IgnoreActionId:   "additional_approvement",
			ExistingActionId: "viewed",
		},
		{
			IgnoreActionId:   "additional_reject",
			ExistingActionId: "approve",
		},
		{
			IgnoreActionId:   "additional_reject",
			ExistingActionId: "informed",
		},
		{
			IgnoreActionId:   "additional_reject",
			ExistingActionId: "confirm",
		},
		{
			IgnoreActionId:   "additional_reject",
			ExistingActionId: "sign",
		},
		{
			IgnoreActionId:   "additional_reject",
			ExistingActionId: "viewed",
		},
		{
			IgnoreActionId:   "additional_reject",
			ExistingActionId: "reject",
		},
		{
			IgnoreActionId:   "additional_approvement",
			ExistingActionId: "reject",
		},
	}
}

func (db *PGCon) computeActions(ctx c.Context, currentUserDelegators []string, actions []DbTaskAction,
	allActions map[string]entity.TaskAction, author string) (result []entity.TaskAction, err error) {
	const (
		CancelAppId       = "cancel_app"
		CancelAppPriority = "other"
		CancelAppTitle    = "Отозвать"
		CancelAppNodeType = "common"
	)

	var computedActions = make([]entity.TaskAction, 0)
	var computedActionIds = make([]string, 0)
	var actionsToIgnore = getActionsToIgnoreIfOtherExist()

	result = make([]entity.TaskAction, 0)

	metActions := make(map[string]struct{})

	for _, blockActions := range actions {
		for _, action := range blockActions.Actions {
			var compositeActionId = strings.Split(action, ":")
			if len(compositeActionId) > 1 {
				id := compositeActionId[0]

				if _, ok := metActions[id]; ok {
					continue
				}
				metActions[id] = struct{}{}

				priority := compositeActionId[1]
				actionWithPreferences := allActions[id]
				actionParams, _ := blockActions.Params[id]

				var computedAction = entity.TaskAction{
					Id:                 id,
					ButtonType:         priority,
					NodeType:           actionWithPreferences.NodeType,
					Title:              actionWithPreferences.Title,
					CommentEnabled:     actionWithPreferences.CommentEnabled,
					AttachmentsEnabled: actionWithPreferences.AttachmentsEnabled,
					IsPublic:           actionWithPreferences.IsPublic,
					Params:             actionParams,
				}

				computedActions = append(computedActions, computedAction)
				computedActionIds = append(computedActionIds, computedAction.Id)
			}
		}
	}

	for _, a := range computedActions {
		var ignoreAction = false

		for _, actionRule := range actionsToIgnore {
			if a.Id == actionRule.IgnoreActionId && slices.Contains(computedActionIds, actionRule.ExistingActionId) {
				ignoreAction = true
				break
			}
		}

		if !ignoreAction {
			result = append(result, a)
		}
	}

	ui, err := user.GetEffectiveUserInfoFromCtx(ctx)
	if err != nil {
		return nil, err
	}

	var isDelegateOfAuthor = slices.Contains(currentUserDelegators, author)

	if ui.Username == author || isDelegateOfAuthor {
		var cancelAppAction = entity.TaskAction{
			Id:                 CancelAppId,
			ButtonType:         CancelAppPriority,
			NodeType:           CancelAppNodeType,
			Title:              CancelAppTitle,
			CommentEnabled:     true,
			AttachmentsEnabled: false,
		}

		result = append(result, cancelAppAction)
	}

	return result, nil
}

type tasksCounter struct {
	totalActive       int
	totalExecutor     int
	totalApprover     int
	totalFormExecutor int
	totalSign         int
}

func (db *PGCon) getTasksCount(
	ctx c.Context,
	q, currentUser string,
	usernamesByApprovement, usernamesByExecution []string) (*tasksCounter, error) {
	ctx, span := trace.StartSpan(ctx, "pg_get_tasks_count")
	defer span.End()

	counter := &tasksCounter{}

	if scanErr := db.Connection.QueryRow(ctx, q, currentUser, usernamesByApprovement, usernamesByExecution).
		Scan(
			&counter.totalActive,
			&counter.totalApprover,
			&counter.totalExecutor,
			&counter.totalFormExecutor,
			&counter.totalSign,
		); scanErr != nil {
		return counter, scanErr
	}

	return counter, nil
}

//nolint:gocyclo //its ok here
func (db *PGCon) getTasks(ctx c.Context, filters *entity.TaskFilter,
	delegatorsWithUser []string, q string, args []interface{}) (*entity.EriusTasks, error) {
	ctx, span := trace.StartSpan(ctx, "db.pg_get_tasks")
	defer span.End()

	ets := entity.EriusTasks{
		Tasks: make([]entity.EriusTask, 0),
	}

	rows, err := db.Connection.Query(ctx, q, args...)
	if err != nil {
		return nil, err
	}
	defer rows.Close()

	actionsMap, getActionsErr := db.getActionsMap(ctx)
	if getActionsErr != nil {
		return &entity.EriusTasks{}, getActionsErr
	}

	for rows.Next() {
		et := entity.EriusTask{}
		var nullStringParameters sql.NullString
		var actionData []byte

		err = rows.Scan(
			&et.ID,
			&et.StartedAt,
			&et.LastChangedAt,
			&et.Status,
			&et.HumanStatus,
			&et.IsDebugMode,
			&nullStringParameters,
			&et.Author,
			&et.VersionID,
			&et.WorkNumber,
			&et.Name,
			&et.Description,
			&et.BlueprintID,
			&et.Total,
			&et.Rate,
			&et.RateComment,
			&actionData,
		)

		if err != nil {
			return nil, err
		}

		if nullStringParameters.Valid && nullStringParameters.String != "" {
			err = json.Unmarshal([]byte(nullStringParameters.String), &et.Parameters)
			if err != nil {
				return nil, err
			}
		}

		var actions []DbTaskAction
		if actionData != nil {
			if unmErr := json.Unmarshal(actionData, &actions); unmErr != nil {
				return nil, unmErr
			}
		}

		computedActions, actionsErr := db.computeActions(ctx, delegatorsWithUser, actions, actionsMap, et.Author)
		if actionsErr != nil {
			return nil, err
		}

		et.Actions = computedActions
		et.IsDelegate = filters.CurrentUser != et.Author
		ets.Tasks = append(ets.Tasks, et)
	}

	return &ets, nil
}

func (db *PGCon) GetTaskSteps(ctx c.Context, id uuid.UUID) (entity.TaskSteps, error) {
	ctx, span := trace.StartSpan(ctx, "pg_get_task_steps")
	defer span.End()

	el := entity.TaskSteps{}

	// nolint:gocritic
	// language=PostgreSQL
	const query = `
		SELECT 
			vs.id,
			vs.step_type,
			vs.step_name,
			vs.time, 
			vs.content, 
			COALESCE(vs.break_points, '{}') AS break_points, 
			vs.has_error,
			vs.status,
			vs.updated_at
		FROM variable_storage vs 
			WHERE work_id = $1 AND vs.status != 'skipped' AND 
			(SELECT max(time)
				 FROM variable_storage vrbs
				 WHERE vrbs.step_name = vs.step_name AND
					   vrbs.work_id = $1
				) = vs.time
		ORDER BY vs.time DESC`

	rows, err := db.Connection.Query(ctx, query, id)
	if err != nil {
		return nil, err
	}
	defer rows.Close()

	//nolint:dupl //scan
	for rows.Next() {
		s := entity.Step{}
		var content string

		err = rows.Scan(
			&s.ID,
			&s.Type,
			&s.Name,
			&s.Time,
			&content,
			&s.BreakPoints,
			&s.HasError,
			&s.Status,
			&s.UpdatedAt,
		)
		if err != nil {
			return nil, err
		}

		storage := store.NewStore()

		err = json.Unmarshal([]byte(content), storage)
		if err != nil {
			return nil, err
		}

		s.State = storage.State
		s.Steps = storage.Steps
		s.Errors = storage.Errors
		s.Storage = storage.Values
		el = append(el, &s)
	}

	return el, nil
}

func (db *PGCon) GetFilteredStates(ctx c.Context, steps []string, wNumber string) (map[string]map[string]interface{}, error) {
	ctx, span := trace.StartSpan(ctx, "pg_get_filtered_states")
	defer span.End()

	// nolint:gocritic
	// language=PostgreSQL
	const q = `
		SELECT vs.content-> 'State'
		FROM variable_storage vs 
			WHERE vs.work_id = (SELECT id FROM works 
			                 	WHERE work_number = $1 AND child_id IS NULL LIMIT 1) AND 
			vs.step_name IN %s AND 
			vs.time = (SELECT max(time) FROM variable_storage WHERE work_id = vs.work_id AND step_name = vs.step_name)
		ORDER BY vs.time DESC`

	query := fmt.Sprintf(q, buildInExpression(steps))

	res := make([]map[string]map[string]interface{}, 0)
	rows, err := db.Connection.Query(ctx, query, wNumber)
	if err != nil {
		return nil, err
	}

	defer rows.Close()

	for rows.Next() {
		states := make(map[string]map[string]interface{})
		if scanErr := rows.Scan(&states); scanErr != nil {
			return nil, scanErr
		}

		res = append(res, states)
	}

	if err = rows.Err(); err != nil {
		return nil, err
	}

	return mergeStates(res, steps), nil
}

func mergeStates(in []map[string]map[string]interface{}, steps []string) (res map[string]map[string]interface{}) {
	res = make(map[string]map[string]interface{})
	for i := range in {
		for stepName := range in[i] {
			if !utils.IsContainsInSlice(stepName, steps) {
				continue
			}
			if _, exists := res[stepName]; !exists {
				res[stepName] = in[i][stepName]
			}
		}
	}

	return res
}

func (db *PGCon) GetTaskHumanStatus(ctx c.Context, taskID uuid.UUID) (string, error) {
	ctx, span := trace.StartSpan(ctx, "get_task_status")
	defer span.End()

	q := `
		SELECT human_status
		FROM works
		WHERE id = $1`

	var status string

	if err := db.Connection.QueryRow(ctx, q, taskID).Scan(&status); err != nil {
		return "", err
	}
	return status, nil
}

func (db *PGCon) GetTaskStatus(ctx c.Context, taskID uuid.UUID) (int, error) {
	ctx, span := trace.StartSpan(ctx, "get_task_status")
	defer span.End()

	q := `
		SELECT status
		FROM works
		WHERE id = $1`

	var status int

	if err := db.Connection.QueryRow(ctx, q, taskID).Scan(&status); err != nil {
		return -1, err
	}
	return status, nil
}

func (db *PGCon) GetTaskStatusWithReadableString(ctx c.Context, taskID uuid.UUID) (int, string, error) {
	ctx, span := trace.StartSpan(ctx, "get_task_status")
	defer span.End()

	q := `
		SELECT w.status,
		       ws.name
		FROM works w join work_status ws on w.status =ws.id
		WHERE w.id = $1`

	var intStatus int
	var stringStatus string
	if err := db.Connection.QueryRow(ctx, q, taskID).Scan(&intStatus, &stringStatus); err != nil {
		return -1, "", err
	}
	return intStatus, stringStatus, nil
}

func (db *PGCon) getActionsMap(ctx c.Context) (actions map[string]entity.TaskAction, err error) {
	const q = `
		SELECT 
			id,
			title,
			is_public,
			comment_enabled,
			attachments_enabled,
			node_type
		FROM dict_actions`

	result := make(map[string]entity.TaskAction, 0)
	rows, err := db.Connection.Query(ctx, q)
	if err != nil {
		if errors.Is(err, sql.ErrNoRows) {
			return result, nil
		}
		return nil, err
	}
	defer rows.Close()

	for rows.Next() {
		ta := entity.TaskAction{}

		if err := rows.Scan(
			&ta.Id,
			&ta.Title,
			&ta.IsPublic,
			&ta.CommentEnabled,
			&ta.AttachmentsEnabled,
			&ta.NodeType,
		); err != nil {
			return nil, err
		}

		result[ta.Id] = ta
	}

	if rowsErr := rows.Err(); rowsErr != nil {
		return nil, rowsErr
	}
	return result, nil
}

func (db *PGCon) actionsToStrings(nullStringActions []sql.NullString) []string {
	actions := make([]string, 0, len(nullStringActions))
	for _, action := range nullStringActions {
		if action.Valid {
			actions = append(actions, action.String)
		}
	}

	return actions
}

func (db *PGCon) GetMeanTaskSolveTime(ctx c.Context, pipelineId string) (
	result []entity.TaskCompletionInterval, err error) {
	const q = `
	WITH cte AS (
	SELECT
		started_at,
		finished_at,
		count(*) OVER() cnt
	FROM works w
	  JOIN versions v ON v.id = w.version_id
	  JOIN pipelines p ON p.id = v.pipeline_id
	  JOIN work_status ws ON w.status = ws.id
	WHERE p.id = $1
		AND v.is_actual = TRUE
		AND coalesce(w.run_context -> 'initial_application' -> 'is_test_application' = 'false', true)
		AND ws.name = 'finished')

	SELECT started_at, finished_at FROM cte
		WHERE cnt >= 30 ORDER BY started_at
	`

	result = make([]entity.TaskCompletionInterval, 0)

	rows, err := db.Connection.Query(ctx, q, pipelineId)
	if err != nil {
		if errors.Is(err, sql.ErrNoRows) {
			return result, nil
		}
		return nil, err
	}
	defer rows.Close()

	for rows.Next() {
		interval := entity.TaskCompletionInterval{}

		if scanErr := rows.Scan(
			&interval.StartedAt,
			&interval.FinishedAt,
		); scanErr != nil {
			return nil, scanErr
		}

		result = append(result, interval)
	}

	if rowsErr := rows.Err(); rowsErr != nil {
		return nil, rowsErr
	}

	return result, nil
}

func (db *PGCon) CheckIsArchived(ctx c.Context, taskID uuid.UUID) (bool, error) {
	ctx, span := trace.StartSpan(ctx, "check_is_archived")
	defer span.End()

	q := `
		SELECT archived
		FROM works
		WHERE id = $1`

	var isArchived bool
	if err := db.Connection.QueryRow(ctx, q, taskID).Scan(&isArchived); err != nil {
		return false, err
	}

	return isArchived, nil
}

func (db *PGCon) GetBlocksOutputs(ctx c.Context, blockId string) (entity.BlockOutputs, error) {
	ctx, span := trace.StartSpan(ctx, "pg_get_block_content")
	defer span.End()

	q := `
		SELECT step_name, content -> 'Values'
		FROM variable_storage
		WHERE id = $1;
	`

	blockData := struct {
		StepName        string
		VariableStorage map[string]interface{}
	}{}

	if err := db.Connection.QueryRow(ctx, q, blockId).Scan(&blockData.StepName, &blockData.VariableStorage); err != nil {
		return nil, err
	}

	blockOutputs := make(entity.BlockOutputs, 0)
	for k, v := range blockData.VariableStorage {
		blockOutputs = append(blockOutputs, entity.BlockOutputValue{
			StepName: blockData.StepName,
			Name:     k,
			Value:    v,
		})
	}

	return blockOutputs, nil
}

func (db *PGCon) GetMergedVariableStorage(ctx c.Context, workId uuid.UUID, blockIds []string) (*store.VariableStore, error) {
	ctx, span := trace.StartSpan(ctx, "get_merged_variable_storage")
	defer span.End()

	const q = `
		SELECT jsonb_merge_agg(vs.content) AS content 
			FROM variable_storage vs
    	WHERE work_id = '%s' AND step_name IN %s AND
    	  vs.time = (SELECT max(time) FROM variable_storage WHERE work_id = vs.work_id AND step_name = vs.step_name)`

	query := fmt.Sprintf(q, workId, buildInExpression(blockIds))

	var content []byte
	if err := db.Connection.QueryRow(ctx, query).Scan(&content); err != nil {
		return nil, err
	}

	storage := store.NewStore()
	if err := json.Unmarshal(content, &storage); err != nil {
		return nil, err
	}

	return storage, nil
}

func (db *PGCon) GetTasksForMonitoring(ctx c.Context, filters *entity.TasksForMonitoringFilters) (*entity.TasksForMonitoring, error) {
	ctx, span := trace.StartSpan(ctx, "get_tasks_for_monitoring")
	defer span.End()

	q := getTasksForMonitoringQuery(filters)

	rows, err := db.Connection.Query(ctx, *q)
	if err != nil {
		return nil, err
	}
	defer rows.Close()

	tasksForMonitoring := &entity.TasksForMonitoring{
		Tasks: make([]entity.TaskForMonitoring, 0),
	}

	for rows.Next() {
		task := entity.TaskForMonitoring{}

		err = rows.Scan(&task.Status,
			&task.ProcessName,
			&task.Initiator,
			&task.WorkNumber,
			&task.StartedAt,
			&task.FinishedAt,
			&task.ProcessDeletedAt,
			&tasksForMonitoring.Total)
		if err != nil {
			return nil, err
		}

		tasksForMonitoring.Tasks = append(tasksForMonitoring.Tasks, task)
	}

	return tasksForMonitoring, nil
}

func getWorksStatusQuery(statusFilter []string) *string {
	statusQuery := `(CASE 
						WHEN w.status IN (1, 3, 5) THEN 'В работе' 
						WHEN w.status = 2 THEN 'Завершен' 
						WHEN w.status = 4 THEN 'Остановлен' 
						WHEN w.status = 6 THEN 'Отменен'
						WHEN w.status IS NULL THEN 'Неизвестный статус' END) 
						IN %s`

	statusQueryFilter := make([]string, 0, len(statusFilter))

	for i := range statusFilter {
		statusQueryFilter = append(statusQueryFilter, "'"+statusFilter[i]+"'")
	}
	v := "(" + strings.Join(statusQueryFilter, ",") + ")"

	statusQuery = fmt.Sprintf(statusQuery, v)

	return &statusQuery
}

func getTasksForMonitoringQuery(filters *entity.TasksForMonitoringFilters) *string {
	q := `
			SELECT CASE
					WHEN w.status IN (1, 3, 5) THEN 'В работе'
        			WHEN w.status = 2 THEN 'Завершен'
				    WHEN w.status = 4 THEN 'Остановлен'
			    	WHEN w.status = 6 THEN 'Отменен'
        			WHEN w.status IS NULL THEN 'Неизвестный статус'
    			END AS status,
				p.name AS process_name,
				w.author AS initiator,
				w.work_number AS work_number,
				w.started_at AS started_at,
				w.finished_at as finished_at,
				p.deleted_at as process_deleted_at,
				COUNT(*) OVER() as total
			FROM works w
			LEFT JOIN versions v on w.version_id = v.id
			LEFT JOIN pipelines p on v.pipeline_id = p.id
			WHERE w.started_at IS NOT NULL AND p.name IS NOT NULL
	`

	if filters.FromDate != nil || filters.ToDate != nil {
		q = fmt.Sprintf("%s AND %s", q, getFiltersDateConditions(filters.FromDate, filters.ToDate))
	}

	if searchConditions := getFiltersSearchConditions(filters.Filter); searchConditions != "" {
		q = fmt.Sprintf("%s AND %s", q, searchConditions)
	}

	if len(filters.StatusFilter) != 0 {
		statusQuery := getWorksStatusQuery(filters.StatusFilter)
		q = fmt.Sprintf("%s AND %s", q, *statusQuery)
	}

	if filters.SortColumn != nil && filters.SortOrder != nil {
		q = fmt.Sprintf("%s ORDER BY %s %s", q, *filters.SortColumn, *filters.SortOrder)
	} else {
		q = fmt.Sprintf("%s ORDER BY %s %s", q, "w.started_at", "DESC")
	}

	if filters.Page != nil && filters.PerPage != nil {
		q = fmt.Sprintf("%s OFFSET %d", q, *filters.Page**filters.PerPage)
	}

	if filters.PerPage != nil {
		q = fmt.Sprintf("%s LIMIT %d", q, *filters.PerPage)
	}

	return &q
}

func getFiltersSearchConditions(filter *string) string {
	if filter == nil {
		return ""
	}
	escapeFilter := strings.Replace(*filter, "_", "!_", -1)
	escapeFilter = strings.Replace(escapeFilter, "%", "!%", -1)
	return fmt.Sprintf(`
		(w.work_number ILIKE '%%%s%%' ESCAPE '!' OR
		 p.name ILIKE '%%%s%%' ESCAPE '!' OR
		 w.author ILIKE '%%%s%%' ESCAPE '!')`,
		escapeFilter, escapeFilter, escapeFilter)
}

func getFiltersDateConditions(dateFrom, dateTo *string) string {
	conditions := make([]string, 0)

	if dateFrom != nil {
		conditions = append(conditions, fmt.Sprintf("w.started_at >= '%s'::timestamptz", *dateFrom))
	}

	if dateTo != nil {
		conditions = append(conditions, fmt.Sprintf("w.started_at <= '%s'::timestamptz", *dateTo))
	}

	return strings.Join(conditions, " AND ")
}

func (db *PGCon) GetBlockInputs(ctx c.Context, blockName, workNumber string) (entity.BlockInputs, error) {
	ctx, span := trace.StartSpan(ctx, "pg_get_block_inputs")
	defer span.End()

	blockInputs := make(entity.BlockInputs, 0)
	params := make(map[string]interface{}, 0)

	version, err := db.GetVersionByWorkNumber(ctx, workNumber)
	if err != nil {
		return blockInputs, nil
	}

	const q = `
		SELECT content -> 'pipeline' -> 'blocks' -> $1 -> 'params'
		FROM versions
		WHERE id = $2;
	`

	if err = db.Connection.QueryRow(ctx, q, blockName, version.VersionID).Scan(&params); err != nil {
		if errors.Is(err, pgx.ErrNoRows) {
			return blockInputs, nil
		}
		return nil, err
	}

	for i := range params {
		blockInputs = append(blockInputs, entity.BlockInputValue{
			Name:  i,
			Value: params[i],
		})
	}

	return blockInputs, nil
}

func (db *PGCon) GetBlockOutputs(ctx c.Context, blockId, blockName string) (entity.BlockOutputs, error) {
	ctx, span := trace.StartSpan(ctx, "pg_get_block_outputs")
	defer span.End()

	blockOutputs := make(entity.BlockOutputs, 0)
	blocksOutputs, err := db.GetBlocksOutputs(ctx, blockId)
	if err != nil {
		if errors.Is(err, sql.ErrNoRows) {
			return blockOutputs, nil
		}
		return nil, err
	}

	for i := range blocksOutputs {
		if strings.Contains(blocksOutputs[i].Name, blockName) {
			blockOutputs = append(blockOutputs, entity.BlockOutputValue{
				Name:  strings.Replace(blocksOutputs[i].Name, blockName+".", "", 1),
				Value: blocksOutputs[i].Value,
			})
		}
	}

	return blockOutputs, nil
}

func (db *PGCon) GetBlockState(ctx c.Context, blockId string) (entity.BlockState, error) {
	ctx, span := trace.StartSpan(ctx, "pg_get_block_state")
	defer span.End()

	state := make(entity.BlockState, 0)
	params := make(map[string]interface{}, 0)

	const q = `
		SELECT content -> 'State' -> step_name
		FROM variable_storage
		WHERE id = $1;
	`

	if err := db.Connection.QueryRow(ctx, q, blockId).Scan(&params); err != nil {
		if errors.Is(err, pgx.ErrNoRows) {
			return state, nil
		}
		return nil, err
	}

	for i := range params {
		state = append(state, entity.BlockStateValue{
			Name:  i,
			Value: params[i],
		})
	}

	return state, nil
}

func (db *PGCon) GetTaskMembers(ctx c.Context, workNumber string, fromActiveNodes bool) ([]DbMember, error) {
	q := `SELECT m.login, vs.step_type FROM works
    		JOIN variable_storage vs ON works.id = vs.work_id
    		JOIN members m ON vs.id = m.block_id
		 WHERE work_number = $1 `

	if fromActiveNodes {
		q += `AND vs.status IN ('running', 'idle');`
	}

	members := make([]DbMember, 0)

	rows, err := db.Connection.Query(ctx, q, workNumber)
	if err != nil {
		return nil, err
	}
	defer rows.Close()

	met := make(map[string]struct{})

	for rows.Next() {
		m := DbMember{}

		if scanErr := rows.Scan(
			&m.Login, &m.Type,
		); scanErr != nil {
			return nil, scanErr
		}

		key := fmt.Sprintf("%s:%s", m.Login, m.Type)
		if _, ok := met[key]; ok {
			continue
		}
		met[key] = struct{}{}

		members = append(members, m)
	}

	if rowsErr := rows.Err(); rowsErr != nil {
		return nil, rowsErr
	}

	return members, nil
}

func (db *PGCon) CheckIsTest(ctx c.Context, taskID uuid.UUID) (bool, error) {
	ctx, span := trace.StartSpan(ctx, "check_is_test")
	defer span.End()

	q := `
		SELECT run_context -> 'initial_application' -> 'is_test_application'
		FROM works
		WHERE id = $1`

	var isTest bool
	if err := db.Connection.QueryRow(ctx, q, taskID).Scan(&isTest); err != nil {
		return false, err
	}

	return isTest, nil
}
func (db *PGCon) GetExecutorsFromPrevExecutionBlockRun(ctx c.Context, taskID uuid.UUID, name string) (
	exec map[string]struct{}, err error) {
	ctx, span := trace.StartSpan(ctx, "get_executor_from_prev_block")
	defer span.End()

	q := `
		SELECT  content-> 'State' -> step_name -> 'executors'
		FROM variable_storage
		WHERE work_id = $1 and step_name = $2 order by time desc limit 1`

	var executors map[string]struct{}
	if err = db.Connection.QueryRow(ctx, q, taskID, name).Scan(&executors); err != nil {
		if errors.Is(err, pgx.ErrNoRows) {
			return map[string]struct{}{}, nil
		}
		return map[string]struct{}{}, err
	}

	return executors, nil
}

func (db *PGCon) GetExecutorsFromPrevWorkVersionExecutionBlockRun(ctx c.Context, workNumber, name string) (
	exec map[string]struct{}, err error) {
	ctx, span := trace.StartSpan(ctx, "get_executor_from_prev_block")
	defer span.End()

	var executors map[string]struct{}
	q := `
		SELECT  content-> 'State' -> step_name -> 'executors'
		FROM variable_storage
		WHERE work_id = (select id from works where work_number = $1 order by started_at desc limit 1 offset 1)
		and step_name = $2 order by time desc limit 1`

	if err = db.Connection.QueryRow(ctx, q, workNumber, name).Scan(&executors); err != nil {
		if errors.Is(err, pgx.ErrNoRows) {
			return map[string]struct{}{}, nil
		}
		return map[string]struct{}{}, err
	}
	return executors, nil
}<|MERGE_RESOLUTION|>--- conflicted
+++ resolved
@@ -485,31 +485,8 @@
 	)
 }
 
-func (db *PGCon) GetAdditionalForms(workNumber, nodeName string) ([]orderedmap.OrderedMap, error) {
+func (db *PGCon) GetAdditionalForms(workNumber, nodeName string) ([]string, error) {
 	const q = `
-<<<<<<< HEAD
-	WITH content as (
-		SELECT jsonb_array_elements(content -> 'pipeline' -> 'blocks' -> $2 -> 'params' -> 'forms_accessibility') as rules
-		FROM versions
-			WHERE id = (SELECT version_id FROM works WHERE work_number = $1 AND child_id IS NULL)
-
-		UNION
-
-		SELECT jsonb_array_elements(content -> 'pipeline' -> 'blocks' -> $2 -> 'params' -> 'formsAccessibility') as rules
-		FROM versions
-			WHERE id = (SELECT version_id FROM works WHERE work_number = $1 AND child_id IS NULL)
-	)
-    SELECT content -> 'State' -> step_name -> 'application_body'
-	FROM variable_storage
-		WHERE step_name in (
-			SELECT rules ->> 'node_id' as rule
-			FROM content
-			WHERE rules ->> 'accessType' != 'None'
-		)
-		AND work_id = (SELECT id FROM works WHERE work_number = $1 AND child_id IS NULL)
-	ORDER BY time`
-	ff := make([]orderedmap.OrderedMap, 0)
-=======
 		WITH content as (
 	    SELECT jsonb_array_elements(content -> 'pipeline' -> 'blocks' -> $2 -> 'params' -> 'forms_accessibility') as rules
 	    FROM versions
@@ -546,7 +523,6 @@
 			AND vs1.step_name in (SELECT rule FROM actual_step_name)
 		ORDER BY time;`
 	ff := make([]string, 0)
->>>>>>> 6f75aed0
 	rows, err := db.Connection.Query(c.Background(), q, workNumber, nodeName)
 	if err != nil {
 		if errors.Is(err, sql.ErrNoRows) {
@@ -556,7 +532,7 @@
 	}
 	defer rows.Close()
 	for rows.Next() {
-		var form orderedmap.OrderedMap
+		var form string
 		if scanErr := rows.Scan(&form); scanErr != nil {
 			return nil, scanErr
 		}
