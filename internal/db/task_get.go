--- conflicted
+++ resolved
@@ -80,11 +80,8 @@
          , min(actions.appr_start_time)     	  		 AS appr_start_time
          , max(actions.updated_at)     	  		 		 AS updated_at
          , min(actions.node_deadline)     	  		 	 AS node_deadline    
-<<<<<<< HEAD
+    	 , min(actions.node_start) 						 AS node_start
 	 	 , max(actions.is_expired)						 AS is_expired
-=======
-    	 , min(actions.node_start) 						 AS node_start
->>>>>>> e8d48428
     FROM actions
              JOIN filtered_actions fa ON fa.time = actions.node_start AND fa.block_id = actions.block_id
              LEFT JOIN LATERAL (SELECT jsonb_build_object(
