package db

import (
	"context"
	"database/sql"
	"encoding/json"
	"errors"
	"fmt"
	"strconv"
	"strings"
	"time"

	"go.opencensus.io/trace"

	"github.com/google/uuid"

	"github.com/jackc/pgx/v4"
	"github.com/jackc/pgx/v4/pgxpool"

	"gitlab.services.mts.ru/jocasta/pipeliner/internal/configs"
	"gitlab.services.mts.ru/jocasta/pipeliner/internal/entity"
	"gitlab.services.mts.ru/jocasta/pipeliner/internal/store"
)

var (
	NullUuid = [16]byte{}
)

type PGConnection struct {
	Pool *pgxpool.Pool
}

func ConnectPostgres(ctx context.Context, db *configs.Database) (PGConnection, error) {
	maxConnections := strconv.Itoa(db.MaxConnections)
	connString := "postgres://" + db.User + ":" + db.Pass + "@" + db.Host + ":" + db.Port + "/" + db.DBName +
		"?sslmode=disable&pool_max_conns=" + maxConnections

	ctx, cancel := context.WithTimeout(ctx, time.Duration(db.Timeout)*time.Second)
	_ = cancel // no needed yet

	conn, err := pgxpool.Connect(ctx, connString)
	if err != nil {
		return PGConnection{}, err
	}

	pgc := PGConnection{Pool: conn}

	return pgc, nil
}

const (
	StatusDraft     int = 1
	StatusApproved  int = 2
	StatusDeleted   int = 3
	StatusRejected  int = 4
	StatusOnApprove int = 5

	RunStatusRunning  int = 1
	RunStatusFinished int = 2
	RunStatusError    int = 3
	RunStatusStopped  int = 4
	RunStatusCreated  int = 5

	// language=PostgreSQL
	qCheckTagIsAttached string = `
		SELECT COUNT(pipeline_id) AS count
		FROM pipeliner.pipeline_tags    
		WHERE 
			pipeline_id = $1 and tag_id = $2`

	// language=PostgreSQL
	qWriteHistory = `
		INSERT INTO pipeliner.pipeline_history (
			id, 
			pipeline_id, 
			version_id, 
			date
		) 
		VALUES (
			$1, 
			$2, 
			$3, 
			$4
		)`
)

var (
	errCantFindPipelineVersion = errors.New("can't find pipeline version")
	errCantFindTag             = errors.New("can't find tag")
)

// TODO ErrNoRows ? Split file?

func parseRowsVersionList(c context.Context, rows pgx.Rows) ([]entity.EriusScenarioInfo, error) {
	_, span := trace.StartSpan(c, "parse_row_version_list")
	defer span.End()

	defer rows.Close()

	versionInfoList := make([]entity.EriusScenarioInfo, 0)

	for rows.Next() {
		e := entity.EriusScenarioInfo{}

		var approver sql.NullString

		err := rows.Scan(
			&e.VersionID,
			&e.Status,
			&e.ID,
			&e.CreatedAt,
			&e.Author,
			&approver,
			&e.Name,
			&e.LastRun,
			&e.LastRunStatus,
			&e.CommentRejected,
			&e.Comment,
		)
		if err != nil {
			return nil, err
		}

		e.Approver = approver.String

		versionInfoList = append(versionInfoList, e)
	}

	return versionInfoList, nil
}

func parseRowsVersionHistoryList(c context.Context, rows pgx.Rows) ([]entity.EriusVersionInfo, error) {
	_, span := trace.StartSpan(c, "parse_row_version_history_list")
	defer span.End()

	defer rows.Close()

	versionHistoryList := make([]entity.EriusVersionInfo, 0)

	for rows.Next() {
		e := entity.EriusVersionInfo{}

		var approver sql.NullString

		err := rows.Scan(
			&e.VersionID,
			&e.CreatedAt,
			&e.Author,
			&approver,
			&e.ApprovedAt,
		)
		if err != nil {
			return nil, err
		}

		e.Approver = approver.String

		versionHistoryList = append(versionHistoryList, e)
	}

	return versionHistoryList, nil
}

func (db *PGConnection) GetApprovedVersions(c context.Context) ([]entity.EriusScenarioInfo, error) {
	c, span := trace.StartSpan(c, "pg_get_approved_versions")
	defer span.End()

	vMap := make(map[uuid.UUID]entity.EriusScenarioInfo)

	versions, err := db.GetVersionsByStatus(c, StatusApproved)
	if err != nil {
		return nil, err
	}

	for i := range versions {
		version := versions[i]

		t, err := db.findApproveDate(c, version.VersionID)
		if err != nil {
			return nil, err
		}

		version.ApprovedAt = &t

		if finV, ok := vMap[version.ID]; ok {
			if finV.ApprovedAt.After(t) {
				continue
			}
		}

		vMap[version.ID] = version
	}

	final := make([]entity.EriusScenarioInfo, len(vMap))
	n := 0

	for i := range vMap {
		v := vMap[i]
		final[n] = v
		n++
	}

	for i := range final {
		vs := final[i]

		versionHistory, err := db.getVersionHistory(c, vs.ID)
		if err != nil {
			return nil, err
		}

		final[i].History = versionHistory
		n++
	}

	return final, nil
}

func (db *PGConnection) findApproveDate(c context.Context, id uuid.UUID) (time.Time, error) {
	c, span := trace.StartSpan(c, "pg_find_approve_time")
	defer span.End()

	// nolint:gocritic
	// language=PostgreSQL
	q := `
		SELECT date 
		FROM pipeliner.pipeline_history 
		WHERE version_id = $1 
		ORDER BY date DESC
		LIMIT 1`

	rows, err := db.Pool.Query(c, q, id)
	if err != nil {
		return time.Time{}, err
	}

	defer rows.Close()

	if rows.Next() {
		date := time.Time{}

		err := rows.Scan(&date)
		if err != nil {
			return time.Time{}, err
		}

		return date, nil
	}

	return time.Time{}, nil
}

func (db *PGConnection) GetVersionsByStatus(c context.Context, status int) ([]entity.EriusScenarioInfo, error) {
	c, span := trace.StartSpan(c, "pg_get_versions_by_status")
	defer span.End()

	// TODO pv.last_run_id isn't exist

	// nolint:gocritic
	// language=PostgreSQL
	q := `
	SELECT 
		pv.id, 
		pv.status, 
		pv.pipeline_id, 
		pv.created_at, 
		pv.author, 
		pv.approver, 
		pp.name, 
		pw.started_at, 
		pws.name, 
		pv.comment_rejected, 
		pv.comment
	FROM pipeliner.versions pv
	JOIN pipeliner.pipelines pp ON pv.pipeline_id = pp.id
	LEFT OUTER JOIN  pipeliner.works pw ON pw.id = pv.last_run_id
	LEFT OUTER JOIN  pipeliner.work_status pws ON pws.id = pw.status
	WHERE 
		pv.status = $1
		AND pp.deleted_at IS NULL
	ORDER BY created_at`

	rows, err := db.Pool.Query(c, q, status)
	if err != nil {
		return nil, err
	}

	res, err := parseRowsVersionList(c, rows)
	if err != nil {
		return nil, err
	}

	for i := range res {
		tags, err := db.GetPipelineTag(c, res[i].ID)
		if err != nil {
			return nil, err
		}

		res[i].Tags = tags
	}

	return res, nil
}

func (db *PGConnection) GetDraftVersions(c context.Context) ([]entity.EriusScenarioInfo, error) {
	c, span := trace.StartSpan(c, "pg_get_draft_versions")
	defer span.End()

	return db.GetVersionsByStatus(c, StatusDraft)
}

func (db *PGConnection) GetOnApproveVersions(c context.Context) ([]entity.EriusScenarioInfo, error) {
	c, span := trace.StartSpan(c, "pg_get_on_approve_versions")
	defer span.End()

	return db.GetVersionsByStatus(c, StatusOnApprove)
}

func (db *PGConnection) GetRejectedVersions(c context.Context) ([]entity.EriusScenarioInfo, error) {
	c, span := trace.StartSpan(c, "pg_get_rejected_versions")
	defer span.End()

	return db.GetVersionsByStatus(c, StatusRejected)
}

func (db *PGConnection) GetWorkedVersions(ctx context.Context) ([]entity.EriusScenario, error) {
	ctx, span := trace.StartSpan(ctx, "pg_get_worked_versions")
	defer span.End()

	// nolint:gocritic
	// language=PostgreSQL
	q := `
	SELECT 
		pv.id, 
		pp.name, 
		pv.status, 
		pv.pipeline_id, 
		pv.content
	FROM pipeliner.versions pv
	JOIN pipeliner.pipelines pp ON pv.pipeline_id = pp.id
	WHERE 
		pv.status <> $1
	AND pp.deleted_at IS NULL
	ORDER BY pv.created_at`

	rows, err := db.Pool.Query(ctx, q, StatusDeleted)
	if err != nil {
		return nil, err
	}

	pipes := make([]entity.EriusScenario, 0)

	for rows.Next() {
		var vID, pID uuid.UUID

		var s int

		var c, name string

		p := entity.EriusScenario{}

		err = rows.Scan(&vID, &name, &s, &pID, &c)
		if err != nil {
			return nil, err
		}

		err = json.Unmarshal([]byte(c), &p)
		if err != nil {
			return nil, err
		}

		p.VersionID = vID
		p.ID = pID
		p.Status = s
		p.Name = name
		pipes = append(pipes, p)
	}

	return pipes, nil
}

func (db *PGConnection) GetAllTags(c context.Context) ([]entity.EriusTagInfo, error) {
	c, span := trace.StartSpan(c, "pg_get_all_tags")
	defer span.End()

	conn, err := db.Pool.Acquire(c)
	if err != nil {
		return nil, err
	}

	defer conn.Release()

	// nolint:gocritic
	// language=PostgreSQL
	q := `SELECT 
		t.id, 
		t.name, 
		t.status, 
		t.color
	FROM pipeliner.tags t
    WHERE 
		t.status <> $1`

	rows, err := conn.Query(c, q, StatusDeleted)
	if err != nil {
		return nil, err
	}

	defer rows.Close()

	tags := make([]entity.EriusTagInfo, 0)

	for rows.Next() {
		etag := entity.EriusTagInfo{}

		err = rows.Scan(&etag.ID, &etag.Name, &etag.Status, &etag.Color)
		if err != nil {
			return nil, err
		}

		tags = append(tags, etag)
	}

	return tags, nil
}

func (db *PGConnection) GetPipelineTag(c context.Context, pid uuid.UUID) ([]entity.EriusTagInfo, error) {
	c, span := trace.StartSpan(c, "pg_get_pipeline_tag")
	defer span.End()

	conn, err := db.Pool.Acquire(c)
	if err != nil {
		return nil, err
	}

	defer conn.Release()

	// nolint:gocritic
	// language=PostgreSQL
	q := `SELECT 
		t.id, 
		t.name, 
		t.status, 
		t.color, 
		t.is_marker
	FROM pipeliner.tags t
	LEFT OUTER JOIN pipeliner.pipeline_tags pt ON pt.tag_id = t.id
    WHERE 
		t.status <> $1 
	AND
		pt.pipeline_id = $2`

	rows, err := conn.Query(c, q, StatusDeleted, pid)
	if err != nil {
		return nil, err
	}

	defer rows.Close()

	tags := make([]entity.EriusTagInfo, 0)

	for rows.Next() {
		etag := entity.EriusTagInfo{}

		err = rows.Scan(&etag.ID, &etag.Name, &etag.Status, &etag.Color, &etag.IsMarker)
		if err != nil {
			return nil, err
		}

		tags = append(tags, etag)
	}

	return tags, nil
}

func (db *PGConnection) SwitchApproved(c context.Context, pipelineID, versionID uuid.UUID, author string) error {
	c, span := trace.StartSpan(c, "pg_switch_approved")
	defer span.End()

	date := time.Now()

	conn, err := db.Pool.Acquire(c)
	if err != nil {
		return err
	}

	defer conn.Release()

	tx, err := conn.Begin(c)
	if err != nil {
		return err
	}

	id := uuid.New()

	// nolint:gocritic
	// language=PostgreSQL
	qSetApproved := `
		UPDATE pipeliner.versions 
		SET 
			status = $1, 
			approver = $2 
		WHERE id = $3`

	_, err = tx.Exec(c, qSetApproved, StatusApproved, author, versionID)
	if err != nil {
		return err
	}

	_, err = tx.Exec(c, qWriteHistory, id, pipelineID, versionID, date)
	if err != nil {
		return err
	}

	err = tx.Commit(c)
	if err != nil {
		_ = tx.Rollback(c)

		return err
	}

	return nil
}

func (db *PGConnection) RollbackVersion(c context.Context, pipelineID, versionID uuid.UUID) error {
	c, span := trace.StartSpan(c, "pg_rollback_version")
	defer span.End()

	date := time.Now()

	conn, err := db.Pool.Acquire(c)
	if err != nil {
		return err
	}

	defer conn.Release()

	tx, err := conn.Begin(c)
	if err != nil {
		return err
	}

	id := uuid.New()

	_, err = tx.Exec(c, qWriteHistory, id, pipelineID, versionID, date)
	if err != nil {
		return err
	}

	err = tx.Commit(c)
	if err != nil {
		_ = tx.Rollback(c)

		return err
	}

	return nil
}

func (db *PGConnection) SwitchRejected(c context.Context, versionID uuid.UUID, comment, author string) error {
	c, span := trace.StartSpan(c, "pg_switch_rejected")
	defer span.End()

	conn, err := db.Pool.Acquire(c)
	if err != nil {
		return err
	}

	defer conn.Release()

	// nolint:gocritic
	// language=PostgreSQL
	qSetRejected := `
		UPDATE pipeliner.versions 
		SET 
			status = $1, 
			approver = $2, 
			comment_rejected = $3 
		WHERE id = $4`

	_, err = conn.Exec(c, qSetRejected, StatusRejected, author, comment, versionID)
	if err != nil {
		return err
	}

	return nil
}

func (db *PGConnection) VersionEditable(c context.Context, versionID uuid.UUID) (bool, error) {
	c, span := trace.StartSpan(c, "pg_version_editable")
	defer span.End()

	// nolint:gocritic
	// language=PostgreSQL
	q := `
		SELECT COUNT(id) AS count
		FROM pipeliner.versions 
		WHERE 
			id = $1 AND status = $2`

	rows, err := db.Pool.Query(c, q, versionID, StatusApproved)
	if err != nil {
		return false, err
	}

	defer rows.Close()

	for rows.Next() {
		count := 0
		err = rows.Scan(&count)

		if err != nil {
			return false, err
		}

		if count == 0 {
			return true, nil
		}
	}

	return false, nil
}

func (db *PGConnection) PipelineRemovable(c context.Context, id uuid.UUID) (bool, error) {
	c, span := trace.StartSpan(c, "pg_pipeline_removable")
	defer span.End()

	conn, err := db.Pool.Acquire(c)
	if err != nil {
		return false, err
	}

	defer conn.Release()

	// nolint:gocritic
	// language=PostgreSQL
	q := `
		SELECT COUNT(id) AS count
		FROM pipeliner.versions 
		WHERE pipeline_id = $1`

	row := conn.QueryRow(c, q, id)

	count := 0

	err = row.Scan(&count)
	if err != nil {
		return false, err
	}

	if count == 1 {
		return true, nil
	}

	return false, nil
}

func (db *PGConnection) DraftPipelineCreatable(c context.Context, id uuid.UUID, author string) (bool, error) {
	c, span := trace.StartSpan(c, "pg_draft_pipeline_creatable")
	defer span.End()

	conn, err := db.Pool.Acquire(c)
	if err != nil {
		return false, err
	}

	defer conn.Release()

	// nolint:gocritic
	// language=PostgreSQL
	q := `
		SELECT COUNT(id) AS count
		FROM pipeliner.versions 
		WHERE 
			pipeline_id = $1 AND 
			author = $2 AND 
			(status = $3 OR status = $4 OR status = $5)`

	row := conn.QueryRow(c, q, id, author, StatusDraft, StatusOnApprove, StatusRejected)

	count := 0

	err = row.Scan(&count)
	if err != nil {
		return false, err
	}

	if count == 0 {
		return true, nil
	}

	return false, nil
}

func (db *PGConnection) CreatePipeline(c context.Context,
	p *entity.EriusScenario, author string, pipelineData []byte) error {
	c, span := trace.StartSpan(c, "pg_create_pipeline")
	defer span.End()

	conn, err := db.Pool.Acquire(c)
	if err != nil {
		return err
	}

	defer conn.Release()

	tx, err := conn.Begin(c)
	if err != nil {
		return err
	}

	createdAt := time.Now()

	// nolint:gocritic
	// language=PostgreSQL
	qNewPipeline := `
	INSERT INTO pipeliner.pipelines (
		id, 
		name, 
		created_at, 
		author
	)
	VALUES (
		$1, 
		$2, 
		$3, 
		$4
	)`

	_, err = tx.Exec(c, qNewPipeline, p.ID, p.Name, createdAt, author)
	if err != nil {
		return err
	}

	err = tx.Commit(c)
	if err != nil {
		_ = tx.Rollback(c)

		return err
	}

	return db.CreateVersion(c, p, author, pipelineData)
}

func (db *PGConnection) CreateVersion(c context.Context,
	p *entity.EriusScenario, author string, pipelineData []byte) error {
	c, span := trace.StartSpan(c, "pg_create_version")
	defer span.End()

	// nolint:gocritic
	// language=PostgreSQL
	qNewVersion := `
	INSERT INTO pipeliner.versions (
		id, 
		status, 
		pipeline_id, 
		created_at, 
		content, 
		author, 
		comment
	)
	VALUES (
		$1, 
		$2, 
		$3, 
		$4, 
		$5, 
		$6, 
		$7
	)`

	createdAt := time.Now()

	_, err := db.Pool.Exec(c, qNewVersion, p.VersionID, StatusDraft, p.ID, createdAt, pipelineData, author, p.Comment)
	if err != nil {
		return err
	}

	return nil
}

func (db *PGConnection) PipelineNameCreatable(c context.Context, name string) (bool, error) {
	c, span := trace.StartSpan(c, "pg_pipeline_name_creatable")
	defer span.End()

	conn, err := db.Pool.Acquire(c)
	if err != nil {
		return false, err
	}

	defer conn.Release()

	// nolint:gocritic
	// language=PostgreSQL
	q := `
	SELECT count(name) AS count
	FROM pipeliner.pipelines
	WHERE name = $1`

	row := conn.QueryRow(c, q, name)

	count := 0

	err = row.Scan(&count)
	if err != nil {
		return false, err
	}

	if count != 0 {
		return false, nil
	}

	return true, nil
}

func (db *PGConnection) CreateTag(c context.Context,
	e *entity.EriusTagInfo, author string) (*entity.EriusTagInfo, error) {
	c, span := trace.StartSpan(c, "pg_create_tag")
	defer span.End()

	conn, err := db.Pool.Acquire(c)
	if err != nil {
		return nil, err
	}

	defer conn.Release()

	if e.Name == "" {
		return nil, err
	}

	// nolint:gocritic
	// language=PostgreSQL
	qCheckTagExisted := `
	SELECT 
		t.id, 
		t.name, 
		t.status, 
		t.color, 
		t.is_marker
	FROM pipeliner.tags t
	WHERE 
		lower(t.name) = lower($1) AND t.status <> $2 and t.is_marker <> $3
	LIMIT 1`

	rows, err := conn.Query(c, qCheckTagExisted, e.Name, StatusDeleted, e.IsMarker)
	if err != nil {
		return nil, err
	}

	defer rows.Close()

	if rows.Next() {
		err = rows.Scan(&e.ID, &e.Name, &e.Status, &e.Color, &e.IsMarker)
		if err != nil {
			return nil, err
		}

		return e, nil
	}

	// nolint:gocritic
	// language=PostgreSQL
	qNewTag := `
		INSERT INTO pipeliner.tags (
			id, 
			name, 
			status,
			author,
			color,
			is_marker
		)
		VALUES (
			$1, 
			$2, 
			$3, 
			$4, 
			$5, 
			$6
		)
		RETURNING 
			id, 
			name, 
			status, 
			color, 
			is_marker`

	row := conn.QueryRow(c, qNewTag, e.ID, e.Name, StatusDraft, author, e.Color, e.IsMarker)

	etag := &entity.EriusTagInfo{}

	err = row.Scan(&etag.ID, &etag.Name, &etag.Status, &etag.Color, &etag.IsMarker)
	if err != nil {
		return nil, err
	}

	return etag, err
}

func (db *PGConnection) DeleteVersion(c context.Context, versionID uuid.UUID) error {
	c, span := trace.StartSpan(c, "pg_delete_version")
	defer span.End()

	// nolint:gocritic
	// language=PostgreSQL
	q := `
		UPDATE pipeliner.versions 
		SET 
			deleted_at = $1, 
			status = $2 
		WHERE id = $3`
	t := time.Now()

	_, err := db.Pool.Exec(c, q, t, StatusDeleted, versionID)
	if err != nil {
		return err
	}

	return nil
}

func (db *PGConnection) DeleteAllVersions(c context.Context, id uuid.UUID) error {
	c, span := trace.StartSpan(c, "pg_delete_all_versions")
	defer span.End()

	// nolint:gocritic
	// language=PostgreSQL
	q := `
		UPDATE pipeliner.versions 
		SET 
			deleted_at = $1, 
			status = $2 
		WHERE pipeline_id = $3`
	t := time.Now()

	_, err := db.Pool.Exec(c, q, t, StatusDeleted, id)
	if err != nil {
		return err
	}

	return nil
}

func (db *PGConnection) DeletePipeline(c context.Context, id uuid.UUID) error {
	c, span := trace.StartSpan(c, "pg_delete_pipeline")
	defer span.End()

	t := time.Now()

	// nolint:gocritic
	// language=PostgreSQL
	qName := `
		SELECT name 
		FROM pipeliner.pipelines 
		WHERE id = $1`
	row := db.Pool.QueryRow(c, qName, id)

	var n string

	err := row.Scan(&n)
	if err != nil {
		return err
	}

	n = n + "_deleted_at_" + t.String()

	// nolint:gocritic
	// language=PostgreSQL
	q := `
		UPDATE pipeliner.pipelines 
		SET 
			deleted_at = $1, 
			name = $2 
		WHERE id = $3`

	_, err = db.Pool.Exec(c, q, t, n, id)
	if err != nil {
		return err
	}

	return db.DeleteAllVersions(c, id)
}

func (db *PGConnection) GetPipeline(c context.Context, id uuid.UUID) (*entity.EriusScenario, error) {
	c, span := trace.StartSpan(c, "pg_get_pipeline")
	defer span.End()

	pool := db.Pool

	conn, err := pool.Acquire(c)
	if err != nil {
		return nil, err
	}

	defer conn.Release()

	p := entity.EriusScenario{}
	// nolint:gocritic
	// language=PostgreSQL
	q := `
	SELECT 
		pv.id, 
		pv.status, 
		pv.pipeline_id, 
		pv.content, 
		pv.comment
	FROM pipeliner.versions pv
	JOIN pipeliner.pipeline_history pph ON pph.version_id = pv.id
	WHERE pv.pipeline_id = $1
	ORDER BY pph.date DESC 
	LIMIT 1
`

	rows, err := conn.Query(c, q, id)
	if err != nil {
		return nil, err
	}

	defer rows.Close()

	if rows.Next() {
		var (
			vID, pID uuid.UUID
			s        int
			c        string
			cm       string
		)

		err = rows.Scan(&vID, &s, &pID, &c, &cm)
		if err != nil {
			return nil, err
		}

		err = json.Unmarshal([]byte(c), &p)
		if err != nil {
			return nil, err
		}

		p.VersionID = vID
		p.ID = pID
		p.Status = s
		p.Comment = cm

		return &p, nil
	}

	return nil, errCantFindPipelineVersion
}

func (db *PGConnection) GetPipelineVersion(c context.Context, id uuid.UUID) (*entity.EriusScenario, error) {
	c, span := trace.StartSpan(c, "pg_get_pipeline_version")
	defer span.End()

	conn, err := db.Pool.Acquire(c)
	if err != nil {
		return nil, err
	}

	defer conn.Release()

	p := entity.EriusScenario{}

	// nolint:gocritic
	// language=PostgreSQL
	qVersion := `
	SELECT 
		pv.id, 
		pv.status, 
		pv.pipeline_id, 
		pv.created_at, 
		pv.content, 
		pv.comment_rejected, 
		pv.comment, 
		pv.author, 
		pph.date
	FROM pipeliner.versions pv
    LEFT JOIN pipeliner.pipeline_history pph ON pph.version_id = pv.id
	WHERE pv.id = $1
	ORDER BY pph.date DESC 
	LIMIT 1`

	rows, err := conn.Query(c, qVersion, id)
	if err != nil {
		return nil, err
	}

	defer rows.Close()

	if rows.Next() {
		var (
			vID, pID uuid.UUID
			s        int
			c        string
			cr       string
			cm       string
			d        *time.Time
			ca       *time.Time
			a        string
		)

		err := rows.Scan(&vID, &s, &pID, &ca, &c, &cr, &cm, &a, &d)
		if err != nil {
			return nil, err
		}

		err = json.Unmarshal([]byte(c), &p)
		if err != nil {
			return nil, err
		}

		p.VersionID = vID
		p.ID = pID
		p.Status = s
		p.CommentRejected = cr
		p.Comment = cm
		p.ApprovedAt = d
		p.CreatedAt = ca
		p.Author = a

		return &p, nil
	}

	return nil, fmt.Errorf("%w: with id: %v", errCantFindPipelineVersion, id)
}

func (db *PGConnection) GetTag(c context.Context, e *entity.EriusTagInfo) (*entity.EriusTagInfo, error) {
	c, span := trace.StartSpan(c, "pg_get_tag")
	defer span.End()

	conn, err := db.Pool.Acquire(c)
	if err != nil {
		return nil, err
	}

	defer conn.Release()

	// nolint:gocritic
	// language=PostgreSQL
	qGetTag := `
	SELECT 
		t.id, 
		t.name, 
		t.status, 
		t.color, 
		t.is_marker
	FROM pipeliner.tags t
	WHERE 
		t.id = $1 AND t.status <> $2
	LIMIT 1`

	rows, err := conn.Query(c, qGetTag, e.ID, StatusDeleted)
	if err != nil {
		return nil, err
	}

	defer rows.Close()

	if rows.Next() {
		err := rows.Scan(&e.ID, &e.Name, &e.Status, &e.Color, &e.IsMarker)
		if err != nil {
			return nil, err
		}

		return e, nil
	}

	return nil, fmt.Errorf("%w: with id: %v", errCantFindTag, e.ID)
}

func (db *PGConnection) EditTag(c context.Context, e *entity.EriusTagInfo) error {
	c, span := trace.StartSpan(c, "pg_edit_tag")
	defer span.End()

	conn, err := db.Pool.Acquire(c)
	if err != nil {
		return err
	}

	defer conn.Release()

	// nolint:gocritic
	// language=PostgreSQL
	qCheckTagIsCreated := `
		SELECT count(id) AS count
		FROM pipeliner.tags 
		WHERE id = $1 AND status = $2`

	row := conn.QueryRow(c, qCheckTagIsCreated, e.ID, StatusDraft)

	count := 0

	err = row.Scan(&count)
	if err != nil {
		return err
	}

	if count == 0 {
		return fmt.Errorf("%w: with id: %v", errCantFindTag, e.ID)
	}

	// nolint:gocritic
	// language=PostgreSQL
	qEditTag := `UPDATE pipeliner.tags
	SET color = $1
	WHERE id = $2`

	_, err = conn.Exec(c, qEditTag, e.Color, e.ID)
	if err != nil {
		return err
	}

	return nil
}

//nolint:dupl //its different
func (db *PGConnection) AttachTag(c context.Context, pid uuid.UUID, e *entity.EriusTagInfo) error {
	c, span := trace.StartSpan(c, "pg_attach_tag")
	defer span.End()

	conn, err := db.Pool.Acquire(c)
	if err != nil {
		return err
	}

	defer conn.Release()

	row := conn.QueryRow(c, qCheckTagIsAttached, pid, e.ID)

	count := 0

	err = row.Scan(&count)
	if err != nil {
		return err
	}

	if count != 0 {
		return nil
	}

	// nolint:gocritic
	// language=PostgreSQL
	qAttachTag := `
	INSERT INTO pipeliner.pipeline_tags (
		pipeline_id, 
		tag_id
	)
	VALUES (
		$1, 
		$2
	)`

	_, err = conn.Exec(c, qAttachTag, pid, e.ID)
	if err != nil {
		return err
	}

	return nil
}

func (db *PGConnection) RemoveTag(c context.Context, id uuid.UUID) error {
	c, span := trace.StartSpan(c, "pg_remove_tag")
	defer span.End()

	conn, err := db.Pool.Acquire(c)
	if err != nil {
		return err
	}

	defer conn.Release()

	t := time.Now()

	// nolint:gocritic
	// language=PostgreSQL
	qName := `SELECT 
		name 
	FROM pipeliner.tags 
	WHERE id = $1`

	row := conn.QueryRow(c, qName, id)

	var n string

	err = row.Scan(&n)
	if err != nil {
		return err
	}

	n = n + "_deleted_at_" + t.String()

	// nolint:gocritic
	// language=PostgreSQL
	qSetTagDeleted := `UPDATE pipeliner.tags
	SET 
		status = $1, 
		name = $2  
	WHERE id = $3`

	_, err = conn.Exec(c, qSetTagDeleted, StatusDeleted, n, id)
	if err != nil {
		return err
	}

	// nolint:gocritic
	// language=PostgreSQL
	qCheckTagAttached := `
	SELECT COUNT(pipeline_id) AS count
	FROM pipeliner.pipeline_tags
	WHERE tag_id = $1`

	row = conn.QueryRow(c, qCheckTagAttached, id)

	count := 0

	err = row.Scan(&count)
	if err != nil {
		return err
	}

	if count == 0 {
		return nil
	}

	// nolint:gocritic
	// language=PostgreSQL
	qRemoveAttachedTags := `
	DELETE FROM pipeliner.pipeline_tags
	WHERE tag_id = $1`

	_, err = conn.Exec(c, qRemoveAttachedTags, id)
	if err != nil {
		return err
	}

	return nil
}

//nolint:dupl //its different
func (db *PGConnection) DetachTag(c context.Context, pid uuid.UUID, e *entity.EriusTagInfo) error {
	c, span := trace.StartSpan(c, "pg_detach_tag")
	defer span.End()

	conn, err := db.Pool.Acquire(c)
	if err != nil {
		return err
	}

	defer conn.Release()

	row := conn.QueryRow(c, qCheckTagIsAttached, pid, e.ID)

	count := 0

	err = row.Scan(&count)
	if err != nil {
		return err
	}

	if count == 0 {
		return nil
	}

	// nolint:gocritic
	// language=PostgreSQL
	qDetachTag := `DELETE FROM pipeliner.pipeline_tags
	WHERE pipeline_id = $1 
	AND tag_id = $2`

	_, err = conn.Exec(c, qDetachTag, pid, e.ID)
	if err != nil {
		return err
	}

	return nil
}

func (db *PGConnection) RemovePipelineTags(c context.Context, id uuid.UUID) error {
	c, span := trace.StartSpan(c, "pg_remove_pipeline_tags")
	defer span.End()

	conn, err := db.Pool.Acquire(c)
	if err != nil {
		return err
	}

	defer conn.Release()

	// nolint:gocritic
	// language=PostgreSQL
	qCheckTagIsAttached := `
	SELECT COUNT(pipeline_id) AS count
	FROM pipeliner.pipeline_tags
	WHERE pipeline_id = $1`

	row := conn.QueryRow(c, qCheckTagIsAttached, id)

	count := 0

	err = row.Scan(&count)
	if err != nil {
		return err
	}

	if count == 0 {
		return nil
	}

	// nolint:gocritic
	// language=PostgreSQL
	qRemovePipelineTags := `
	DELETE FROM pipeliner.pipeline_tags
	WHERE pipeline_id = $1`

	_, err = conn.Exec(c, qRemovePipelineTags, id)
	if err != nil {
		return err
	}

	return nil
}

func (db *PGConnection) UpdateDraft(c context.Context,
	p *entity.EriusScenario, pipelineData []byte) error {
	c, span := trace.StartSpan(c, "pg_update_draft")
	defer span.End()

	// nolint:gocritic
	// language=PostgreSQL
	q := `
	UPDATE pipeliner.versions 
	SET 
		status = $1, 
		content = $2, 
		comment = $3 
	WHERE id = $4`

	_, err := db.Pool.Exec(c, q, p.Status, pipelineData, p.Comment, p.VersionID)
	if err != nil {
		return err
	}

	return nil
}

func (db *PGConnection) SaveStepContext(ctx context.Context, dto *SaveStepRequest) (uuid.UUID, time.Time, error) {
	ctx, span := trace.StartSpan(ctx, "pg_save_step_context")
	defer span.End()

	conn, err := db.Pool.Acquire(ctx)
	if err != nil {
		return NullUuid, time.Time{}, err
	}

	defer conn.Release()

	var id uuid.UUID
	var t time.Time

	q := `
	SELECT id, time
	FROM pipeliner.variable_storage 
	WHERE work_id = $1 AND step_name = $2 AND status IN ('idle', 'ready', 'running')
`
	if scanErr := conn.QueryRow(ctx, q,
		dto.WorkID,
		dto.StepName).Scan(&id, &t); scanErr != nil && !errors.Is(scanErr, pgx.ErrNoRows) {
		return NullUuid, time.Time{}, nil
	}
	if id != NullUuid {
		return id, t, nil
	}

	id = uuid.New()
	timestamp := time.Now()
	// nolint:gocritic
	// language=PostgreSQL
	q = `
	INSERT INTO pipeliner.variable_storage (
		id, 
		work_id, 
		step_type,
		step_name, 
		content, 
		time, 
		break_points, 
		has_error,
		status
	)
	VALUES (
		$1, 
		$2, 
		$3, 
		$4, 
		$5, 
		$6, 
		$7,
	    $8,
	    $9
	)
`

	_, err = conn.Exec(
		ctx,
		q,
		id,
		dto.WorkID,
		dto.StepType,
		dto.StepName,
		dto.Content,
		timestamp,
		dto.BreakPoints,
		dto.HasError,
		dto.Status,
	)
	if err != nil {
		return NullUuid, time.Time{}, err
	}

	return id, timestamp, nil
}

func (db *PGConnection) UpdateStepContext(ctx context.Context, dto *UpdateStepRequest) error {
	c, span := trace.StartSpan(ctx, "pg_update_step_context")
	defer span.End()

	conn, err := db.Pool.Acquire(c)
	if err != nil {
		return err
	}

	defer conn.Release()

	// nolint:gocritic
	// language=PostgreSQL
	q := `
	UPDATE pipeliner.variable_storage
	SET
	    break_points = $2
		, has_error = $3
	    , status = $4
	    --content--
	WHERE
		id = $1
`
	args := []interface{}{dto.Id, dto.BreakPoints, dto.HasError, dto.Status}
	if !dto.WithoutContent {
		q = strings.Replace(q, "--content--", ", content = $5", -1)
		args = append(args, dto.Content)
	}

	_, err = conn.Exec(
		c,
		q,
		args...,
	)
	if err != nil {
		return err
	}

	return nil
}

func (db *PGConnection) CreateTask(c context.Context,
	taskID, versionID uuid.UUID, author string, isDebugMode bool, parameters []byte) (*entity.EriusTask, error) {
	c, span := trace.StartSpan(c, "pg_create_task")
	defer span.End()

	conn, err := db.Pool.Acquire(c)
	if err != nil {
		return nil, err
	}

	defer conn.Release()

	tx, err := conn.Begin(c)
	if err != nil {
		return nil, err
	}

	startedAt := time.Now()
	// nolint:gocritic
	// language=PostgreSQL
	q := `
	INSERT INTO pipeliner.works(
		id, 
		version_id, 
		started_at, 
		status, 
		author, 
		debug, 
		parameters
	)
	VALUES (
		$1, 
		$2, 
		$3, 
		$4, 
		$5, 
		$6, 
		$7
	)
	RETURNING work_number
`

	row := tx.QueryRow(c, q, taskID, versionID, startedAt, RunStatusCreated, author, isDebugMode, parameters)

	var worksNumber string

	err = row.Scan(&worksNumber)
	if err != nil {
		_ = tx.Rollback(c)

		return nil, err
	}

	// TODO pv.last_run_id isn't exist
	// nolint:gocritic
	// language=PostgreSQL
	q = `UPDATE pipeliner.versions 
		SET last_run_id = $1 
		WHERE id = $2`

	_, err = tx.Exec(c, q, taskID, versionID)
	if err != nil {
		_ = tx.Rollback(c)

		return nil, err
	}

	err = tx.Commit(c)
	if err != nil {
		_ = tx.Rollback(c)

		return nil, err
	}

	return db.GetTask(c, worksNumber)
}

func (db *PGConnection) ChangeTaskStatus(c context.Context,
	taskID uuid.UUID, status int) error {
	c, span := trace.StartSpan(c, "pg_change_task_status")
	defer span.End()

	conn, err := db.Pool.Acquire(c)
	if err != nil {
		return err
	}

	defer conn.Release()

	var q string
	// nolint:gocritic
	// language=PostgreSQL
	if status == RunStatusFinished {
		q = `UPDATE pipeliner.works 
		SET status = $1, finished_at = now()
		WHERE id = $2`
	} else {
		q = `UPDATE pipeliner.works 
		SET status = $1
		WHERE id = $2`
	}

	_, err = conn.Exec(c, q, status, taskID)
	if err != nil {
		return err
	}

	return nil
}

func (db *PGConnection) GetExecutableScenarios(c context.Context) ([]entity.EriusScenario, error) {
	c, span := trace.StartSpan(c, "pg_get_executable_scenarios")
	defer span.End()

	// nolint:gocritic
	// language=PostgreSQL
	q := `
	SELECT 
		pv.id, 
		pp.name, 
		pv.status, 
		pv.pipeline_id, 
		pv.content, 
		ph.date
	FROM pipeliner.versions pv
	JOIN pipeliner.pipelines pp ON pv.pipeline_id = pp.id
	JOIN pipeliner.pipeline_history ph ON ph.version_id = pv.id
	WHERE 
		pv.status = $1
		AND pp.deleted_at is NULL
	ORDER BY pv.created_at`

	rows, err := db.Pool.Query(c, q, StatusApproved)
	if err != nil {
		return nil, err
	}

	pipes := make([]entity.EriusScenario, 0)

	for rows.Next() {
		var (
			vID, pID uuid.UUID
			s        int
			c, name  string
			d        time.Time
		)

		p := entity.EriusScenario{}

		err = rows.Scan(&vID, &name, &s, &pID, &c, &d)
		if err != nil {
			return nil, err
		}

		err = json.Unmarshal([]byte(c), &p)
		if err != nil {
			return nil, err
		}

		p.VersionID = vID
		p.ID = pID
		p.Status = s
		p.Name = name
		p.ApprovedAt = &d
		pipes = append(pipes, p)
	}

	vMap := make(map[uuid.UUID]entity.EriusScenario)

	for i := range pipes {
		version := pipes[i]
		if finV, ok := vMap[version.ID]; ok {
			t, err := db.findApproveDate(c, version.VersionID)
			if err != nil {
				return nil, err
			}

			if finV.ApprovedAt.After(t) {
				continue
			}
		}

		vMap[version.ID] = version
	}

	final := make([]entity.EriusScenario, len(vMap))
	n := 0

	for i := range vMap {
		v := vMap[i]
		final[n] = v
		n++
	}

	return final, nil
}

func (db *PGConnection) GetExecutableByName(c context.Context, name string) (*entity.EriusScenario, error) {
	c, span := trace.StartSpan(c, "pg_get_executable_by_name")
	defer span.End()

	conn, err := db.Pool.Acquire(c)
	if err != nil {
		return nil, err
	}

	defer conn.Release()

	p := entity.EriusScenario{}
	// nolint:gocritic
	// language=PostgreSQL
	q := `
	SELECT 
		pv.id, 
		pv.status, 
		pv.pipeline_id, 
		pv.content
	FROM pipeliner.versions pv
	JOIN pipeliner.pipeline_history pph on pph.version_id = pv.id
	JOIN pipeliner.pipelines p on p.id = pv.pipeline_id
	WHERE 
		p.name = $1 
		AND p.deleted_at IS NULL
	ORDER BY pph.date DESC 
	LIMIT 1
`

	rows, err := conn.Query(c, q, name)
	if err != nil {
		return nil, err
	}
	defer rows.Close()

	if rows.Next() {
		var (
			vID, pID uuid.UUID
			s        int
			c        string
		)

		err = rows.Scan(&vID, &s, &pID, &c)
		if err != nil {
			return nil, err
		}

		err = json.Unmarshal([]byte(c), &p)
		if err != nil {
			return nil, err
		}

		p.VersionID = vID
		p.ID = pID
		p.Status = s

		return &p, nil
	}

	return nil, nil
}

//TODO:last_updated_at
//nolint:gocritic,gocyclo //filters
func compileGetTasksQuery(filters entity.TaskFilter) (q string, args []interface{}) {
	// nolint:gocritic
	// language=PostgreSQL
	q = `
		SELECT 
			w.id,
			w.started_at,
       		w.started_at,
			ws.name,
			w.human_status, 
			w.debug, 
			w.parameters, 
			w.author, 
			w.version_id,
       		w.work_number,
       		p.name,
		    COALESCE(descr.description, '')
		FROM pipeliner.works w 
		JOIN pipeliner.versions v ON v.id = w.version_id
		JOIN pipeliner.pipelines p ON p.id = v.pipeline_id
		JOIN pipeliner.work_status ws ON w.status = ws.id
		LEFT JOIN LATERAL (
             SELECT * FROM pipeliner.variable_storage vs
             WHERE vs.work_id = w.id
             ORDER BY vs.time DESC
             --limit--
        ) workers ON workers.work_id = w.id
		LEFT JOIN LATERAL (
		    SELECT work_id, content::json->'State'->step_name->>'description' description FROM pipeliner.variable_storage vs
		    WHERE vs.work_id = w.id AND vs.step_type = 'servicedesk_application'
		    ORDER BY vs.time DESC
		    LIMIT 1
		) descr ON descr.work_id = w.id
		WHERE 1=1`

	order := "ASC"
	if filters.Order != nil {
		order = *filters.Order
	}

	args = append(args, filters.CurrentUser)
	if filters.SelectAs != nil {
		switch *filters.SelectAs {
		case "approver":
			{
<<<<<<< HEAD
				q = fmt.Sprintf("%s AND workers.content::json->'state'->workers.step_name->'approvers'->$%d "+
					"IS NOT NULL AND workers.status != 'finished'", q, len(args))
			}
		case "executor":
			{
				q = fmt.Sprintf("%s AND workers.content::json->'state'->workers.step_name->'executors'->$%d "+
					"IS NOT NULL AND (workers.status != 'finished' AND workers.status != 'no_success')", q, len(args))
			}
		case "finished_executor":
			{
				q = strings.Replace(q, "LIMIT 1", "", -1)
				q = fmt.Sprintf("%s AND workers.content::json->'state'->workers.step_name->'executors'->$%d "+
					"IS NOT NULL AND (workers.status = 'finished' OR workers.status = 'no_success')", q, len(args))
=======
				q = fmt.Sprintf("%s AND workers.content::json->'State'->workers.step_name->'approvers'->$%d "+
					"IS NOT NULL AND workers.status NOT IN ('finished', 'no_success', 'cancel')", q, len(args))
			}
		case "finished_approver":
			{
				q = fmt.Sprintf("%s AND workers.content::json->'State'->workers.step_name->'approvers'->$%d "+
					"IS NOT NULL AND workers.status IN ('finished', 'no_success')", q, len(args))
			}
		case "executor":
			{
				q = fmt.Sprintf("%s AND workers.content::json->'State'->workers.step_name->'executors'->$%d "+
					"IS NOT NULL AND (workers.status NOT IN ('finished', 'no_success', 'cancel'))", q, len(args))
			}
		case "finished_executor":
			{
				q = fmt.Sprintf("%s AND workers.content::json->'State'->workers.step_name->'executors'->$%d "+
					"IS NOT NULL AND (workers.status IN ('finished', 'no_success')", q, len(args))
>>>>>>> bdb64517
			}
		}
	} else {
		q = fmt.Sprintf("%s AND w.author = $%d", q, len(args))
		q = strings.Replace(q, "--limit--", "LIMIT 1", -1)
	}

	if filters.TaskIDs != nil {
		args = append(args, filters.TaskIDs)
		q = fmt.Sprintf("%s AND w.work_number = ANY($%d)", q, len(args))
	}
	if filters.Name != nil {
		args = append(args, *filters.Name)
		q = fmt.Sprintf("%s AND p.name ILIKE $%d || '%%'", q, len(args))
	}
	if filters.Created != nil {
		args = append(args, time.Unix(int64(filters.Created.Start), 0).UTC(), time.Unix(int64(filters.Created.End), 0).UTC())
		q = fmt.Sprintf("%s AND w.started_at BETWEEN $%d AND $%d", q, len(args)-1, len(args))
	}
	if filters.Archived != nil {
		switch *filters.Archived {
		case true:
			q = fmt.Sprintf("%s AND (now()::TIMESTAMP - w.finished_at::TIMESTAMP) > '3 days'", q)
		case false:
			q = fmt.Sprintf("%s AND ((now()::TIMESTAMP - w.finished_at::TIMESTAMP) < '3 days' OR w.finished_at IS NULL)", q)
		}
	}
	if order != "" {
		q = fmt.Sprintf("%s\n ORDER BY w.started_at %s", q, order)
	}
	if filters.Offset != nil {
		args = append(args, *filters.Offset)
		q = fmt.Sprintf("%s\n OFFSET $%d", q, len(args))
	}
	if filters.Limit != nil {
		args = append(args, *filters.Limit)
		q = fmt.Sprintf("%s\n LIMIT $%d", q, len(args))
	}

	return q, args
}

func (db *PGConnection) UpdateTaskHumanStatus(c context.Context, taskID uuid.UUID, status string) error {
	c, span := trace.StartSpan(c, "update_task_status")
	defer span.End()

	conn, err := db.Pool.Acquire(c)
	if err != nil {
		return err
	}
	defer conn.Release()

	// nolint:gocritic
	// language=PostgreSQL
	q := `UPDATE pipeliner.works
		SET human_status = $1
		WHERE id = $2`

	_, err = conn.Exec(c, q, status, taskID)
	return err
}

//nolint:gocritic //filters
func (db *PGConnection) GetTasks(c context.Context, filters entity.TaskFilter) (*entity.EriusTasksPage, error) {
	c, span := trace.StartSpan(c, "pg_get_tasks")
	defer span.End()

	q, args := compileGetTasksQuery(filters)

	tasks, err := db.getTasks(c, q, args)
	if err != nil {
		return nil, err
	}

	filters.Limit = nil
	filters.Offset = nil
	q, args = compileGetTasksQuery(filters)

	count, err := db.getTasksCount(c, q, args)
	if err != nil {
		return nil, err
	}

	return &entity.EriusTasksPage{
		Tasks: tasks.Tasks,
		Total: count,
	}, nil
}

func (db *PGConnection) GetPipelineTasks(c context.Context, pipelineID uuid.UUID) (*entity.EriusTasks, error) {
	c, span := trace.StartSpan(c, "pg_get_pipeline_tasks")
	defer span.End()

	// nolint:gocritic
	// language=PostgreSQL
	q := `SELECT 
			w.id, 
			w.started_at, 
			ws.name, 
			w.human_status, 
			w.debug, 
			w.parameters, 
			w.author, 
			w.version_id,
       		w.work_number
		FROM pipeliner.works w 
		JOIN pipeliner.versions v ON v.id = w.version_id
		JOIN pipeliner.pipelines p ON p.id = v.pipeline_id
		JOIN pipeliner.work_status ws ON w.status = ws.id
		WHERE p.id = $1
		ORDER BY w.started_at DESC
		LIMIT 100`

	return db.getTasks(c, q, []interface{}{pipelineID})
}

func (db *PGConnection) GetVersionTasks(c context.Context, versionID uuid.UUID) (*entity.EriusTasks, error) {
	c, span := trace.StartSpan(c, "pg_get_version_tasks")
	defer span.End()

	// nolint:gocritic
	// language=PostgreSQL
	q := `SELECT 
			w.id, 
			w.started_at, 
			ws.name,
       		w.human_status,
			w.debug, 
			w.parameters,
			w.author, 
			w.version_id,
       		w.work_number
		FROM pipeliner.works w 
		JOIN pipeliner.versions v ON v.id = w.version_id
		JOIN pipeliner.work_status ws ON w.status = ws.id
		WHERE v.id = $1
		ORDER BY w.started_at DESC
		LIMIT 100`

	return db.getTasks(c, q, []interface{}{versionID})
}

func (db *PGConnection) GetLastDebugTask(c context.Context, id uuid.UUID, author string) (*entity.EriusTask, error) {
	c, span := trace.StartSpan(c, "pg_get_last_debug_task")
	defer span.End()

	// nolint:gocritic
	// language=PostgreSQL
	q := `SELECT 
			w.id, 
			w.started_at, 
			ws.name, 
       		w.human_status,
			w.debug, 
			w.parameters, 
			w.author, 
			w.version_id
		FROM pipeliner.works w 
		JOIN pipeliner.versions v ON v.id = w.version_id
		JOIN pipeliner.work_status ws ON w.status = ws.id
		WHERE v.id = $1
		AND w.author = $2
		AND w.debug = true
		ORDER BY w.started_at DESC
		LIMIT 1`

	et := entity.EriusTask{}

	conn, err := db.Pool.Acquire(c)
	if err != nil {
		return nil, err
	}

	defer conn.Release()

	row := conn.QueryRow(c, q, id, author)
	parameters := ""

	err = row.Scan(&et.ID, &et.StartedAt, &et.Status, &et.HumanStatus, &et.IsDebugMode, &parameters, &et.Author, &et.VersionID)
	if err != nil {
		return nil, err
	}

	err = json.Unmarshal([]byte(parameters), &et.Parameters)
	if err != nil {
		return nil, err
	}

	return &et, nil
}

func (db *PGConnection) GetTask(c context.Context, workNumber string) (*entity.EriusTask, error) {
	c, span := trace.StartSpan(c, "pg_get_task")
	defer span.End()

	// nolint:gocritic
	// language=PostgreSQL
	const q = `SELECT 
			w.id, 
			w.started_at, 
			w.started_at, 
			ws.name,
       		w.human_status,
			w.debug, 
			COALESCE(w.parameters, '{}') AS parameters,
			w.author,
			w.version_id,
			w.work_number,
			p.name,
       		COALESCE(descr.description, '')
		FROM pipeliner.works w 
		JOIN pipeliner.versions v ON v.id = w.version_id
		JOIN pipeliner.pipelines p ON p.id = v.pipeline_id
		JOIN pipeliner.work_status ws ON w.status = ws.id
		LEFT JOIN LATERAL (
		    SELECT work_id, content::json->'State'->step_name->>'description' description FROM pipeliner.variable_storage vs
		    WHERE vs.work_id = w.id AND vs.step_type = 'servicedesk_application'
		    ORDER BY vs.time DESC
		    LIMIT 1
		) descr ON descr.work_id = w.id
		WHERE w.work_number = $1`

	return db.getTask(c, q, workNumber)
}

func (db *PGConnection) getTask(c context.Context, q, workNumber string) (*entity.EriusTask, error) {
	c, span := trace.StartSpan(c, "pg_get_task_private")
	defer span.End()

	et := entity.EriusTask{}

	var nullStringParameters sql.NullString

	conn, err := db.Pool.Acquire(c)
	if err != nil {
		return nil, err
	}

	defer conn.Release()

	row := conn.QueryRow(c, q, workNumber)

	err = row.Scan(
		&et.ID,
		&et.StartedAt,
		&et.LastChangedAt,
		&et.Status,
		&et.HumanStatus,
		&et.IsDebugMode,
		&nullStringParameters,
		&et.Author,
		&et.VersionID,
		&et.WorkNumber,
		&et.Name,
		&et.Description,
	)
	if err != nil {
		return nil, err
	}

	if nullStringParameters.Valid && nullStringParameters.String != "" {
		err = json.Unmarshal([]byte(nullStringParameters.String), &et.Parameters)
		if err != nil {
			return nil, err
		}
	}

	return &et, nil
}

func (db *PGConnection) getTasksCount(c context.Context, q string, args []interface{}) (int, error) {
	c, span := trace.StartSpan(c, "pg_get_tasks_count")
	defer span.End()

	conn, err := db.Pool.Acquire(c)
	if err != nil {
		return -1, err
	}

	defer conn.Release()

	q = fmt.Sprintf("SELECT COUNT(*) FROM (%s) sub", q)

	var count int
	if scanErr := conn.QueryRow(c, q, args...).Scan(&count); scanErr != nil {
		return -1, scanErr
	}
	return count, nil
}

func (db *PGConnection) getTasks(c context.Context, q string, args []interface{}) (*entity.EriusTasks, error) {
	c, span := trace.StartSpan(c, "pg_get_tasks")
	defer span.End()

	ets := entity.EriusTasks{
		Tasks: make([]entity.EriusTask, 0),
	}

	conn, err := db.Pool.Acquire(c)
	if err != nil {
		return nil, err
	}

	defer conn.Release()

	rows, err := conn.Query(c, q, args...)
	if err != nil {
		return nil, err
	}
	defer rows.Close()

	for rows.Next() {
		et := entity.EriusTask{}

		var nullStringParameters sql.NullString

		err = rows.Scan(
			&et.ID,
			&et.StartedAt,
			&et.LastChangedAt,
			&et.Status,
			&et.HumanStatus,
			&et.IsDebugMode,
			&nullStringParameters,
			&et.Author,
			&et.VersionID,
			&et.WorkNumber,
			&et.Name,
			&et.Description)

		if err != nil {
			return nil, err
		}

		if nullStringParameters.Valid && nullStringParameters.String != "" {
			err = json.Unmarshal([]byte(nullStringParameters.String), &et.Parameters)
			if err != nil {
				return nil, err
			}
		}

		ets.Tasks = append(ets.Tasks, et)
	}

	return &ets, nil
}

func (db *PGConnection) GetTaskSteps(c context.Context, id uuid.UUID) (entity.TaskSteps, error) {
	c, span := trace.StartSpan(c, "pg_get_task_steps")
	defer span.End()

	el := entity.TaskSteps{}

	conn, err := db.Pool.Acquire(c)
	if err != nil {
		return nil, err
	}

	defer conn.Release()

	// nolint:gocritic
	// language=PostgreSQL
	q := `
	SELECT 
	    vs.id,
	    vs.step_type,
		vs.step_name, 
		vs.time, 
		vs.content, 
		COALESCE(vs.break_points, '{}') AS break_points, 
		vs.has_error,
		vs.status
	FROM pipeliner.variable_storage vs 
	WHERE work_id = $1
	ORDER BY vs.time DESC`

	rows, err := conn.Query(c, q, id)
	if err != nil {
		return nil, err
	}
	defer rows.Close()

	//nolint:dupl //scan
	for rows.Next() {
		s := entity.Step{}
		var content string

		err = rows.Scan(
			&s.ID,
			&s.Type,
			&s.Name,
			&s.Time,
			&content,
			&s.BreakPoints,
			&s.HasError,
			&s.Status,
		)
		if err != nil {
			return nil, err
		}

		storage := store.NewStore()

		err = json.Unmarshal([]byte(content), storage)
		if err != nil {
			return nil, err
		}

		s.State = storage.State
		s.Steps = storage.Steps
		s.Errors = storage.Errors
		s.Storage = storage.Values
		el = append(el, &s)
	}

	return el, nil
}

func (db *PGConnection) GetUnfinishedTaskStepsByWorkIdAndStepType(
	ctx context.Context,
	id uuid.UUID,
	stepType string,
) (entity.TaskSteps, error) {
	ctx, span := trace.StartSpan(ctx, "pg_get_unfinished_task_steps_by_work_id_and_step_type")
	defer span.End()

	el := entity.TaskSteps{}

	conn, err := db.Pool.Acquire(ctx)
	if err != nil {
		return nil, err
	}

	defer conn.Release()

	// nolint:gocritic
	// language=PostgreSQL
	q := `
	SELECT 
	    vs.id,
	    vs.step_type,
		vs.step_name, 
		vs.time, 
		vs.content, 
		COALESCE(vs.break_points, '{}') AS break_points, 
		vs.has_error,
		vs.status
	FROM pipeliner.variable_storage vs 
	WHERE 
	    work_id = $1 AND 
	    step_type = $2 AND
	    status != 'finished'
	ORDER BY vs.time ASC`

	rows, err := conn.Query(ctx, q, id, stepType)
	if err != nil {
		if errors.Is(err, pgx.ErrNoRows) {
			return nil, nil
		}
		return nil, err
	}
	defer rows.Close()

	//nolint:dupl //scan
	for rows.Next() {
		s := entity.Step{}
		var content string

		err = rows.Scan(
			&s.ID,
			&s.Type,
			&s.Name,
			&s.Time,
			&content,
			&s.BreakPoints,
			&s.HasError,
			&s.Status,
		)
		if err != nil {
			return nil, err
		}

		storage := store.NewStore()

		err = json.Unmarshal([]byte(content), storage)
		if err != nil {
			return nil, err
		}

		s.State = storage.State
		s.Steps = storage.Steps
		s.Errors = storage.Errors
		s.Storage = storage.Values
		el = append(el, &s)
	}

	return el, nil
}

func (db *PGConnection) GetTaskStepById(ctx context.Context, id uuid.UUID) (*entity.Step, error) {
	ctx, span := trace.StartSpan(ctx, "pg_get_task_step")
	defer span.End()

	conn, err := db.Pool.Acquire(ctx)
	if err != nil {
		return nil, err
	}

	defer conn.Release()

	// nolint:gocritic
	// language=PostgreSQL
	q := `
	SELECT 
	    vs.id,
	    vs.step_type,
		vs.step_name, 
		vs.time, 
		vs.content, 
		COALESCE(vs.break_points, '{}') AS break_points, 
		vs.has_error,
		vs.status
	FROM pipeliner.variable_storage vs 
	WHERE id = $1
	LIMIT 1`

	var s entity.Step
	var content string
	err = conn.QueryRow(ctx, q, id).Scan(
		&s.ID,
		&s.Type,
		&s.Name,
		&s.Time,
		&content,
		&s.BreakPoints,
		&s.HasError,
		&s.Status,
	)
	if err != nil {
		return nil, err
	}

	storage := store.NewStore()

	err = json.Unmarshal([]byte(content), storage)
	if err != nil {
		return nil, err
	}

	s.State = storage.State
	s.Steps = storage.Steps
	s.Errors = storage.Errors
	s.Storage = storage.Values

	return &s, nil
}

func (db *PGConnection) getVersionHistory(c context.Context, id uuid.UUID) ([]entity.EriusVersionInfo, error) {
	c, span := trace.StartSpan(c, "pg_get_version_history")
	defer span.End()

	conn, err := db.Pool.Acquire(c)
	if err != nil {
		return nil, err
	}

	defer conn.Release()

	// nolint:gocritic
	// language=PostgreSQL
	q := `
	SELECT 
		pv.id, 
		pv.created_at, 
		pv.author, 
		pv.approver, 
		ph.date
	FROM pipeliner.versions pv
	JOIN pipeliner.pipelines pp ON pv.pipeline_id = pp.id
	LEFT OUTER JOIN pipeliner.pipeline_history ph ON pv.id = ph.version_id
	WHERE 
		pv.status = $1 
		AND pp.id = $2 
		AND pp.deleted_at IS NULL
	ORDER BY date`

	rows, err := conn.Query(c, q, StatusApproved, id)
	if err != nil {
		return nil, err
	}

	res, err := parseRowsVersionHistoryList(c, rows)
	if err != nil {
		return nil, err
	}

	return res, nil
}

func (db *PGConnection) GetVersionsByBlueprintID(c context.Context, bID string) ([]entity.EriusScenario, error) {
	c, span := trace.StartSpan(c, "pg_get_versions_by_blueprint_id")
	defer span.End()

	conn, err := db.Pool.Acquire(c)
	if err != nil {
		return nil, err
	}

	defer conn.Release()

	// nolint:gocritic
	// language=PostgreSQL
	const query = `
	SELECT
		pv.id,
		pv.status,
		pv.pipeline_id,
		pv.created_at,
		pv.content,
		pv.comment_rejected,
		pv.comment,
		pv.author,
		(SELECT MAX(date) FROM pipeliner.pipeline_history WHERE pipeline_id = pv.pipeline_id) AS last_approve
	FROM (
			 SELECT servicedesk_node.id                                                                 AS pipeline_version_id,
					servicedesk_node.blocks -> servicedesk_node.nextNode ->> 'type_id'                  AS type_id,
					servicedesk_node.blocks -> servicedesk_node.nextNode -> 'params' ->> 'blueprint_id' AS blueprint_id
			 FROM (
					  SELECT id, blocks, nextNode
					  FROM (
							   SELECT id,
									  pipeline.blocks                                                               as blocks,
									  jsonb_array_elements_text(pipeline.blocks -> pipeline.entrypoint #> '{next,default}') as nextNode
							   FROM (
										SELECT id,
											   content -> 'pipeline' #> '{blocks}'    as blocks,
											   content -> 'pipeline' ->> 'entrypoint' as entrypoint
										FROM pipeliner.versions
									) as pipeline
						   ) as next_from_start
					  WHERE next_from_start.nextNode LIKE 'servicedesk_application%'
				  ) as servicedesk_node
	) as servicedesk_node_params
		LEFT JOIN pipeliner.versions pv ON pv.id = servicedesk_node_params.pipeline_version_id
	WHERE pv.status = 2 AND
			pv.created_at = (SELECT MAX(v.created_at) FROM pipeliner.versions v WHERE v.pipeline_id = pv.pipeline_id AND v.status = 2) AND
			servicedesk_node_params.blueprint_id = $1 AND
			servicedesk_node_params.type_id = 'servicedesk_application';
`

	rows, err := conn.Query(c, query, bID)
	if err != nil {
		return nil, err
	}

	defer rows.Close()

	res := make([]entity.EriusScenario, 0)

	if rows.Next() {
		var (
			vID, pID uuid.UUID
			s        int
			c        string
			cr       string
			cm       string
			d        *time.Time
			ca       *time.Time
			a        string
		)

		err = rows.Scan(&vID, &s, &pID, &ca, &c, &cr, &cm, &a, &d)
		if err != nil {
			return nil, err
		}

		p := entity.EriusScenario{}

		err = json.Unmarshal([]byte(c), &p)
		if err != nil {
			return nil, err
		}

		p.VersionID = vID
		p.ID = pID
		p.Status = s
		p.CommentRejected = cr
		p.Comment = cm
		p.ApprovedAt = d
		p.CreatedAt = ca
		p.Author = a

		res = append(res, p)
	}

	return res, nil
}<|MERGE_RESOLUTION|>--- conflicted
+++ resolved
@@ -1866,39 +1866,23 @@
 		switch *filters.SelectAs {
 		case "approver":
 			{
-<<<<<<< HEAD
 				q = fmt.Sprintf("%s AND workers.content::json->'state'->workers.step_name->'approvers'->$%d "+
-					"IS NOT NULL AND workers.status != 'finished'", q, len(args))
+					"IS NOT NULL AND workers.status NOT IN ('finished', 'no_success', 'cancel')", q, len(args))
+			}
+		case "finished_approver":
+			{
+				q = fmt.Sprintf("%s AND workers.content::json->'state'->workers.step_name->'approvers'->$%d "+
+					"IS NOT NULL AND workers.status IN ('finished', 'no_success')", q, len(args))
 			}
 		case "executor":
 			{
 				q = fmt.Sprintf("%s AND workers.content::json->'state'->workers.step_name->'executors'->$%d "+
-					"IS NOT NULL AND (workers.status != 'finished' AND workers.status != 'no_success')", q, len(args))
-			}
-		case "finished_executor":
-			{
-				q = strings.Replace(q, "LIMIT 1", "", -1)
-				q = fmt.Sprintf("%s AND workers.content::json->'state'->workers.step_name->'executors'->$%d "+
-					"IS NOT NULL AND (workers.status = 'finished' OR workers.status = 'no_success')", q, len(args))
-=======
-				q = fmt.Sprintf("%s AND workers.content::json->'State'->workers.step_name->'approvers'->$%d "+
-					"IS NOT NULL AND workers.status NOT IN ('finished', 'no_success', 'cancel')", q, len(args))
-			}
-		case "finished_approver":
-			{
-				q = fmt.Sprintf("%s AND workers.content::json->'State'->workers.step_name->'approvers'->$%d "+
-					"IS NOT NULL AND workers.status IN ('finished', 'no_success')", q, len(args))
-			}
-		case "executor":
-			{
-				q = fmt.Sprintf("%s AND workers.content::json->'State'->workers.step_name->'executors'->$%d "+
 					"IS NOT NULL AND (workers.status NOT IN ('finished', 'no_success', 'cancel'))", q, len(args))
 			}
 		case "finished_executor":
 			{
-				q = fmt.Sprintf("%s AND workers.content::json->'State'->workers.step_name->'executors'->$%d "+
+				q = fmt.Sprintf("%s AND workers.content::json->'state'->workers.step_name->'executors'->$%d "+
 					"IS NOT NULL AND (workers.status IN ('finished', 'no_success')", q, len(args))
->>>>>>> bdb64517
 			}
 		}
 	} else {
