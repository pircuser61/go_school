package db

import (
	"context"
	"database/sql"
	"encoding/json"
	"errors"
	"fmt"
	"os"
	"strconv"
	"strings"
	"time"

	"github.com/google/uuid"

	"github.com/iancoleman/orderedmap"

	"github.com/jackc/pgconn"

	"github.com/jackc/pgx/v4"
	"github.com/jackc/pgx/v4/pgxpool"

	"github.com/lib/pq"

	"go.opencensus.io/trace"

	"golang.org/x/exp/slices"

	"gitlab.services.mts.ru/jocasta/pipeliner/internal/configs"
	"gitlab.services.mts.ru/jocasta/pipeliner/internal/entity"
	"gitlab.services.mts.ru/jocasta/pipeliner/internal/script"
	"gitlab.services.mts.ru/jocasta/pipeliner/internal/store"
)

type PGCon struct {
	Connection Connector
}

type Connector interface {
	Exec(ctx context.Context, sql string, arguments ...interface{}) (pgconn.CommandTag, error)
	Query(ctx context.Context, sql string, optionsAndArgs ...interface{}) (pgx.Rows, error)
	QueryRow(ctx context.Context, sql string, optionsAndArgs ...interface{}) pgx.Row
	Begin(ctx context.Context) (pgx.Tx, error)
}

func (db *PGCon) Ping(ctx context.Context) error {
	if pingConn, ok := db.Connection.(interface {
		Ping(ctx context.Context) error
	}); ok {
		return pingConn.Ping(ctx)
	}

	return errors.New("can't ping dn")
}

func (db *PGCon) Acquire(ctx context.Context) (Database, error) {
	_, span := trace.StartSpan(ctx, "acquire_conn")
	defer span.End()

	if acConn, ok := db.Connection.(interface {
		Acquire(ctx context.Context) (*pgxpool.Conn, error)
	}); ok {
		ac, err := acConn.Acquire(ctx)
		if err != nil {
			return nil, err
		}

		return &PGCon{Connection: ac}, nil
	}

	return nil, errors.New("can't acquire connection")
}

func (db *PGCon) Release(ctx context.Context) error {
	_, span := trace.StartSpan(ctx, "release_conn")
	defer span.End()

	if releaseConn, ok := db.Connection.(interface {
		Release()
	}); ok {
		releaseConn.Release()

		return nil
	}

	return errors.New("can't release connection")
}

func (db *PGCon) StartTransaction(ctx context.Context) (Database, error) {
	_, span := trace.StartSpan(ctx, "start_transaction")
	defer span.End()

	tx, err := db.Connection.Begin(ctx)
	if err != nil {
		return nil, err
	}

	return &PGCon{Connection: tx}, nil
}

func (db *PGCon) CommitTransaction(ctx context.Context) error {
	tx, ok := db.Connection.(pgx.Tx)
	if !ok {
		return nil
	}

	return tx.Commit(ctx)
}

func (db *PGCon) RollbackTransaction(ctx context.Context) error {
	_, span := trace.StartSpan(ctx, "rollback_transaction")
	defer span.End()

	tx, ok := db.Connection.(pgx.Tx)
	if !ok {
		return nil
	}

	return tx.Rollback(ctx) // nolint:errcheck // rollback err
}

func ConnectPostgres(ctx context.Context, db *configs.Database) (PGCon, error) {
	maxConnections := strconv.Itoa(db.MaxConnections)
	connString := "postgres://" + os.Getenv(db.UserEnvKey) + ":" + os.Getenv(db.PassEnvKey) +
		"@" + db.Host + ":" + db.Port + "/" + db.DBName +
		"?sslmode=disable&pool_max_conns=" + maxConnections

	ctx, cancel := context.WithTimeout(ctx, time.Duration(db.Timeout)*time.Second)
	_ = cancel // no needed yet

	conn, err := pgxpool.Connect(ctx, connString)
	if err != nil {
		return PGCon{}, err
	}

	pgc := PGCon{Connection: conn}

	return pgc, nil
}

const (
	StatusDraft     int = 1
	StatusApproved  int = 2
	StatusDeleted   int = 3
	StatusRejected  int = 4
	StatusOnApprove int = 5

	RunStatusRunning  int = 1
	RunStatusFinished int = 2
	RunStatusError    int = 3
	RunStatusStopped  int = 4
	RunStatusCreated  int = 5
	RunStatusCanceled int = 6

	CommentCanceled = "Заявка отозвана администратором платформы автоматизации"

	SystemLogin = "jocasta"

	// language=PostgreSQL
	qWriteHistory = `
		INSERT INTO pipeline_history (
			id, 
			pipeline_id, 
			version_id, 
			date
		) 
		VALUES (
			$1, 
			$2, 
			$3, 
			$4
		)`

	startSchema   = "start_schema"
	endSchema     = "end_schema"
	inputSchema   = "input_schema"
	outputSchema  = "output_schema"
	inputMapping  = "input_mapping"
	outputMapping = "output_mapping"
)

var (
	errCantFindPipelineVersion = errors.New("can't find pipeline version")
	errCantFindExternalSystem  = errors.New("can't find external system settings")
	errUnkonwnSchemaFlag       = errors.New("unknown schema flag")
)

// TODO ErrNoRows ? Split file?

func parseRowsVersionList(c context.Context, rows pgx.Rows) ([]entity.EriusScenarioInfo, error) {
	_, span := trace.StartSpan(c, "parse_row_version_list")
	defer span.End()

	defer rows.Close()

	versionInfoList := make([]entity.EriusScenarioInfo, 0)

	for rows.Next() {
		e := entity.EriusScenarioInfo{}

		var approver sql.NullString

		err := rows.Scan(
			&e.VersionID,
			&e.Status,
			&e.ID,
			&e.CreatedAt,
			&e.Author,
			&approver,
			&e.Name,
			&e.LastRun,
			&e.LastRunStatus,
			&e.CommentRejected,
			&e.Comment,
		)
		if err != nil {
			return nil, err
		}

		e.Approver = approver.String

		versionInfoList = append(versionInfoList, e)
	}

	return versionInfoList, nil
}

func parseRowsVersionHistoryList(c context.Context, rows pgx.Rows) ([]entity.EriusVersionInfo, error) {
	_, span := trace.StartSpan(c, "parse_row_version_history_list")
	defer span.End()

	defer rows.Close()

	versionHistoryList := make([]entity.EriusVersionInfo, 0)

	for rows.Next() {
		e := entity.EriusVersionInfo{}

		var approver sql.NullString

		err := rows.Scan(
			&e.VersionID,
			&approver,
			&e.Author,
			&e.CreatedAt,
			&e.UpdatedAt,
			&e.IsActual,
			&e.Status,
		)
		if err != nil {
			return nil, err
		}

		e.Approver = approver.String

		versionHistoryList = append(versionHistoryList, e)
	}

	return versionHistoryList, nil
}

func (db *PGCon) GetPipelinesWithLatestVersion(
	c context.Context,
	authorLogin string,
	publishedPipelines bool,
	page, perPage *int,
	filter string,
) ([]entity.EriusScenarioInfo, error) {
	c, span := trace.StartSpan(c, "pg_get_pipelines_with_latest_version")
	defer span.End()

	// nolint:gocritic
	// language=PostgreSQL
	q := `
SELECT pv.id,
       pv.status,
       pv.pipeline_id,
       pv.created_at,
       pv.author,
       pv.approver,
       pp.name,
       pw.started_at,
       pws.name,
       pv.comment_rejected,
       pv.comment
FROM versions pv
         JOIN pipelines pp ON pv.pipeline_id = pp.id
         LEFT OUTER JOIN works pw ON pw.id = pv.last_run_id
         LEFT OUTER JOIN work_status pws ON pws.id = pw.status
WHERE pp.deleted_at IS NULL
  AND updated_at = (
    SELECT MAX(updated_at)
    FROM versions pv2
    WHERE pv.pipeline_id = pv2.pipeline_id
      AND pv2.status NOT IN ---versions_status---
)
  ---author---
`

	if authorLogin != "" {
		//nolint:gocritic,goconst //я не одобряю такие шайтан фокусы с sql но трогать работающий код не очень хочется
		q = strings.ReplaceAll(q, "---author---", "AND pv.author='"+authorLogin+"'")
	}

	if filter != "" {
		escapeFilter := strings.ReplaceAll(filter, "_", "!_")
		escapeFilter = strings.ReplaceAll(escapeFilter, "%", "!%")
		q = fmt.Sprintf(`%s AND (pp.name ILIKE '%%%s%%' ESCAPE '!')`, q, escapeFilter)
	}

	if publishedPipelines {
		q = strings.ReplaceAll(q, "---versions_status---", "(1, 3)")
	} else {
		q = strings.ReplaceAll(q, "---versions_status---", "(3)")
	}

	q = fmt.Sprintf("%s ORDER BY created_at", q)

	if page != nil && perPage != nil {
		q = fmt.Sprintf("%s OFFSET %d", q, *page**perPage)
	}

	if perPage != nil {
		q = fmt.Sprintf("%s LIMIT %d", q, *perPage)
	}

	rows, err := db.Connection.Query(c, q)
	if err != nil {
		return nil, err
	}

	res, err := parseRowsVersionList(c, rows)
	if err != nil {
		return nil, err
	}

	return res, nil
}

func (db *PGCon) GetApprovedVersions(c context.Context) ([]entity.EriusScenarioInfo, error) {
	c, span := trace.StartSpan(c, "pg_get_approved_versions")
	defer span.End()

	vMap := make(map[uuid.UUID]entity.EriusScenarioInfo)

	versions, err := db.GetVersionsByStatus(c, StatusApproved, "")
	if err != nil {
		return nil, err
	}

	for i := range versions {
		version := versions[i]

		t, err := db.findApproveDate(c, version.VersionID)
		if err != nil {
			return nil, err
		}

		version.ApprovedAt = &t

		if finV, ok := vMap[version.ID]; ok {
			if finV.ApprovedAt.After(t) {
				continue
			}
		}

		vMap[version.ID] = version
	}

	final := make([]entity.EriusScenarioInfo, len(vMap))
	n := 0

	for i := range vMap {
		v := vMap[i]
		final[n] = v
		n++
	}

	return final, nil
}

func (db *PGCon) GetPipelineVersions(c context.Context, id uuid.UUID) ([]entity.EriusVersionInfo, error) {
	c, span := trace.StartSpan(c, "pg_get_pipeline_versions")
	defer span.End()

	return db.getVersionHistory(c, id, -1)
}

func (db *PGCon) findApproveDate(c context.Context, id uuid.UUID) (time.Time, error) {
	c, span := trace.StartSpan(c, "pg_find_approve_time")
	defer span.End()

	// nolint:gocritic
	// language=PostgreSQL
	q := `
		SELECT date 
		FROM pipeline_history 
		WHERE version_id = $1 
		ORDER BY date DESC
		LIMIT 1`

	rows, err := db.Connection.Query(c, q, id)
	if err != nil {
		return time.Time{}, err
	}

	defer rows.Close()

	if rows.Next() {
		date := time.Time{}

		err := rows.Scan(&date)
		if err != nil {
			return time.Time{}, err
		}

		return date, nil
	}

	return time.Time{}, nil
}

func (db *PGCon) GetVersionsByStatus(c context.Context, status int, author string) ([]entity.EriusScenarioInfo, error) {
	c, span := trace.StartSpan(c, "pg_get_versions_by_status")
	defer span.End()

	// TODO pv.last_run_id isn't exist

	// nolint:gocritic
	// language=PostgreSQL
	q := `
		SELECT 
			pv.id, 
			pv.status, 
			pv.pipeline_id, 
			pv.created_at, 
			pv.author, 
			pv.approver, 
			pp.name, 
			pw.started_at, 
			pws.name, 
			pv.comment_rejected, 
			pv.comment
		FROM versions pv
		JOIN pipelines pp ON pv.pipeline_id = pp.id
		LEFT OUTER JOIN  works pw ON pw.id = pv.last_run_id
		LEFT OUTER JOIN  work_status pws ON pws.id = pw.status
		WHERE 
			pv.status = $1
			AND pp.deleted_at IS NULL
			---author---
		ORDER BY created_at`

	if author != "" {
		q = strings.ReplaceAll(q, "---author---", "AND pv.author='"+author+"'")
	}

	rows, err := db.Connection.Query(c, q, status)
	if err != nil {
		return nil, err
	}

	res, err := parseRowsVersionList(c, rows)
	if err != nil {
		return nil, err
	}

	return res, nil
}

func (db *PGCon) GetDraftVersions(c context.Context, author string) ([]entity.EriusScenarioInfo, error) {
	c, span := trace.StartSpan(c, "pg_get_draft_versions")
	defer span.End()

	return db.GetVersionsByStatus(c, StatusDraft, author)
}

func (db *PGCon) GetOnApproveVersions(c context.Context) ([]entity.EriusScenarioInfo, error) {
	c, span := trace.StartSpan(c, "pg_get_on_approve_versions")
	defer span.End()

	return db.GetVersionsByStatus(c, StatusOnApprove, "")
}

func (db *PGCon) GetRejectedVersions(c context.Context) ([]entity.EriusScenarioInfo, error) {
	c, span := trace.StartSpan(c, "pg_get_rejected_versions")
	defer span.End()

	return db.GetVersionsByStatus(c, StatusRejected, "")
}

func (db *PGCon) GetWorkedVersions(ctx context.Context) ([]entity.EriusScenario, error) {
	ctx, span := trace.StartSpan(ctx, "pg_get_worked_versions")
	defer span.End()

	// nolint:gocritic
	// language=PostgreSQL
	q := `
	SELECT 
		pv.id, 
		pp.name, 
		pv.status, 
		pv.pipeline_id, 
		pv.content
	FROM versions pv
	JOIN pipelines pp ON pv.pipeline_id = pp.id
	WHERE 
		pv.status <> $1
	AND pp.deleted_at IS NULL
	ORDER BY pv.created_at`

	rows, err := db.Connection.Query(ctx, q, StatusDeleted)
	if err != nil {
		return nil, err
	}

	defer rows.Close()

	pipes := make([]entity.EriusScenario, 0)

	for rows.Next() {
		var vID, pID uuid.UUID

		var s int

		var c, name string

		p := entity.EriusScenario{}

		err = rows.Scan(&vID, &name, &s, &pID, &c)
		if err != nil {
			return nil, err
		}

		err = json.Unmarshal([]byte(c), &p)
		if err != nil {
			return nil, err
		}

		p.VersionID = vID
		p.PipelineID = pID
		p.Status = s
		p.Name = name
		pipes = append(pipes, p)
	}

	return pipes, nil
}

func (db *PGCon) SwitchApproved(c context.Context, pipelineID, versionID uuid.UUID, author string) error {
	c, span := trace.StartSpan(c, "pg_switch_approved")
	defer span.End()

	date := time.Now()

	tx, err := db.Connection.Begin(c)
	if err != nil {
		return err
	}

	defer tx.Rollback(c) // nolint:errcheck // rollback err

	id := uuid.New()

	// nolint:gocritic
	// language=PostgreSQL
	qSetApproved := `
		UPDATE versions 
		SET 
			status = $1, 
			approver = $2 
		WHERE id = $3`

	_, err = tx.Exec(c, qSetApproved, StatusApproved, author, versionID)
	if err != nil {
		return err
	}

	_, err = tx.Exec(c, qWriteHistory, id, pipelineID, versionID, date)
	if err != nil {
		return err
	}

	return tx.Commit(c)
}

func (db *PGCon) RollbackVersion(c context.Context, pipelineID, versionID uuid.UUID) error {
	c, span := trace.StartSpan(c, "pg_rollback_version")
	defer span.End()

	date := time.Now()

	id := uuid.New()

	_, err := db.Connection.Exec(c, qWriteHistory, id, pipelineID, versionID, date)
	if err != nil {
		return err
	}

	return nil
}

func (db *PGCon) SwitchRejected(c context.Context, versionID uuid.UUID, comment, author string) error {
	c, span := trace.StartSpan(c, "pg_switch_rejected")
	defer span.End()

	// nolint:gocritic
	// language=PostgreSQL
	qSetRejected := `
		UPDATE versions 
		SET 
			status = $1, 
			approver = $2, 
			comment_rejected = $3 
		WHERE id = $4`

	_, err := db.Connection.Exec(c, qSetRejected, StatusRejected, author, comment, versionID)
	if err != nil {
		return err
	}

	return nil
}

func (db *PGCon) VersionEditable(c context.Context, versionID uuid.UUID) (bool, error) {
	c, span := trace.StartSpan(c, "pg_version_editable")
	defer span.End()

	// nolint:gocritic
	// language=PostgreSQL
	q := `
		SELECT COUNT(id) AS count
		FROM versions 
		WHERE 
			id = $1 AND status = $2`

	rows, err := db.Connection.Query(c, q, versionID, StatusApproved)
	if err != nil {
		return false, err
	}

	defer rows.Close()

	for rows.Next() {
		count := 0

		err = rows.Scan(&count)
		if err != nil {
			return false, err
		}

		if count == 0 {
			return true, nil
		}
	}

	return false, nil
}

func (db *PGCon) PipelineRemovable(c context.Context, id uuid.UUID) (bool, error) {
	c, span := trace.StartSpan(c, "pg_pipeline_removable")
	defer span.End()

	// nolint:gocritic
	// language=PostgreSQL
	q := `
		SELECT COUNT(id) AS count
		FROM versions 
		WHERE pipeline_id = $1`

	row := db.Connection.QueryRow(c, q, id)

	count := 0

	err := row.Scan(&count)
	if err != nil {
		return false, err
	}

	if count == 1 {
		return true, nil
	}

	return false, nil
}

func (db *PGCon) CreatePipeline(c context.Context,
	p *entity.EriusScenario, author string, pipelineData []byte, oldVersionID uuid.UUID, hasPrivateFunction bool,
) error {
	c, span := trace.StartSpan(c, "pg_create_pipeline")
	defer span.End()

	createdAt := time.Now()

	// nolint:gocritic
	// language=PostgreSQL
	qNewPipeline := `
	INSERT INTO pipelines (
		id, 
		name, 
		created_at, 
		author
	)
	VALUES (
		$1, 
		$2, 
		$3, 
		$4
	)`

	_, err := db.Connection.Exec(c, qNewPipeline, p.PipelineID, p.Name, createdAt, author)
	if err != nil {
		return err
	}

	return db.CreateVersion(c, p, author, pipelineData, oldVersionID, hasPrivateFunction)
}

func (db *PGCon) CreateVersion(c context.Context,
	p *entity.EriusScenario, author string, pipelineData []byte, oldVersionID uuid.UUID, isHidden bool,
) error {
	c, span := trace.StartSpan(c, "pg_create_version")
	defer span.End()

	// nolint:gocritic
	// language=PostgreSQL
	qNewVersion := `
	INSERT INTO versions (
		id, 
		status, 
		pipeline_id, 
		created_at, 
		content, 
		author, 
		comment,
		updated_at,
	    is_hidden
	)
	VALUES (
		$1, 
		$2, 
		$3, 
		$4, 
		$5, 
		$6, 
		$7,
		$8,
	    $9
	)`

	createdAt := time.Now()

	_, err := db.Connection.Exec(c,
		qNewVersion,
		p.VersionID,
		StatusDraft,
		p.PipelineID,
		createdAt,
		pipelineData,
		author,
		p.Comment,
		createdAt,
		isHidden)
	if err != nil {
		return err
	}

	if oldVersionID != uuid.Nil {
		err = db.copyProcessSettingsFromOldVersion(c, p.VersionID, oldVersionID)
		if err != nil {
			return err
		}
	} else {
		err = db.SaveVersionSettings(c, entity.ProcessSettings{VersionID: p.VersionID.String(), ResubmissionPeriod: 0}, nil)
		if err != nil {
			return err
		}
		err = db.SaveSLAVersionSettings(c, p.VersionID.String(), entity.SLAVersionSettings{
			Author:   author,
			WorkType: "8/5",
			SLA:      40,
		})
		if err != nil {
			return err
		}
	}

	return nil
}

func (db *PGCon) DeleteVersion(c context.Context, versionID uuid.UUID) error {
	c, span := trace.StartSpan(c, "pg_delete_version")
	defer span.End()

	// nolint:gocritic
	// language=PostgreSQL
	q := `
		UPDATE versions 
		SET 
			deleted_at = $1, 
			status = $2 
		WHERE id = $3`
	t := time.Now()

	_, err := db.Connection.Exec(c, q, t, StatusDeleted, versionID)
	if err != nil {
		return err
	}

	return nil
}

func (db *PGCon) deleteAllVersions(c context.Context, id uuid.UUID) error {
	c, span := trace.StartSpan(c, "pg_delete_all_versions")
	defer span.End()

	// nolint:gocritic
	// language=PostgreSQL
	q := `
		UPDATE versions 
		SET 
			deleted_at = $1, 
			status = $2 
		WHERE pipeline_id = $3`
	t := time.Now()

	_, err := db.Connection.Exec(c, q, t, StatusDeleted, id)
	if err != nil {
		return err
	}

	return nil
}

func (db *PGCon) DeletePipeline(c context.Context, id uuid.UUID) error {
	c, span := trace.StartSpan(c, "pg_delete_pipeline")
	defer span.End()

	tx, err := db.Connection.Begin(c)
	if err != nil {
		return err
	}

	//nolint:errcheck // tx.Rollback() error ignored, невкусно обрабатывать эту ошибку
	defer tx.Rollback(c)

	t := time.Now()

	// nolint:gocritic
	// language=PostgreSQL
	qName := `
		SELECT name 
		FROM pipelines 
		WHERE id = $1`
	row := tx.QueryRow(c, qName, id)

	var n string

	err = row.Scan(&n)
	if err != nil {
		return err
	}

	n = n + "_deleted_at_" + t.String()

	// nolint:gocritic
	// language=PostgreSQL
	q := `
		UPDATE pipelines 
		SET 
			deleted_at = $1, 
			name = $2 
		WHERE id = $3`

	_, err = tx.Exec(c, q, t, n, id)
	if err != nil {
		return err
	}

	err = db.deleteAllVersions(c, id)
	if err != nil {
		return err
	}

	return tx.Commit(c)
}

func (db *PGCon) GetPipeline(c context.Context, id uuid.UUID) (*entity.EriusScenario, error) {
	c, span := trace.StartSpan(c, "pg_get_pipeline")
	defer span.End()

	p := entity.EriusScenario{}
	// nolint:gocritic
	// language=PostgreSQL
	q := `
	SELECT 
		pv.id, 
		pv.status, 
		pv.pipeline_id, 
		pv.content, 
		pv.comment,
		pv.author
	FROM versions pv
	JOIN pipelines p ON p.id = pv.pipeline_id
	LEFT JOIN pipeline_history pph ON pph.version_id = pv.id
	WHERE pv.pipeline_id = $1 AND p.deleted_at IS NULL
	ORDER BY pph.date DESC 
	LIMIT 1
`

	rows, err := db.Connection.Query(c, q, id)
	if err != nil {
		return nil, err
	}

	defer rows.Close()

	if rows.Next() {
		var (
			vID, pID uuid.UUID
			s        int
			content  string
			cm       string
			author   string
		)

		err = rows.Scan(&vID, &s, &pID, &content, &cm, &author)
		if err != nil {
			return nil, err
		}

		err = json.Unmarshal([]byte(content), &p)
		if err != nil {
			return nil, err
		}

		p.VersionID = vID
		p.PipelineID = pID
		p.Status = s
		p.Comment = cm

		if p.Author == "" {
			p.Author = author
		}

		return &p, nil
	}

	return nil, errCantFindPipelineVersion
}

func (db *PGCon) GetPipelineVersion(c context.Context, id uuid.UUID, checkNotDeleted bool) (*entity.EriusScenario, error) {
	c, span := trace.StartSpan(c, "pg_get_pipeline_version")
	defer span.End()

	p := entity.EriusScenario{}

	// nolint:gocritic
	// language=PostgreSQL
	qVersion := `
	SELECT 
		pv.id, 
		pv.status, 
		pv.pipeline_id, 
		pv.created_at, 
		pv.content, 
		pv.comment_rejected, 
		pv.comment, 
		pv.author, 
		vs.start_schema,
		vs.end_schema,
		pph.date
	FROM versions pv
	JOIN pipelines p ON pv.pipeline_id = p.id
    LEFT JOIN pipeline_history pph ON pph.version_id = pv.id
	LEFT JOIN version_settings vs on pv.id = vs.version_id
	WHERE pv.id = $1 --is_deleted--
	ORDER BY pph.date DESC 
	LIMIT 1`

	if checkNotDeleted {
		qVersion = strings.Replace(qVersion, "--is_deleted--", "AND p.deleted_at IS NULL", 1)
	}

	rows, err := db.Connection.Query(c, qVersion, id)
	if err != nil {
		return nil, err
	}

	defer rows.Close()

	if rows.Next() {
		var (
			vID, pID uuid.UUID
			s        int
			c        string
			cr       string
			cm       string
			d        *time.Time
			ca       *time.Time
			ss, es   *script.JSONSchema
			a        string
		)

		err := rows.Scan(&vID, &s, &pID, &ca, &c, &cr, &cm, &a, &ss, &es, &d)
		if err != nil {
			return nil, err
		}

		err = json.Unmarshal([]byte(c), &p)
		if err != nil {
			return nil, err
		}

		p.VersionID = vID
		p.PipelineID = pID
		p.Status = s
		p.CommentRejected = cr
		p.Comment = cm
		p.ApprovedAt = d
		p.CreatedAt = ca
		p.Settings.StartSchema = ss
		p.Settings.EndSchema = es
		p.Author = a

		return &p, nil
	}

	return nil, fmt.Errorf("%w: with id: %v", errCantFindPipelineVersion, id)
}

func (db *PGCon) RenamePipeline(c context.Context, id uuid.UUID, name string) error {
	c, span := trace.StartSpan(c, "pg_rename_pipeline")
	defer span.End()

	// nolint:gocritic
	// language=PostgreSQL
	const query = `
	WITH id_values (name) as (
      values ($1)
    ), src AS (
      UPDATE pipelines
          SET name = (select name from id_values)
      WHERE id = $2
    )
    UPDATE versions
       SET content = jsonb_set(content, '{name}', to_jsonb((select name from id_values)) , false)
    WHERE versions.id = 
          (SELECT id 
           FROM versions ver 
           WHERE ver.pipeline_id = $2 ORDER BY created_at DESC LIMIT 1) 
    ;`

	_, err := db.Connection.Exec(c, query, name, id)
	if err != nil {
		return err
	}

	return nil
}

func (db *PGCon) UpdateDraft(
	c context.Context,
	p *entity.EriusScenario,
	pipelineData []byte,
	groups []*entity.NodeGroup,
	isHidden bool,
) error {
	c, span := trace.StartSpan(c, "pg_update_draft")
	defer span.End()

	tx, err := db.Connection.Begin(c)
	if err != nil {
		return err
	}

	//nolint:errcheck // tx.Rollback() error ignored, невкусно обрабатывать эту ошибку
	defer tx.Rollback(c)

	// nolint:gocritic
	// language=PostgreSQL
	q := `
	UPDATE versions 
	SET 
		status = $1, 
		content = $2, 
		comment = $3,
		is_actual = $4,
		updated_at = $5,
		node_groups = $6,
		is_hidden = $7
	WHERE id = $8`

	_, err = tx.Exec(c, q, p.Status, pipelineData, p.Comment, p.Status == StatusApproved, time.Now(), groups, isHidden, p.VersionID)
	if err != nil {
		return err
	}

	if p.Status == StatusApproved {
		q = `
	UPDATE versions
	SET is_actual = FALSE
	WHERE id != $1
	AND pipeline_id = $2`

		_, err = tx.Exec(c, q, p.VersionID, p.PipelineID)
		if err != nil {
			return err
		}
	}

	return tx.Commit(c)
}

func (db *PGCon) UpdateGroupsForEmptyVersions(
	c context.Context,
	versionID string,
	groups []*entity.NodeGroup,
) error {
	c, span := trace.StartSpan(c, "pg_update_groups_for_empty_versions")
	defer span.End()

	// nolint:gocritic
	// language=PostgreSQL
	q := `
	UPDATE versions 
	SET 
		node_groups = $1
	WHERE id = $2`

	_, err := db.Connection.Exec(c, q, groups, versionID)
	if err != nil {
		return err
	}

	return nil
}

<<<<<<< HEAD
func (db *PGCon) IsStepExist(ctx context.Context, workID, stepName string) (bool, uuid.UUID, time.Time, error) {
=======
func (db *PGCon) isStepExist(ctx context.Context, workID, stepName string, hasUpdData bool) (bool, uuid.UUID, time.Time, error) {
>>>>>>> 07efb783
	var (
		id uuid.UUID
		t  time.Time
	)

	formStatuses := "('idle', 'running')"
	if hasUpdData {
		formStatuses = "('idle', 'running','finished')"
	}

	q := `
		SELECT id, time
		FROM variable_storage
		WHERE work_id = $1 AND
			step_name = $2 AND
			(((status IN ('idle', 'running') AND is_paused = false) OR (status = 'ready')) OR (
				step_type = 'form' AND
				((status IN --formStatuses-- AND is_paused = false) OR (status = 'ready')) AND
				time = (SELECT max(time) FROM variable_storage vs 
							WHERE vs.work_id = $1 AND step_name = $2)
			))`

	q = strings.Replace(q, "--formStatuses--", formStatuses, 1)

	scanErr := db.Connection.QueryRow(ctx, q, workID, stepName).Scan(&id, &t)
	if scanErr != nil && !errors.Is(scanErr, pgx.ErrNoRows) {
		return false, uuid.Nil, time.Time{}, scanErr
	}

	return id != uuid.Nil, id, t, nil
}

func (db *PGCon) InitTaskBlock(ctx context.Context, dto *SaveStepRequest,
	isPaused, hasUpdData bool,
) (id uuid.UUID, startTime time.Time, err error) {
	ctx, span := trace.StartSpan(ctx, "pg_init_task_block")
	defer span.End()

<<<<<<< HEAD
	exists, stepID, t, existErr := db.IsStepExist(ctx, dto.WorkID.String(), dto.StepName)
=======
	exists, stepID, t, existErr := db.isStepExist(ctx, dto.WorkID.String(), dto.StepName, hasUpdData)
>>>>>>> 07efb783
	if existErr != nil {
		return uuid.Nil, time.Time{}, existErr
	}

	if exists {
		return stepID, t, nil
	}

	id = uuid.New()

	timestamp := time.Now()
	// nolint:gocritic
	// language=PostgreSQL
	query := `
		INSERT INTO variable_storage (
			id, 
			work_id, 
			step_type,
			step_name, 
			content, 
			time, 
			break_points, 
			has_error,
			status,
		    attachments, 	                         
		    current_executor,
			is_active,
		    is_paused

		)
		VALUES (
			$1, 
			$2, 
			$3, 
			$4, 
			$5, 
			$6, 
			$7,
			$8,
			$9,
		    $10,
		    $11,
		    true,
		    $12
		)
`
	args := []interface{}{
		id,
		dto.WorkID,
		dto.StepType,
		dto.StepName,
		dto.Content,
		timestamp,
		dto.BreakPoints,
		dto.HasError,
		dto.Status,
		dto.Attachments,
		dto.CurrentExecutor,
		isPaused,
	}

	_, err = db.Connection.Exec(ctx, query, args...)
	if err != nil {
		return uuid.Nil, time.Time{}, err
	}

	return id, timestamp, nil
}

func (db *PGCon) SaveStepContext(ctx context.Context, dto *SaveStepRequest, id uuid.UUID, hasUpdData bool) (uuid.UUID, error) {
	ctx, span := trace.StartSpan(ctx, "pg_save_step_context")
	defer span.End()

	if !dto.IsReEntry && dto.BlockExist {
<<<<<<< HEAD
		return id, nil
=======
		exists, stepID, _, err := db.isStepExist(ctx, dto.WorkID.String(), dto.StepName, hasUpdData)
		if err != nil {
			return uuid.Nil, err
		}

		if exists {
			return stepID, nil
		}
>>>>>>> 07efb783
	}
	// nolint:gocritic
	// language=PostgreSQL
	query := `
		UPDATE variable_storage SET 
			content = $2, 
			break_points = $3, 
			has_error = $4,
			status = $5,
		    attachments = $6, 	                         
		    current_executor = $7,
			is_paused = $8
			--update_col--
			WHERE id = $1
`
	args := []interface{}{
		id,
		dto.Content,
		dto.BreakPoints,
		dto.HasError,
		dto.Status,
		dto.Attachments,
		dto.CurrentExecutor,
		false,
	}

	if _, ok := map[string]struct{}{"finished": {}, "no_success": {}, "error": {}}[dto.Status]; ok {
		args = append(args, time.Now())
		query = strings.Replace(query, "--update_col--", fmt.Sprintf(",updated_at = $%d", len(args)), 1)
	}

	_, err := db.Connection.Exec(ctx, query, args...)
	if err != nil {
		return uuid.Nil, err
	}

	err = db.insertIntoMembers(ctx, dto.Members, id)
	if err != nil {
		return uuid.Nil, err
	}

	err = db.deleteAndInsertIntoDeadlines(ctx, dto.Deadlines, id)
	if err != nil {
		return uuid.Nil, err
	}

	return id, nil
}

func (db *PGCon) UpdateStepContext(ctx context.Context, dto *UpdateStepRequest) error {
	c, span := trace.StartSpan(ctx, "pg_update_step_context")
	defer span.End()

	// nolint:gocritic
	// language=PostgreSQL
	const q = `
		UPDATE variable_storage
		SET
			break_points = $2
			, has_error = $3
			, status = $4
			, content = $5
			, attachments = $6
		    , current_executor = $7
			, updated_at = NOW()
		WHERE id = $1`

	args := []interface{}{
		dto.ID, dto.BreakPoints, dto.HasError, dto.Status, dto.Content, dto.Attachments, dto.CurrentExecutor,
	}

	_, err := db.Connection.Exec(c, q, args...)
	if err != nil {
		return err
	}

	_, delSpan := trace.StartSpan(ctx, "pg_delete_block_members")
	defer delSpan.End()

	// nolint:gocritic
	// language=PostgreSQL
	const qMembersDelete = `
		DELETE FROM members 
		WHERE block_id = $1`

	_, err = db.Connection.Exec(ctx, qMembersDelete, dto.ID)
	if err != nil {
		return err
	}

	err = db.insertIntoMembers(ctx, dto.Members, dto.ID)
	if err != nil {
		return err
	}

	err = db.deleteAndInsertIntoDeadlines(ctx, dto.Deadlines, dto.ID)
	if err != nil {
		return err
	}

	return nil
}

func (db *PGCon) insertIntoMembers(ctx context.Context, members []Member, id uuid.UUID) error {
	_, span := trace.StartSpan(ctx, "pg_insert_into_members")
	defer span.End()

	// nolint:gocritic
	// language=PostgreSQL
	const queryMembers = `
		INSERT INTO members (
			id,
			block_id,
			login,
			actions,
		    params,
		    is_acted,
		    execution_group_member,
			is_initiator,
		    finished
		)
		VALUES (
			$1, 
			$2, 
			$3, 
			$4, 
			$5,
		    $6,
		    $7,
		    $8,
		    $9
		)
`

	for _, val := range members {
		membersID := uuid.New()
		actions := make(pq.StringArray, 0, len(val.Actions))
		params := make(map[string]map[string]interface{})

		for _, act := range val.Actions {
			actions = append(actions, act.ID+":"+act.Type)

			if len(act.Params) != 0 {
				params[act.ID] = act.Params
			}
		}

		paramsData, mErr := json.Marshal(params)
		if mErr != nil {
			return mErr
		}

		_, err := db.Connection.Exec(
			ctx,
			queryMembers,
			membersID,
			id,
			val.Login,
			actions,
			paramsData,
			val.IsActed,
			val.ExecutionGroupMember,
			val.IsInitiator,
			val.Finished,
		)
		if err != nil {
			return err
		}
	}

	return nil
}

func (db *PGCon) insertIntoDeadlines(ctx context.Context, deadlines []Deadline, id uuid.UUID) error {
	_, span := trace.StartSpan(ctx, "pg_create_block_deadlines")
	defer span.End()

	// nolint:gocritic
	// language=PostgreSQL
	const queryDeadlines = `
		INSERT INTO deadlines(
			id,
			block_id,
			deadline,
			action
		)
		VALUES (
			$1, 
			$2, 
			$3,
		    $4
		)
`

	for _, val := range deadlines {
		deadlineID := uuid.New()

		_, err := db.Connection.Exec(
			ctx,
			queryDeadlines,
			deadlineID,
			id,
			val.Deadline,
			val.Action,
		)
		if err != nil {
			return err
		}
	}

	return nil
}

func (db *PGCon) deleteDeadlines(ctx context.Context, id uuid.UUID) error {
	_, span := trace.StartSpan(ctx, "pg_delete_block_deadlines")
	defer span.End()

	// nolint:gocritic
	// language=PostgreSQL
	const queryDeadlines = `
		DELETE from deadlines where block_id = $1
`

	_, err := db.Connection.Exec(
		ctx,
		queryDeadlines,
		id,
	)
	if err != nil {
		return err
	}

	return nil
}

func (db *PGCon) deleteAndInsertIntoDeadlines(ctx context.Context, deadlines []Deadline, id uuid.UUID) error {
	deleteErr := db.deleteDeadlines(ctx, id)
	if deleteErr != nil {
		return deleteErr
	}

	insertErr := db.insertIntoDeadlines(ctx, deadlines, id)
	if insertErr != nil {
		return insertErr
	}

	return nil
}

func (db *PGCon) GetExecutableScenarios(c context.Context) ([]entity.EriusScenario, error) {
	c, span := trace.StartSpan(c, "pg_get_executable_scenarios")
	defer span.End()

	// nolint:gocritic
	// language=PostgreSQL
	q := `
	SELECT 
		pv.id, 
		pp.name, 
		pv.status, 
		pv.pipeline_id, 
		pv.content, 
		ph.date
	FROM versions pv
	JOIN pipelines pp ON pv.pipeline_id = pp.id
	JOIN pipeline_history ph ON ph.version_id = pv.id
	WHERE 
		pv.status = $1
		AND pp.deleted_at is NULL
	ORDER BY pv.created_at`

	rows, err := db.Connection.Query(c, q, StatusApproved)
	if err != nil {
		return nil, err
	}

	defer rows.Close()

	pipes := make([]entity.EriusScenario, 0)

	for rows.Next() {
		var (
			vID, pID uuid.UUID
			s        int
			c, name  string
			d        time.Time
		)

		p := entity.EriusScenario{}

		err = rows.Scan(&vID, &name, &s, &pID, &c, &d)
		if err != nil {
			return nil, err
		}

		err = json.Unmarshal([]byte(c), &p)
		if err != nil {
			return nil, err
		}

		p.VersionID = vID
		p.PipelineID = pID
		p.Status = s
		p.Name = name
		p.ApprovedAt = &d
		pipes = append(pipes, p)
	}

	vMap := make(map[uuid.UUID]entity.EriusScenario)

	for i := range pipes {
		version := pipes[i]
		if finV, ok := vMap[version.PipelineID]; ok {
			t, err := db.findApproveDate(c, version.VersionID)
			if err != nil {
				return nil, err
			}

			if finV.ApprovedAt.After(t) {
				continue
			}
		}

		vMap[version.PipelineID] = version
	}

	final := make([]entity.EriusScenario, len(vMap))
	n := 0

	for i := range vMap {
		v := vMap[i]
		final[n] = v
		n++
	}

	return final, nil
}

func (db *PGCon) GetExecutableByName(c context.Context, name string) (*entity.EriusScenario, error) {
	c, span := trace.StartSpan(c, "pg_get_executable_by_name")
	defer span.End()

	p := entity.EriusScenario{}
	// nolint:gocritic
	// language=PostgreSQL
	q := `
	SELECT 
		pv.id, 
		pv.status, 
		pv.pipeline_id, 
		pv.content
	FROM versions pv
	JOIN pipeline_history pph on pph.version_id = pv.id
	JOIN pipelines p on p.id = pv.pipeline_id
	WHERE 
		p.name = $1 
		AND p.deleted_at IS NULL
		AND pv.deleted_at IS NULL
	ORDER BY pph.date DESC 
	LIMIT 1
`

	rows, err := db.Connection.Query(c, q, name)
	if err != nil {
		return nil, err
	}
	defer rows.Close()

	if rows.Next() {
		var (
			vID, pID uuid.UUID
			s        int
			c        string
		)

		err = rows.Scan(&vID, &s, &pID, &c)
		if err != nil {
			return nil, err
		}

		err = json.Unmarshal([]byte(c), &p)
		if err != nil {
			return nil, err
		}

		p.VersionID = vID
		p.PipelineID = pID
		p.Status = s

		return &p, nil
	}

	return nil, nil
}

func (db *PGCon) GetUnfinishedTaskSteps(ctx context.Context, in *entity.GetUnfinishedTaskSteps) (entity.TaskSteps, error) {
	ctx, span := trace.StartSpan(ctx, "pg_get_unfinished_task_steps")
	defer span.End()

	el := entity.TaskSteps{}

	var notInStatuses []string

	isAddInfoReq := slices.Contains([]entity.TaskUpdateAction{
		entity.TaskUpdateActionRequestApproveInfo,
		entity.TaskUpdateActionSLABreachRequestAddInfo,
		entity.TaskUpdateActionDayBeforeSLARequestAddInfo,
	}, in.Action)

	// nolint:gocritic,goconst
	if in.StepType == "form" {
		notInStatuses = []string{"skipped"}
	} else if (in.StepType == "execution" || in.StepType == "approver") && isAddInfoReq {
		notInStatuses = []string{"skipped"}
	} else {
		notInStatuses = []string{"skipped", "finished"}
	}

	args := []interface{}{in.ID, in.StepType, notInStatuses}

	var stepNamesQ string

	if len(in.StepNames) > 0 {
		stepNamesQ = "vs.step_name = ANY($4) AND"

		args = append(args, in.StepNames)
	}

	// nolint:gocritic
	// language=PostgreSQL
	q := fmt.Sprintf(`
	SELECT 
	    vs.id,
	    vs.step_type,
		vs.step_name, 
		vs.time, 
		vs.content, 
		COALESCE(vs.break_points, '{}') AS break_points, 
		vs.has_error,
		vs.status
	FROM variable_storage vs 
	WHERE 
	    vs.is_paused = false AND
	    work_id = $1 AND 
	    step_type = $2 AND 
	    NOT status = ANY($3) AND 
		%s
	    vs.time = (SELECT max(time) FROM variable_storage WHERE work_id = $1 AND step_name = vs.step_name)
	    ORDER BY vs.time ASC`,
		stepNamesQ,
	)

	rows, err := db.Connection.Query(ctx, q, args...)
	if err != nil {
		if errors.Is(err, pgx.ErrNoRows) {
			return []*entity.Step{}, nil
		}

		return nil, err
	}

	defer rows.Close()

	//nolint:dupl //scan
	for rows.Next() {
		var (
			s       entity.Step
			content string
		)

		err = rows.Scan(
			&s.ID,
			&s.Type,
			&s.Name,
			&s.Time,
			&content,
			&s.BreakPoints,
			&s.HasError,
			&s.Status,
		)
		if err != nil {
			return nil, err
		}

		storage := store.NewStore()

		err = json.Unmarshal([]byte(content), storage)
		if err != nil {
			return nil, err
		}

		s.State = storage.State
		s.Steps = storage.Steps
		s.Errors = storage.Errors
		s.Storage = storage.Values

		el = append(el, &s)
	}

	return el, nil
}

func (db *PGCon) GetTaskStepsToWait(ctx context.Context, workNumber, blockName string) ([]string, error) {
	ctx, span := trace.StartSpan(ctx, "pg_get_task_steps_to_wait")
	defer span.End()

	// nolint:gocritic
	// language=PostgreSQL
	q := `WITH blocks AS (
    SELECT key(JSONB_EACH(content -> 'pipeline' -> 'blocks'))                                as key,
           value(jsonb_each(value(jsonb_each(content -> 'pipeline' -> 'blocks')) -> 'next')) as value
    FROM versions v
    WHERE v.id = (SELECT version_id FROM works WHERE work_number = $1 AND child_id IS NULL))
SELECT DISTINCT key
FROM blocks
WHERE value ? $2`

	var blocks []string

	rows, err := db.Connection.Query(ctx, q, workNumber, blockName)
	if err != nil {
		return nil, err
	}

	defer rows.Close()

	for rows.Next() {
		var b string
		if scanErr := rows.Scan(&b); scanErr != nil {
			return nil, scanErr
		}

		blocks = append(blocks, b)
	}

	if rowsErr := rows.Err(); rowsErr != nil {
		return nil, rowsErr
	}

	return blocks, nil
}

func (db *PGCon) UnsetIsActive(ctx context.Context, workNumber, blockName string) error {
	ctx, span := trace.StartSpan(ctx, "pg_unset_is_active")
	defer span.End()

	// nolint:gocritic
	// language=PostgreSQL
	const q = `WITH RECURSIVE all_nodes AS(
    	SELECT distinct key(jsonb_each(v.content #> '{pipeline,blocks}'))::text out_node,
                    jsonb_array_elements_text(value(jsonb_each(value(jsonb_each(v.content #> '{pipeline,blocks}'))->'next'))) AS in_node
    	FROM works w
             INNER JOIN versions v ON w.version_id=v.id
    			WHERE w.work_number=$1
		),
        next_gates_nodes AS(
                SELECT out_node,
                          in_node,
                          1 AS level,
                          Array[out_node] AS circle_check
                FROM all_nodes
                WHERE out_node=$2
                UNION ALL
                SELECT a.out_node,
                          a.in_node,
                          CASE WHEN a.out_node LIKE 'begin_parallel_task%' THEN ign.level+1
                               WHEN a.out_node LIKE 'wait_for_all_inputs%' THEN ign.level-1
                               ELSE ign.level end AS level,
                          array_append(ign.circle_check, a.out_node)
                FROM all_nodes a
                INNER JOIN next_gates_nodes ign ON ign.in_node=a.out_node
                WHERE array_position(circle_check,a.in_node) IS null
               )
		UPDATE variable_storage AS v
			SET is_active=false
		FROM variable_storage vs
		INNER JOIN works w ON vs.work_id = w.id
		WHERE v.id=vs.id AND w.work_number=$1 AND w.child_id IS null AND vs.step_name IN (SELECT distinct in_node
                                                                                  FROM next_gates_nodes
                                                                                  WHERE level>0);
	`

	_, err := db.Connection.Exec(ctx, q, workNumber, blockName)

	return err
}

func (db *PGCon) ParallelIsFinished(ctx context.Context, workNumber, blockName string) (bool, error) {
	ctx, span := trace.StartSpan(ctx, "pg_parallel_is_finished")
	defer span.End()

	// nolint:gocritic
	// language=PostgreSQL
	const q = `WITH RECURSIVE all_nodes AS(
		SELECT distinct key(jsonb_each(v.content #> '{pipeline,blocks}'))::text out_node,
			jsonb_array_elements_text(value(jsonb_each(value(jsonb_each(v.content #> '{pipeline,blocks}'))->'next'))) AS in_node
		FROM works w
		INNER JOIN versions v ON w.version_id=v.id
		WHERE w.work_number=$1
	),
	inside_gates_nodes AS(
	   SELECT in_node,
			  out_node,
			  1 AS level,
			  Array[in_node] AS circle_check
	   FROM all_nodes
	   WHERE in_node=$2
	   UNION ALL
	   SELECT a.in_node,
			  a.out_node,
			  CASE WHEN a.out_node LIKE 'wait_for_all_inputs%' THEN ign.level+1
				   WHEN a.out_node LIKE 'begin_parallel_task%' THEN ign.level-1
				   else ign.level end AS level,
			  array_append(ign.circle_check, a.in_node)
	   FROM all_nodes a
				INNER JOIN inside_gates_nodes ign ON a.in_node=ign.out_node
	   WHERE array_position(circle_check,a.out_node) is null AND
			   a.in_node NOT LIKE 'begin_parallel_task%' AND ign.level!=0)
	SELECT
    (
        SELECT CASE WHEN count(*)=0 THEN true ELSE false end
        FROM variable_storage vs
                 INNER JOIN works w on vs.work_id = w.id
                 INNER JOIN inside_gates_nodes ign ON vs.step_name=ign.out_node
        WHERE w.work_number=$1 and w.child_id is null and vs.status IN('running', 'idle') 
          AND is_active = true AND vs.is_paused = false
    ) as is_finished,
    (
        SELECT CASE WHEN count(distinct vs.step_name) = 
			(SELECT count(distinct inside_gates_nodes.in_node) 
				FROM inside_gates_nodes 
			WHERE out_node LIKE 'begin_parallel_task_%')
        THEN true ELSE false end
    	FROM variable_storage vs
                 INNER JOIN works w ON vs.work_id = w.id
                 INNER JOIN inside_gates_nodes ign ON vs.step_name=ign.in_node
        WHERE w.work_number=$1 and w.child_id is null AND ign.out_node LIKE 'begin_parallel_task_%' AND is_active = true
	) AS created_all_branches`

	var parallelIsFinished, createdAllBranches bool

	row := db.Connection.QueryRow(ctx, q, workNumber, blockName)

	if err := row.Scan(&parallelIsFinished, &createdAllBranches); err != nil {
		return false, err
	}

	return parallelIsFinished && createdAllBranches, nil
}

func (db *PGCon) GetTaskStepByID(ctx context.Context, id uuid.UUID) (*entity.Step, error) {
	ctx, span := trace.StartSpan(ctx, "pg_get_task_step_by_id")
	defer span.End()

	// nolint:gocritic
	// language=PostgreSQL
	q := `
	SELECT 
	    vs.id,
	    vs.work_id,
		w.work_number,
	    vs.step_type,
		vs.step_name, 
		vs.time, 
		vs.content, 
		COALESCE(vs.break_points, '{}') AS break_points, 
		vs.has_error,
		vs.status,
		w.author,
		vs.updated_at,
		w.run_context -> 'initial_application' -> 'is_test_application' as isTest,
		vs.is_paused
	FROM variable_storage vs 
	JOIN works w ON vs.work_id = w.id
		WHERE vs.id = $1
	LIMIT 1`

	var (
		s       entity.Step
		content string
	)

	err := db.Connection.QueryRow(ctx, q, id).Scan(
		&s.ID,
		&s.WorkID,
		&s.WorkNumber,
		&s.Type,
		&s.Name,
		&s.Time,
		&content,
		&s.BreakPoints,
		&s.HasError,
		&s.Status,
		&s.Initiator,
		&s.UpdatedAt,
		&s.IsTest,
		&s.IsPaused,
	)
	if err != nil {
		return nil, err
	}

	storage := store.NewStore()

	err = json.Unmarshal([]byte(content), storage)
	if err != nil {
		return nil, err
	}

	s.State = storage.State
	s.Steps = storage.Steps
	s.Errors = storage.Errors
	s.Storage = storage.Values

	return &s, nil
}

//nolint:dupl //its not duplicate
func (db *PGCon) GetParentTaskStepByName(ctx context.Context,
	workID uuid.UUID, stepName string,
) (*entity.Step, error) {
	ctx, span := trace.StartSpan(ctx, "pg_get_parent_task_step_by_name")
	defer span.End()

	// nolint:gocritic
	// language=PostgreSQL
	const query = `
		SELECT 
			vs.id,
			vs.step_type,
			vs.step_name, 
			vs.time, 
			vs.content, 
			COALESCE(vs.break_points, '{}') AS break_points, 
			vs.has_error,
			vs.status
		FROM variable_storage vs 
			LEFT JOIN works w ON w.child_id = $1 
		WHERE vs.work_id = w.id AND vs.step_name = $2
		ORDER BY vs.time DESC
		LIMIT 1
`

	var (
		s       entity.Step
		content string
	)

	queryErr := db.Connection.QueryRow(ctx, query, workID, stepName).Scan(
		&s.ID,
		&s.Type,
		&s.Name,
		&s.Time,
		&content,
		&s.BreakPoints,
		&s.HasError,
		&s.Status,
	)
	if queryErr != nil {
		return nil, queryErr
	}

	storage := store.NewStore()

	if unmarshalErr := json.Unmarshal([]byte(content), storage); unmarshalErr != nil {
		return nil, unmarshalErr
	}

	s.State = storage.State
	s.Steps = storage.Steps
	s.Errors = storage.Errors
	s.Storage = storage.Values

	return &s, nil
}

func (db *PGCon) GetCanceledTaskSteps(ctx context.Context, taskID uuid.UUID) ([]entity.Step, error) {
	ctx, span := trace.StartSpan(ctx, "pg_get_canceled_task_steps")
	defer span.End()

	// nolint:gocritic
	// language=PostgreSQL
	const query = `
		SELECT
			vs.step_name, 
			vs.time
		FROM variable_storage vs  
			WHERE vs.work_id = $1 AND vs.status = 'cancel'`

	rows, err := db.Connection.Query(ctx, query, taskID)
	if err != nil {
		return nil, err
	}

	defer rows.Close()

	res := make([]entity.Step, 0)

	for rows.Next() {
		s := entity.Step{}
		if scanErr := rows.Scan(&s.Name, &s.Time); scanErr != nil {
			return nil, scanErr
		}

		res = append(res, s)
	}

	if rows.Err() != nil {
		return nil, rows.Err()
	}

	return res, nil
}

//nolint:dupl //its not duplicate
func (db *PGCon) GetTaskStepByName(ctx context.Context, workID uuid.UUID, stepName string) (*entity.Step, error) {
	ctx, span := trace.StartSpan(ctx, "pg_get_task_step_by_name")
	defer span.End()

	// nolint:gocritic
	// language=PostgreSQL
	const query = `
		SELECT 
			vs.id,
			vs.step_type,
			vs.step_name, 
			vs.time, 
			vs.content, 
			COALESCE(vs.break_points, '{}') AS break_points, 
			vs.has_error,
			vs.status,
			vs.is_paused
		FROM variable_storage vs  
			WHERE vs.work_id = $1 AND vs.step_name = $2
			ORDER BY vs.time DESC
		LIMIT 1
`

	var (
		s       entity.Step
		content string
	)

	err := db.Connection.QueryRow(ctx, query, workID, stepName).Scan(
		&s.ID,
		&s.Type,
		&s.Name,
		&s.Time,
		&content,
		&s.BreakPoints,
		&s.HasError,
		&s.Status,
		&s.IsPaused,
	)
	if err != nil {
		return nil, err
	}

	storage := store.NewStore()

	err = json.Unmarshal([]byte(content), storage)
	if err != nil {
		return nil, err
	}

	s.State = storage.State
	s.Steps = storage.Steps
	s.Errors = storage.Errors
	s.Storage = storage.Values

	return &s, nil
}

func (db *PGCon) getVersionHistory(c context.Context, id uuid.UUID, status int) ([]entity.EriusVersionInfo, error) {
	c, span := trace.StartSpan(c, "pg_get_version_history")
	defer span.End()

	// nolint:gocritic
	// language=PostgreSQL
	q := `
	SELECT 
		pv.id,
	    pv.approver,
	    pv.author, 
		pv.created_at, 
	    pv.updated_at,
		pv.is_actual,
	    pv.status
	FROM versions pv
	JOIN pipelines pp ON pv.pipeline_id = pp.id
	WHERE 
		pp.id = $1 
		--status--
		AND pp.deleted_at IS NULL
		AND pv.deleted_at IS NULL
	ORDER BY created_at DESC`

	if status != -1 {
		q = strings.Replace(q, "--status--", fmt.Sprintf("AND pv.status=%d", status), 1)
	}

	rows, err := db.Connection.Query(c, q, id)
	if err != nil {
		return nil, err
	}

	res, err := parseRowsVersionHistoryList(c, rows)
	if err != nil {
		return nil, err
	}

	return res, nil
}

func (db *PGCon) GetVersionByWorkNumber(c context.Context, workNumber string) (*entity.EriusScenario, error) {
	c, span := trace.StartSpan(c, "pg_get_version_by_work_number")
	defer span.End()

	// nolint:gocritic
	// language=PostgreSQL
	const query = `
		SELECT
			version.id,
			version.status,
			version.pipeline_id,
			version.created_at,
			version.content,
			version.comment_rejected,
			version.comment,
			version.author,
			(SELECT MAX(date) FROM pipeline_history 
				WHERE pipeline_id = version.pipeline_id
			) AS last_approve
		FROM works work
			LEFT JOIN versions version ON version.id = work.version_id
		WHERE work.work_number = $1 AND work.child_id IS NULL;
`

	row := db.Connection.QueryRow(c, query, workNumber)

	var (
		vID, pID uuid.UUID
		s        int
		content  string
		cr       string
		cm       string
		d        *time.Time
		ca       *time.Time
		a        string
	)

	err := row.Scan(&vID, &s, &pID, &ca, &content, &cr, &cm, &a, &d)
	if err != nil {
		return nil, err
	}

	res := &entity.EriusScenario{}

	err = json.Unmarshal([]byte(content), &res)
	if err != nil {
		return nil, err
	}

	res.VersionID = vID
	res.PipelineID = pID
	res.Status = s
	res.CommentRejected = cr
	res.Comment = cm
	res.ApprovedAt = d
	res.CreatedAt = ca
	res.Author = a

	return res, nil
}

func (db *PGCon) GetVersionByPipelineID(c context.Context, pipelineID string) (*entity.EriusScenario, error) {
	c, span := trace.StartSpan(c, "pg_get_version_by_pipeline_id")
	defer span.End()

	// nolint:gocritic
	// language=PostgreSQL
	const query = `
	SELECT pv.id,
       pv.status,
       pv.pipeline_id,
       pv.created_at,
       pv.content,
       pv.comment_rejected,
       pv.comment,
       pv.author,
       vs.start_schema,
       vs.end_schema,
       vs.raw_start_schema,
       (SELECT MAX(date) FROM pipeline_history WHERE pipeline_id = pv.pipeline_id) AS last_approve
	FROM versions pv
			 LEFT JOIN pipelines p ON pv.pipeline_id = p.id
			 LEFT JOIN version_settings vs on pv.id = vs.version_id
	WHERE pv.status = 2
	  AND pv.is_actual = TRUE
	  AND pv.pipeline_id = $1
	  AND p.deleted_at IS NULL
`

	res := &entity.EriusScenario{}

	var (
		vID, pID uuid.UUID
		s        int
		content  string
		cr       string
		cm       string
		d        *time.Time
		ca       *time.Time
		ss, es   *script.JSONSchema
		rss      []byte
		a        string
	)

	err := db.Connection.QueryRow(c, query, pipelineID).Scan(&vID, &s, &pID, &ca, &content, &cr, &cm, &a, &ss, &es, &rss, &d)
	if err != nil {
		return nil, err
	}

	err = json.Unmarshal([]byte(content), res)
	if err != nil {
		return nil, err
	}

	res.VersionID = vID
	res.PipelineID = pID
	res.Status = s
	res.CommentRejected = cr
	res.Comment = cm
	res.ApprovedAt = d
	res.CreatedAt = ca
	res.Settings.StartSchema = ss
	res.Settings.EndSchema = es
	res.Settings.StartSchemaRaw = rss
	res.Author = a

	return res, nil
}

func (db *PGCon) GetPipelinesByNameOrID(ctx context.Context, dto *SearchPipelineRequest) ([]entity.SearchPipeline, error) {
	c, span := trace.StartSpan(ctx, "pg_get_pipelines_by_name_or_id")
	defer span.End()

	res := make([]entity.SearchPipeline, 0, dto.Limit)

	// nolint:gocritic
	// language=PostgreSQL
	q := `
		SELECT
			p.id,
			p.name,
			count(*) over () as total
		FROM pipelines p
		WHERE p.deleted_at IS NULL  --pipe--
		LIMIT $1 OFFSET $2;
`

	if dto.PipelineName != nil {
		pipelineName := strings.ReplaceAll(*dto.PipelineName, "_", "!_")
		pipelineName = strings.ReplaceAll(pipelineName, "%", "!%")
		q = strings.ReplaceAll(q, "--pipe--", fmt.Sprintf("AND p.name ilike'%%%s%%' ESCAPE '!'", pipelineName))
	}

	if dto.PipelineID != nil {
		q = strings.ReplaceAll(q, "--pipe--", fmt.Sprintf("AND p.id='%s'", *dto.PipelineID))
	}

	rows, err := db.Connection.Query(c, q, dto.Limit, dto.Offset)
	if err != nil {
		return res, err
	}

	defer rows.Close()

	//nolint:dupl //scan
	for rows.Next() {
		s := entity.SearchPipeline{}

		err = rows.Scan(
			&s.PipelineID,
			&s.PipelineName,
			&s.Total,
		)
		if err != nil {
			return res, err
		}

		res = append(res, s)
	}

	return res, nil
}

func (db *PGCon) CheckUserCanEditForm(ctx context.Context, workNumber, stepName, login string) (bool, error) {
	ctx, span := trace.StartSpan(ctx, "check_user_can_edit_form")
	defer span.End()

	// nolint:gocritic
	// language=PostgreSQL
	q := `
			with accesses as (
    select jsonb_array_elements(content -> 'State' -> step_name -> 'forms_accessibility') as data
    from variable_storage
    where ((step_type = 'approver' and content -> 'State' -> step_name -> 'approvers' ? $3)
        or (step_type = 'execution' and content -> 'State' -> step_name -> 'executors' ? $3)
        or (step_type = 'form' and content -> 'State' -> step_name -> 'executors' ? $3)
		or (step_type = 'sign' and content -> 'State' -> step_name -> 'signers' ? $3))
      and status in ('idle', 'running')
      and work_id = (SELECT id
                     FROM works
                     WHERE work_number = $1
                       AND child_id IS NULL
    )
)
select count(*)
from accesses
where accesses.data::jsonb ->> 'node_id' = $2
  and accesses.data::jsonb ->> 'accessType' in ('ReadWrite', 'RequiredFill')
`

	var count int

	if scanErr := db.Connection.QueryRow(ctx, q, workNumber, stepName, login).Scan(&count); scanErr != nil {
		return false, scanErr
	}

	return count != 0, nil
}

func (db *PGCon) GetAdditionalDescriptionForms(workNumber, nodeName string) ([]entity.DescriptionForm, error) {
	const query = `
	WITH content as (
		SELECT jsonb_array_elements(content -> 'pipeline' -> 'blocks' -> $2 -> 'params' -> 'forms_accessibility') as rules
		FROM versions
			WHERE id = (SELECT version_id FROM works WHERE work_number = $1 AND child_id IS NULL)

		UNION

		SELECT jsonb_array_elements(content -> 'pipeline' -> 'blocks' -> $2 -> 'params' -> 'formsAccessibility') as rules
		FROM versions
			WHERE id = (SELECT version_id FROM works WHERE work_number = $1 AND child_id IS NULL)
	)
    SELECT v.content -> 'State' -> v.step_name -> 'application_body', v.step_name
	FROM variable_storage v
	    INNER JOIN  (
		      SELECT max(time) as mtime, step_name from variable_storage
	          where work_id = (SELECT id FROM works WHERE work_number = $1 AND child_id IS NULL)
		      group by step_name
        ) t ON t.mtime= v.time and t.step_name=v.step_name
		WHERE v.step_name in (
			SELECT rules ->> 'node_id' as rule
			FROM content
			WHERE rules ->> 'accessType' != 'None'
		)
		AND v.work_id = (SELECT id FROM works WHERE work_number = $1 AND child_id IS NULL)
	ORDER BY v.time`

	descriptionForms := make([]entity.DescriptionForm, 0)

	rows, err := db.Connection.Query(context.Background(), query, workNumber, nodeName)
	if err != nil {
		if errors.Is(err, sql.ErrNoRows) {
			return descriptionForms, nil
		}

		return nil, err
	}

	defer rows.Close()

	for rows.Next() {
		var (
			formName string
			form     orderedmap.OrderedMap
		)

		if scanErr := rows.Scan(&form, &formName); scanErr != nil {
			return descriptionForms, scanErr
		}

		descriptionForms = append(descriptionForms, entity.DescriptionForm{
			Name:        formName,
			Description: form,
		})
	}

	if rowsErr := rows.Err(); rowsErr != nil {
		return descriptionForms, rowsErr
	}

	return descriptionForms, nil
}

func (db *PGCon) GetTaskRunContext(ctx context.Context, workNumber string) (entity.TaskRunContext, error) {
	ctx, span := trace.StartSpan(ctx, "get_task_run_context")
	defer span.End()

	var runCtx entity.TaskRunContext

	// nolint:gocritic
	// language=PostgreSQL
	const q = `
		SELECT run_context
		FROM works
		WHERE work_number = $1 AND child_id IS NULL`

	if scanErr := db.Connection.QueryRow(ctx, q, workNumber).Scan(&runCtx); scanErr != nil {
		return runCtx, scanErr
	}

	return runCtx, nil
}

func (db *PGCon) GetBlockDataFromVersion(ctx context.Context, workNumber, stepName string) (*entity.EriusFunc, error) {
	ctx, span := trace.StartSpan(ctx, "get_block_data_from_version")
	defer span.End()

	q := `
		SELECT content->'pipeline'->'blocks'->$1 FROM versions
    	JOIN works w ON versions.id = w.version_id
		WHERE w.work_number = $2 AND w.child_id IS NULL`

	var f *entity.EriusFunc

	if scanErr := db.Connection.QueryRow(ctx, q, stepName, workNumber).Scan(&f); scanErr != nil {
		return nil, scanErr
	}

	if f == nil {
		return nil, errors.New("couldn't find block data")
	}

	return f, nil
}

func (db *PGCon) StopTaskBlocks(ctx context.Context, taskID uuid.UUID) error {
	ctx, span := trace.StartSpan(ctx, "stop_task_blocks")
	defer span.End()

	q := `
		UPDATE variable_storage
		SET status = 'cancel', updated_at = now()
		WHERE work_id = $1 AND status IN ('ready', 'idle', 'running')`

	_, err := db.Connection.Exec(ctx, q, taskID)

	return err
}

func (db *PGCon) FinishTaskBlocks(ctx context.Context, taskID uuid.UUID, ignoreSteps []string, updateParent bool) (err error) {
	ctx, span := trace.StartSpan(ctx, "finish_task_blocks")
	defer span.End()

	var filter string
	if updateParent {
		filter = "(SELECT id FROM works WHERE child_id = $1)"
	} else {
		filter = "$1"
	}

	q := fmt.Sprintf(`
		UPDATE variable_storage
		SET status = 'finished', updated_at = now()
		WHERE work_id = %s AND status IN ('ready', 'idle', 'running')`, filter)

	if len(ignoreSteps) > 0 {
		q += " AND step_name NOT IN ('" + strings.Join(ignoreSteps, "','") + "')"
	}

	_, err = db.Connection.Exec(ctx, q, taskID)

	return err
}

func (db *PGCon) GetVariableStorageForStep(ctx context.Context, taskID uuid.UUID, stepName string) (*store.VariableStore, error) {
	ctx, span := trace.StartSpan(ctx, "get_variable_storage_for_step")
	defer span.End()

	const q = `
		SELECT content
		FROM variable_storage
		WHERE work_id = $1 AND step_name = $2 
		ORDER BY time DESC LIMIT 1`

	var content []byte

	if err := db.Connection.QueryRow(ctx, q, taskID, stepName).Scan(&content); err != nil {
		return nil, err
	}

	storage := store.NewStore()

	if err := json.Unmarshal(content, &storage); err != nil {
		return nil, err
	}

	return storage, nil
}

func (db *PGCon) GetVariableStorage(ctx context.Context, workNumber string) (*store.VariableStore, error) {
	ctx, span := trace.StartSpan(ctx, "get_variable_storage")
	defer span.End()

	const q = `
		SELECT step_name, vs.content
		FROM variable_storage vs 
			WHERE vs.work_id = (SELECT id FROM works 
			                 	WHERE work_number = $1 AND child_id IS NULL LIMIT 1) AND 
			vs.time = (SELECT max(time) FROM variable_storage WHERE work_id = vs.work_id AND step_name = vs.step_name)`

	states := make([]map[string]interface{}, 0)

	rows, err := db.Connection.Query(ctx, q, workNumber)
	if err != nil {
		return nil, err
	}

	defer rows.Close()

	for rows.Next() {
		var (
			stepName string
			content  []byte
		)

		if scanErr := rows.Scan(&stepName, &content); scanErr != nil {
			return nil, scanErr
		}

		storage := store.NewStore()
		if unmErr := json.Unmarshal(content, &storage); unmErr != nil {
			return nil, unmErr
		}

		storage.Values[stepNameVariable] = stepName

		states = append(states, storage.Values)
	}

	err = rows.Err()
	if err != nil {
		return nil, err
	}

	storage := &store.VariableStore{
		Values: mergeValues(states),
	}

	return storage, nil
}

const stepNameVariable = "stepName"

func mergeValues(stepsValues []map[string]interface{}) map[string]interface{} {
	res := make(map[string]interface{})

	for i := range stepsValues {
		stepName, ok := stepsValues[i][stepNameVariable]
		if !ok {
			continue
		}

		prefix := fmt.Sprintf("%s.", stepName)

		for varName := range stepsValues[i] {
			if _, exists := res[varName]; !exists &&
				varName != stepNameVariable &&
				strings.HasPrefix(varName, prefix) {
				res[varName] = stepsValues[i][varName]
			}
		}
	}

	return res
}

func (db *PGCon) GetBlocksBreachedSLA(ctx context.Context) ([]StepBreachedSLA, error) {
	ctx, span := trace.StartSpan(ctx, "get_blocks_breached_sla")
	defer span.End()

	// nolint:gocritic
	// language=PostgreSQL
	// half_sla = (vs.time + (vs.sla_deadline - vs.time)/2)
	q := `
		SELECT w.id,
		       w.work_number,
		       p.name,	
		       w.author,
		       vs.content,
		       v.content->'pipeline'->'blocks'->vs.step_name,
		       vs.step_name,
		       d.action,
			   w.run_context -> 'initial_application' -> 'is_test_application' as isTest,
			   CASE 
			    	WHEN w.run_context -> 'initial_application' -> 'custom_title' IS NULL
			        	THEN ''
			        	ELSE w.run_context -> 'initial_application' ->> 'custom_title'
				END as customTitle
		FROM variable_storage vs 
		    JOIN works w on vs.work_id = w.id 
		    JOIN versions v on w.version_id = v.id
			JOIN pipelines p on v.pipeline_id = p.id
		    JOIN deadlines d on vs.id = d.block_id
		WHERE (
		    vs.status = 'running' 
		    OR ( vs.status = 'idle' AND (
		    d.action = 'rework_sla_breached' OR d.action = 'day_before_sla_request_add_info' OR d.action = 'sla_breach_request_add_info'))
			)
			AND w.child_id IS NULL
			AND d.deadline < NOW()
			AND vs.is_paused = false`

	rows, err := db.Connection.Query(ctx, q)
	if err != nil {
		return nil, err
	}

	defer rows.Close()

	res := make([]StepBreachedSLA, 0)

	for rows.Next() {
		var content []byte

		item := StepBreachedSLA{}

		if scanErr := rows.Scan(
			&item.TaskID,
			&item.WorkNumber,
			&item.WorkTitle,
			&item.Initiator,
			&content,
			&item.BlockData,
			&item.StepName,
			&item.Action,
			&item.IsTest,
			&item.CustomTitle,
		); scanErr != nil {
			return nil, scanErr
		}

		storage := store.NewStore()
		if unmErr := json.Unmarshal(content, &storage); unmErr != nil {
			return nil, unmErr
		}

		item.VarStore = storage

		res = append(res, item)
	}

	if rowsErr := rows.Err(); rowsErr != nil {
		return nil, rowsErr
	}

	return res, nil
}

func (db *PGCon) GetTaskActiveBlock(c context.Context, taskID, stepName string) ([]string, error) {
	c, span := trace.StartSpan(c, "pg_get_task_active_block")
	defer span.End()

	// nolint:gocritic
	// language=PostgreSQL
	q := `SELECT step_name 
			FROM variable_storage 
			WHERE 
			    status IN ('running', 'idle') 
				AND step_type IN ('approver', 'sign', 'form', 'execution') AND work_id = $1 and step_name != $2`

	stepNames := make([]string, 0)

	rows, err := db.Connection.Query(c, q, taskID, stepName)
	if err != nil {
		return nil, err
	}

	defer rows.Close()

	for rows.Next() {
		var name string

		if scanErr := rows.Scan(&name); scanErr != nil {
			return stepNames, scanErr
		}

		stepNames = append(stepNames, name)
	}

	if rowsErr := rows.Err(); rowsErr != nil {
		return nil, rowsErr
	}

	return stepNames, nil
}

func (db *PGCon) GetTaskForMonitoring(ctx context.Context, workNumber string) ([]entity.MonitoringTaskNode, error) {
	ctx, span := trace.StartSpan(ctx, "get_task_for_monitoring")
	defer span.End()

	// nolint:gocritic
	// language=PostgreSQL
	q := `
		SELECT w.work_number, 
		       w.version_id, 
		       w.is_paused task_is_paused, 
		       p.author,
		       p.created_at::text,
		       p.name,
		       vs.step_name, 
		       vs.status,
		       vs.id,
       		   v.content->'pipeline'-> 'blocks'->step_name->>'title' title,
       		   vs.time block_date_init,
       		   vs.is_paused block_is_paused
		from works w
    		join versions v on w.version_id = v.id
    		join pipelines p on v.pipeline_id = p.id
    		join variable_storage vs on w.id = vs.work_id
		where w.work_number = $1
		order by vs.time`

	rows, err := db.Connection.Query(ctx, q, workNumber)
	if err != nil {
		return nil, err
	}

	defer rows.Close()

	res := make([]entity.MonitoringTaskNode, 0)

	for rows.Next() {
		item := entity.MonitoringTaskNode{}
		if scanErr := rows.Scan(
			&item.WorkNumber,
			&item.VersionID,
			&item.IsPaused,
			&item.Author,
			&item.CreationTime,
			&item.ScenarioName,
			&item.NodeID,
			&item.Status,
			&item.BlockID,
			&item.RealName,
			&item.BlockDateInit,
			&item.BlockIsPaused,
		); scanErr != nil {
			return nil, scanErr
		}

		res = append(res, item)
	}

	if rowsErr := rows.Err(); rowsErr != nil {
		return nil, rowsErr
	}

	return res, nil
}

func (db *PGCon) AddExternalSystemToVersion(ctx context.Context, versionID, systemID string) error {
	ctx, span := trace.StartSpan(ctx, "pg_add_external_system_to_version")
	defer span.End()

	// nolint:gocritic
	// language=PostgreSQL
	query := `INSERT INTO external_systems (id, version_id, system_id) VALUES ($1, $2, $3)`

	_, err := db.Connection.Exec(ctx, query, uuid.New(), versionID, systemID)
	if err != nil {
		return err
	}

	return nil
}

func (db *PGCon) GetExternalSystemsIDs(ctx context.Context, versionID string) ([]uuid.UUID, error) {
	ctx, span := trace.StartSpan(ctx, "pg_get_external_systems_ids")
	defer span.End()

	// nolint:gocritic
	// language=PostgreSQL
	query := `
	SELECT array_agg(system_id)
	FROM external_systems
	WHERE version_id = $1`

	row := db.Connection.QueryRow(ctx, query, versionID)

	var systemIDs []uuid.UUID

	err := row.Scan(&systemIDs)
	if err != nil {
		return nil, err
	}

	return systemIDs, nil
}

func (db *PGCon) GetTaskEventsParamsByWorkNumber(ctx context.Context, workNumber,
	systemID string,
) (entity.ExternalSystemSubscriptionParams, error) {
	ctx, span := trace.StartSpan(ctx, "pg_get_task_events_params_by_work_number")
	defer span.End()

	// nolint:gocritic
	// language=PostgreSQL
	query := `
	SELECT system_id, microservice_id, path,
	method, notification_schema, mapping, nodes
	FROM external_system_task_subscriptions
	WHERE version_id = (SELECT version_id FROM works WHERE work_number = $1 limit 1) AND system_id = $2`

	row := db.Connection.QueryRow(ctx, query, workNumber, systemID)

	params := entity.ExternalSystemSubscriptionParams{
		NotificationSchema: script.JSONSchema{},
		Mapping:            script.JSONSchemaProperties{},
		Nodes:              make([]entity.NodeSubscriptionEvents, 0),
	}

	err := row.Scan(
		&params.SystemID,
		&params.MicroserviceID,
		&params.Path,
		&params.Method,
		&params.NotificationSchema,
		&params.Mapping,
		&params.Nodes,
	)
	if err != nil {
		if errors.Is(err, pgx.ErrNoRows) {
			return entity.ExternalSystemSubscriptionParams{}, nil
		}

		return params, err
	}

	return params, nil
}

func (db *PGCon) GetExternalSystemTaskSubscriptions(ctx context.Context, versionID,
	systemID string,
) (entity.ExternalSystemSubscriptionParams, error) {
	ctx, span := trace.StartSpan(ctx, "pg_get_external_system_task_subscriptions")
	defer span.End()

	// nolint:gocritic
	// language=PostgreSQL
	query := `
	SELECT system_id, microservice_id, path,
	method, notification_schema, mapping, nodes
	FROM external_system_task_subscriptions
	WHERE version_id = $1 AND system_id = $2`

	row := db.Connection.QueryRow(ctx, query, versionID, systemID)

	params := entity.ExternalSystemSubscriptionParams{
		NotificationSchema: script.JSONSchema{},
		Mapping:            script.JSONSchemaProperties{},
		Nodes:              make([]entity.NodeSubscriptionEvents, 0),
	}

	err := row.Scan(
		&params.SystemID,
		&params.MicroserviceID,
		&params.Path,
		&params.Method,
		&params.NotificationSchema,
		&params.Mapping,
		&params.Nodes,
	)
	if err != nil {
		if errors.Is(err, pgx.ErrNoRows) {
			return entity.ExternalSystemSubscriptionParams{}, nil
		}

		return params, err
	}

	return params, nil
}

func (db *PGCon) SaveExternalSystemSubscriptionParams(ctx context.Context, versionID string,
	params *entity.ExternalSystemSubscriptionParams,
) error {
	ctx, span := trace.StartSpan(ctx, "pg_save_external_system_subscription_params")
	defer span.End()

	// nolint:gocritic
	// language=PostgreSQL
	q := `INSERT INTO external_system_task_subscriptions 
    (id, version_id, system_id, microservice_id, path, method, notification_schema, mapping, nodes) 
    values 
    ($1, $2, $3, $4, $5, $6, $7, $8, $9)`

	_, err := db.Connection.Exec(ctx, q, uuid.New().String(), versionID, params.SystemID, params.MicroserviceID,
		params.Path, params.Method, params.NotificationSchema, params.Mapping, params.Nodes)
	if err != nil {
		return err
	}

	return nil
}

func (db *PGCon) RemoveExternalSystemTaskSubscriptions(ctx context.Context, versionID, systemID string) error {
	ctx, span := trace.StartSpan(ctx, "pg_remove_external_system_task_subscriptions")
	defer span.End()

	// nolint:gocritic
	// language=PostgreSQL
	query := `DELETE FROM external_system_task_subscriptions WHERE version_id = $1`
	args := []interface{}{versionID}

	if systemID != "" {
		query += " AND system_id = $2"

		args = append(args, systemID)
	}

	_, err := db.Connection.Exec(ctx, query, args...)
	if err != nil {
		return err
	}

	return nil
}

func (db *PGCon) RemoveExternalSystem(ctx context.Context, versionID, systemID string) error {
	ctx, span := trace.StartSpan(ctx, "pg_remove_external_system")
	defer span.End()

	// nolint:gocritic
	// language=PostgreSQL
	query := `DELETE FROM external_systems WHERE version_id = $1 AND system_id = $2`

	_, err := db.Connection.Exec(ctx, query, versionID, systemID)
	if err != nil {
		return err
	}

	return nil
}

func (db *PGCon) RemoveObsoleteMapping(ctx context.Context, versionID string) error {
	ctx, span := trace.StartSpan(ctx, "pg_remove_obsolete_mapping")
	defer span.End()

	// nolint:gocritic
	// language=PostgreSQL
	query := `UPDATE external_systems
		SET input_mapping = NULL, output_mapping = NULL
		WHERE version_id = $1`

	_, err := db.Connection.Exec(ctx, query, versionID)
	if err != nil {
		return err
	}

	return nil
}

func (db *PGCon) GetWorksForUserWithGivenTimeRange(
	ctx context.Context,
	hours int,
	login,
	versionID,
	excludeWorkNumber string,
) ([]*entity.EriusTask, error) {
	ctx, span := trace.StartSpan(ctx, "get_works_for_user_with_given_time_range")
	defer span.End()

	// nolint:gocritic
	// language=PostgreSQL
	query := `WITH works_cte as (select w.id work_id,
                          w.author work_author,
                          (w.run_context -> 'initial_application' -> 'application_body' -> 'recipient' ->>
                           'username') work_recipient,
                          w.work_number work_number,
                          w.started_at work_started
                   from works w
                     where w.started_at > now() - interval '1 hour' * $1
                     and w.version_id = $2
                     and w.work_number != $3
                     and w.child_id is null)
				   select work_id, work_author, work_number, work_started
				   from works_cte
				   where works_cte.work_recipient = $4
				   or (works_cte.work_recipient is null and works_cte.work_author = $4)`

	rows, queryErr := db.Connection.Query(ctx, query, hours, versionID, excludeWorkNumber, login)
	if queryErr != nil {
		return nil, queryErr
	}

	defer rows.Close()

	works := make([]*entity.EriusTask, 0)

	for rows.Next() {
		var work entity.EriusTask

		scanErr := rows.Scan(
			&work.ID,
			&work.Author,
			&work.WorkNumber,
			&work.StartedAt,
		)
		if scanErr != nil {
			return nil, scanErr
		}

		works = append(works, &work)
	}

	if rowsErr := rows.Err(); rowsErr != nil {
		return nil, rowsErr
	}

	return works, nil
}

func (db *PGCon) CheckPipelineNameExists(ctx context.Context, name string, checkNotDeleted bool) (*bool, error) {
	c, span := trace.StartSpan(ctx, "check_pipeline_name_exists")
	defer span.End()

	// nolint:gocritic
	// language=PostgreSQL
	qVersion := `
	select exists(
	    select 1 from pipelines where name = $1 --is_deleted--
	    )`

	if checkNotDeleted {
		qVersion = strings.Replace(qVersion, "--is_deleted--", "AND pipelines.deleted_at IS NULL", 1)
	}

	row := db.Connection.QueryRow(c, qVersion, name)

	var pipelineNameExists bool

	scanErr := row.Scan(&pipelineNameExists)

	if scanErr != nil {
		return nil, scanErr
	}

	return &pipelineNameExists, nil
}

func (db *PGCon) AllowRunAsOthers(ctx context.Context, versionID, systemID string, allowRunAsOthers bool) (err error) {
	ctx, span := trace.StartSpan(ctx, "pg_allow_run_as_others")
	defer span.End()

	// nolint:gocritic
	// language=PostgreSQL
	query := `
	UPDATE external_systems
	SET allow_run_as_others = $1
	WHERE version_id = $2 AND system_id = $3`

	commandTag, err := db.Connection.Exec(ctx, query, allowRunAsOthers, versionID, systemID)
	if err != nil {
		return err
	}

	if commandTag.RowsAffected() == 0 {
		return errCantFindExternalSystem
	}

	return nil
}

func (db *PGCon) GetTaskInWorkTime(ctx context.Context, workNumber string) (*entity.TaskCompletionInterval, error) {
	ctx, span := trace.StartSpan(ctx, "pg_get_task_in_work_time")
	defer span.End()

	// nolint:gocritic
	// language=PostgreSQL
	query := `
	SELECT started_at, finished_at
	FROM works
	WHERE work_number = $1`

	row := db.Connection.QueryRow(ctx, query, workNumber)

	interval := entity.TaskCompletionInterval{}

	var finishedAt sql.NullTime

	err := row.Scan(
		&interval.StartedAt,
		&finishedAt,
	)
	if err != nil {
		return &entity.TaskCompletionInterval{}, err
	}

	if finishedAt.Valid {
		interval.FinishedAt = finishedAt.Time
	}

	return &interval, nil
}

func (db *PGCon) GetVersionsByFunction(ctx context.Context, funcID, versionID string) ([]entity.EriusScenario, error) {
	ctx, span := trace.StartSpan(ctx, "pg_get_versions_by_function")
	defer span.End()

	// nolint:gocritic
	// language=PostgreSQL
	const q = `
	SELECT p.name, v.id, p.author, v.status
    FROM versions v
	JOIN pipelines p on v.pipeline_id = p.id
    JOIN LATERAL jsonb_each(v.content->'pipeline'->'blocks') as bks on true
    JOIN LATERAL (
        SELECT 
        	pipeline_id,
        	max(created_at) AS max_version_date
        FROM versions
        GROUP BY pipeline_id
    ) latest ON latest.pipeline_id = v.pipeline_id
	WHERE (
		(v.status = 2 AND v.is_actual = true) OR
	    (v.status = 1 AND v.created_at = latest.max_version_date)
	)
	AND v.deleted_at IS NULL
	AND bks.value ->> 'type_id' = 'executable_function'
    AND bks.value->'params'->'function'->>'functionId' = $1
    AND bks.value->'params'->'function'->>'versionId' != $2
    GROUP BY p.name, v.id, p.author;
`

	rows, err := db.Connection.Query(ctx, q, funcID, versionID)
	if err != nil {
		return nil, err
	}

	defer rows.Close()

	versions := make([]entity.EriusScenario, 0)

	for rows.Next() {
		v := entity.EriusScenario{}

		err = rows.Scan(&v.Name, &v.VersionID, &v.Author, &v.Status)
		if err != nil {
			return nil, err
		}

		versions = append(versions, v)
	}

	if rowsErr := rows.Err(); rowsErr != nil {
		return nil, rowsErr
	}

	return versions, nil
}<|MERGE_RESOLUTION|>--- conflicted
+++ resolved
@@ -1136,11 +1136,7 @@
 	return nil
 }
 
-<<<<<<< HEAD
-func (db *PGCon) IsStepExist(ctx context.Context, workID, stepName string) (bool, uuid.UUID, time.Time, error) {
-=======
-func (db *PGCon) isStepExist(ctx context.Context, workID, stepName string, hasUpdData bool) (bool, uuid.UUID, time.Time, error) {
->>>>>>> 07efb783
+func (db *PGCon) IsStepExist(ctx context.Context, workID, stepName string, hasUpdData bool) (bool, uuid.UUID, time.Time, error) {
 	var (
 		id uuid.UUID
 		t  time.Time
@@ -1173,17 +1169,15 @@
 	return id != uuid.Nil, id, t, nil
 }
 
-func (db *PGCon) InitTaskBlock(ctx context.Context, dto *SaveStepRequest,
+func (db *PGCon) InitTaskBlock(
+	ctx context.Context,
+	dto *SaveStepRequest,
 	isPaused, hasUpdData bool,
 ) (id uuid.UUID, startTime time.Time, err error) {
 	ctx, span := trace.StartSpan(ctx, "pg_init_task_block")
 	defer span.End()
 
-<<<<<<< HEAD
-	exists, stepID, t, existErr := db.IsStepExist(ctx, dto.WorkID.String(), dto.StepName)
-=======
-	exists, stepID, t, existErr := db.isStepExist(ctx, dto.WorkID.String(), dto.StepName, hasUpdData)
->>>>>>> 07efb783
+	exists, stepID, t, existErr := db.IsStepExist(ctx, dto.WorkID.String(), dto.StepName, hasUpdData)
 	if existErr != nil {
 		return uuid.Nil, time.Time{}, existErr
 	}
@@ -1258,18 +1252,7 @@
 	defer span.End()
 
 	if !dto.IsReEntry && dto.BlockExist {
-<<<<<<< HEAD
 		return id, nil
-=======
-		exists, stepID, _, err := db.isStepExist(ctx, dto.WorkID.String(), dto.StepName, hasUpdData)
-		if err != nil {
-			return uuid.Nil, err
-		}
-
-		if exists {
-			return stepID, nil
-		}
->>>>>>> 07efb783
 	}
 	// nolint:gocritic
 	// language=PostgreSQL
