--- conflicted
+++ resolved
@@ -2478,10 +2478,9 @@
 			 FROM (
 					  SELECT id, blocks, nextNode
 					  FROM (
-<<<<<<< HEAD
 							   SELECT id,
 									  pipeline.blocks                                                               as blocks,
-									  jsonb_array_elements_text(pipeline.blocks -> pipeline.entrypoint #> '{next,default}') as nodes
+									  jsonb_array_elements_text(pipeline.blocks -> pipeline.entrypoint #> '{next,default}') as nextNode
 							   FROM (
 										SELECT id,
 											   content -> 'pipeline' #> '{blocks}'    as blocks,
@@ -2489,26 +2488,10 @@
 										FROM pipeliner.versions
 									) as pipeline
 						   ) as next_from_start
-					  WHERE next_from_start.nodes LIKE 'servicedesk_application%'
+					  WHERE next_from_start.nextNode LIKE 'servicedesk_application%'
 				  ) as servicedesk_node
 	) as servicedesk_node_params
 		LEFT JOIN pipeliner.versions pv ON pv.id = servicedesk_node_params.pipeline_version_id
-=======
-							SELECT id,
-									pipeline.blocks AS blocks,
-									jsonb_array_elements_text(pipeline.blocks -> pipeline.entrypoint -> 'next' #> '{default}') AS nextNode
-							FROM (
-									SELECT id,
-										   content -> 'pipeline' #> '{blocks}'    AS blocks,
-										   content -> 'pipeline' ->> 'entrypoint' AS entrypoint
-									FROM pipeliner.versions
-								) AS pipeline
-						   ) AS next_from_start
-					  WHERE next_from_start.nextNode LIKE 'servicedesk_application%'
-				  ) AS servicedesk_node
-		 ) AS servicedesk_node_params
-			 LEFT JOIN pipeliner.versions pv ON pv.id = servicedesk_node_params.pipeline_version_id
->>>>>>> f48c77d8
 	WHERE pv.status = 2 AND
 			pv.created_at = (SELECT MAX(v.created_at) FROM pipeliner.versions v WHERE v.pipeline_id = pv.pipeline_id AND v.status = 2) AND
 			servicedesk_node_params.blueprint_id = $1 AND
