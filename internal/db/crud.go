--- conflicted
+++ resolved
@@ -1101,12 +1101,8 @@
 	SET is_actual = FALSE
 	WHERE id != $1
 	AND pipeline_id = $2`
-<<<<<<< HEAD
-
-		_, err = tx.Exec(c, q, p.VersionID, p.ID)
-=======
+
 		_, err = tx.Exec(c, q, p.VersionID, p.PipelineID)
->>>>>>> 3cbf10e9
 		if err != nil {
 			return err
 		}
@@ -2313,15 +2309,9 @@
 		AND v.work_id = (SELECT id FROM works WHERE work_number = $1 AND child_id IS NULL)
 	ORDER BY v.time`
 
-<<<<<<< HEAD
-	ff := make([]orderedmap.OrderedMap, 0)
-
-	rows, err := db.Connection.Query(context.Background(), q, workNumber, nodeName)
-=======
 	descriptionForms := make([]entity.DescriptionForm, 0)
 
 	rows, err := db.Connection.Query(context.Background(), query, workNumber, nodeName)
->>>>>>> 3cbf10e9
 	if err != nil {
 		if errors.Is(err, sql.ErrNoRows) {
 			return descriptionForms, nil
@@ -2333,31 +2323,26 @@
 	defer rows.Close()
 
 	for rows.Next() {
-		var formName string
-		var form orderedmap.OrderedMap
+		var (
+			formName string
+			form     orderedmap.OrderedMap
+		)
+
 		if scanErr := rows.Scan(&form, &formName); scanErr != nil {
 			return descriptionForms, scanErr
 		}
-<<<<<<< HEAD
-
-		ff = append(ff, form)
-=======
+
 		descriptionForms = append(descriptionForms, entity.DescriptionForm{
 			Name:        formName,
 			Description: form,
 		})
->>>>>>> 3cbf10e9
 	}
 
 	if rowsErr := rows.Err(); rowsErr != nil {
 		return descriptionForms, rowsErr
 	}
-<<<<<<< HEAD
-
-	return ff, nil
-=======
+
 	return descriptionForms, nil
->>>>>>> 3cbf10e9
 }
 
 func (db *PGCon) GetTaskRunContext(ctx context.Context, workNumber string) (entity.TaskRunContext, error) {
