--- conflicted
+++ resolved
@@ -2758,12 +2758,7 @@
 			SET start_schema = excluded.start_schema, 
 				end_schema = excluded.end_schema,
 				resubmission_period = excluded.resubmission_period`
-
-<<<<<<< HEAD
-		_, err := db.Connection.Exec(ctx, query, uuid.New(), settings.Id, settings.StartSchema, settings.EndSchema, settings.ResubmissionPeriod)
-=======
-		commandTag, err = db.Connection.Exec(ctx, query, uuid.New(), settings.Id, settings.StartSchema, settings.EndSchema)
->>>>>>> f6802fe1
+		commandTag, err = db.Connection.Exec(ctx, query, uuid.New(), settings.Id, settings.StartSchema, settings.EndSchema, settings.ResubmissionPeriod)
 		if err != nil {
 			return err
 		}
@@ -2926,18 +2921,30 @@
 	return nil
 }
 
-<<<<<<< HEAD
+func (db *PGCon) RemoveObsoleteMapping(ctx context.Context, versionID string) error {
+	ctx, span := trace.StartSpan(ctx, "pg_remove_obsolete_mapping")
+	defer span.End()
+
+	// nolint:gocritic
+	// language=PostgreSQL
+	query := `UPDATE external_systems
+		SET input_mapping = NULL, output_mapping = NULL
+		WHERE version_id = $1`
+
+	_, err := db.Connection.Exec(ctx, query, versionID)
+	if err != nil {
+		return err
+	}
+
+	return nil
+}
+
 func (db *PGCon) GetWorksForUserWithGivenTimeRange(ctx context.Context, hours int, login, versionID string) ([]*entity.EriusTask, error) {
 	ctx, span := trace.StartSpan(ctx, "get_works_for_user_with_given_time_range")
-=======
-func (db *PGCon) RemoveObsoleteMapping(ctx context.Context, versionID string) error {
-	ctx, span := trace.StartSpan(ctx, "pg_remove_obsolete_mapping")
->>>>>>> f6802fe1
-	defer span.End()
-
-	// nolint:gocritic
-	// language=PostgreSQL
-<<<<<<< HEAD
+	defer span.End()
+
+	// nolint:gocritic
+	// language=PostgreSQL
 	query := `WITH works_cte as (select w.id work_id,
                           w.author work_author,
                           (w.run_context -> 'initial_application' -> 'application_body' -> 'recipient' ->>
@@ -2981,16 +2988,4 @@
 	}
 
 	return works, nil
-=======
-	query := `UPDATE external_systems
-		SET input_mapping = NULL, output_mapping = NULL
-		WHERE version_id = $1`
-
-	_, err := db.Connection.Exec(ctx, query, versionID)
-	if err != nil {
-		return err
-	}
-
-	return nil
->>>>>>> f6802fe1
 }