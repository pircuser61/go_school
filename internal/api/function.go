--- conflicted
+++ resolved
@@ -52,16 +52,6 @@
 		}
 	}()
 
-<<<<<<< HEAD
-	if message.Err != "" {
-		log.WithField("message.Err", message.Err).
-			Error("message from kafka has error")
-
-		return nil
-	}
-
-=======
->>>>>>> 8609a099
 	st, err := ae.getTaskStepWithRetry(ctx, message.TaskID)
 	if err != nil {
 		log.WithField("funcName", "GetTaskStepById").
