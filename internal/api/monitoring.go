package api

import (
	"net/http"
<<<<<<< HEAD

	"github.com/pkg/errors"

	"go.opencensus.io/trace"

	"gitlab.services.mts.ru/abp/myosotis/logger"
=======
	"strings"

	"go.opencensus.io/trace"

	"github.com/google/uuid"

	"gitlab.services.mts.ru/abp/myosotis/logger"
	"gitlab.services.mts.ru/jocasta/pipeliner/utils"
>>>>>>> b798040e
)

func (ae *APIEnv) GetBlockContext(w http.ResponseWriter, r *http.Request, blockId string) {
	ctx, span := trace.StartSpan(r.Context(), "start get block context")
	defer span.End()

	log := logger.GetLogger(ctx)

	blocksOutputs, err := ae.DB.GetBlocksOutputs(ctx, blockId)
	if err != nil {
		e := GetBlockContextError
		log.Error(e.errorMessage(err))
		_ = e.sendError(w)
		return
	}

	blocks := make(map[string]MonitoringBlockOutput, len(blocksOutputs))
	for _, bo := range blocksOutputs {
		if strings.Contains(bo.Name, bo.StepName) {
			continue
		}

		blocks[bo.Name] = MonitoringBlockOutput{
			Name:        bo.Name,
			Value:       bo.Value,
			Description: "",
			Type:        utils.GetJsonType(bo.Value),
		}
	}

	if err = sendResponse(w, http.StatusOK, BlockContextResponse{
		Blocks: &BlockContextResponse_Blocks{blocks},
	}); err != nil {
		e := UnknownError
		log.Error(e.errorMessage(err))
		_ = e.sendError(w)
		return
	}
}

func (ae *APIEnv) GetTasksForMonitoring(w http.ResponseWriter, req *http.Request, params GetTasksForMonitoringParams) {
	panic("implement me")
}

func (ae *APIEnv) GetMonitoringTask(w http.ResponseWriter, req *http.Request, workNumber string) {
<<<<<<< HEAD
	ctx, s := trace.StartSpan(req.Context(), "get_task_for_monitoring")
	defer s.End()

	log := logger.GetLogger(ctx)

	if workNumber == "" {
		e := UUIDParsingError
		log.Error(e.errorMessage(errors.New("workNumber is empty")))
		_ = e.sendError(w)
		return
	}

	nodes, err := ae.DB.GetTaskForMonitoring(ctx, workNumber)
	if err != nil {
		e := GetMonitoringNodesError
=======
	panic("implement me")
}

func (ae *APIEnv) GetMonitoringTasksBlockBlockIdParams(w http.ResponseWriter, req *http.Request, blockId string) {
	ctx, span := trace.StartSpan(req.Context(), "get_monitoring_tasks_block_blockId_params")
	defer span.End()

	log := logger.GetLogger(ctx)

	blockIdUUID, err := uuid.Parse(blockId)
	if err != nil {
		e := UUIDParsingError
		log.Error(e.errorMessage(err))
		_ = e.sendError(w)
	}

	taskStep, err := ae.DB.GetTaskStepById(ctx, blockIdUUID)
	if err != nil {
		e := UUIDParsingError
		log.Error(e.errorMessage(err))
		_ = e.sendError(w)
	}

	blockInputs, err := ae.DB.GetBlockInputs(ctx, taskStep.Name, taskStep.WorkNumber)
	if err != nil {
		e := GetBlockContextError
>>>>>>> b798040e
		log.Error(e.errorMessage(err))
		_ = e.sendError(w)
		return
	}
<<<<<<< HEAD
	res := MonitoringTask{History: make([]MonitoringHistory, 0)}
	if nodes != nil {
		res.ScenarioInfo = MonitoringScenarioInfo{
			Author:       nodes[0].Author,
			CreationTime: nodes[0].CreationTime,
			ScenarioName: nodes[0].ScenarioName,
		}
		res.VersionId = nodes[0].VersionId
		res.WorkNumber = nodes[0].WorkNumber
	}

	for i := range nodes {
		res.History = append(res.History, MonitoringHistory{
			NodeId:   nodes[i].NodeId,
			RealName: nodes[i].RealName,
			Status:   getMonitoringStatus(nodes[i].Status),
			StepName: nodes[i].StepName,
		})
	}
	if err = sendResponse(w, http.StatusOK, res); err != nil {
		e := UnknownError
		log.Error(e.errorMessage(err))
		_ = e.sendError(w)

		return
	}
}

func getMonitoringStatus(status string) MonitoringHistoryStatus {
	switch status {
	case "cancel", "finished", "no_success", "revoke":
		{
			return MonitoringHistoryStatusFinished
		}
	default:
		return MonitoringHistoryStatusRunning
=======

	inputs := make(map[string]MonitoringBlockParam, 0)
	for _, bo := range blockInputs {
		inputs[bo.Name] = MonitoringBlockParam{
			Name:  bo.Name,
			Value: bo.Value,
			Type:  utils.GetJsonType(bo.Value),
		}
	}

	blockOutputs, err := ae.DB.GetBlockOutputs(ctx, blockId, taskStep.Name)
	if err != nil {
		e := GetBlockContextError
		log.Error(e.errorMessage(err))
		_ = e.sendError(w)
		return
	}

	outputs := make(map[string]MonitoringBlockParam, 0)
	for _, bo := range blockOutputs {
		outputs[bo.Name] = MonitoringBlockParam{
			Name:  bo.Name,
			Value: bo.Value,
			Type:  utils.GetJsonType(bo.Value),
		}
	}

	startedAt := taskStep.Time.String()
	finishedAt := ""
	if taskStep.Status == string(MonitoringHistoryStatusFinished) && taskStep.UpdatedAt != nil {
		finishedAt = taskStep.UpdatedAt.String()
	}

	if err := sendResponse(w, http.StatusOK, MonitoringParamsResponse{
		StartedAt:  &startedAt,
		FinishedAt: &finishedAt,
		Inputs:     &MonitoringParamsResponse_Inputs{AdditionalProperties: inputs},
		Outputs:    &MonitoringParamsResponse_Outputs{AdditionalProperties: outputs},
	}); err != nil {
		e := UnknownError
		log.Error(e.errorMessage(err))
		_ = e.sendError(w)
		return
>>>>>>> b798040e
	}
}<|MERGE_RESOLUTION|>--- conflicted
+++ resolved
@@ -2,14 +2,12 @@
 
 import (
 	"net/http"
-<<<<<<< HEAD
 
 	"github.com/pkg/errors"
 
 	"go.opencensus.io/trace"
 
 	"gitlab.services.mts.ru/abp/myosotis/logger"
-=======
 	"strings"
 
 	"go.opencensus.io/trace"
@@ -18,7 +16,6 @@
 
 	"gitlab.services.mts.ru/abp/myosotis/logger"
 	"gitlab.services.mts.ru/jocasta/pipeliner/utils"
->>>>>>> b798040e
 )
 
 func (ae *APIEnv) GetBlockContext(w http.ResponseWriter, r *http.Request, blockId string) {
@@ -64,7 +61,6 @@
 }
 
 func (ae *APIEnv) GetMonitoringTask(w http.ResponseWriter, req *http.Request, workNumber string) {
-<<<<<<< HEAD
 	ctx, s := trace.StartSpan(req.Context(), "get_task_for_monitoring")
 	defer s.End()
 
@@ -80,39 +76,10 @@
 	nodes, err := ae.DB.GetTaskForMonitoring(ctx, workNumber)
 	if err != nil {
 		e := GetMonitoringNodesError
-=======
-	panic("implement me")
-}
-
-func (ae *APIEnv) GetMonitoringTasksBlockBlockIdParams(w http.ResponseWriter, req *http.Request, blockId string) {
-	ctx, span := trace.StartSpan(req.Context(), "get_monitoring_tasks_block_blockId_params")
-	defer span.End()
-
-	log := logger.GetLogger(ctx)
-
-	blockIdUUID, err := uuid.Parse(blockId)
-	if err != nil {
-		e := UUIDParsingError
-		log.Error(e.errorMessage(err))
-		_ = e.sendError(w)
-	}
-
-	taskStep, err := ae.DB.GetTaskStepById(ctx, blockIdUUID)
-	if err != nil {
-		e := UUIDParsingError
-		log.Error(e.errorMessage(err))
-		_ = e.sendError(w)
-	}
-
-	blockInputs, err := ae.DB.GetBlockInputs(ctx, taskStep.Name, taskStep.WorkNumber)
-	if err != nil {
-		e := GetBlockContextError
->>>>>>> b798040e
 		log.Error(e.errorMessage(err))
 		_ = e.sendError(w)
 		return
 	}
-<<<<<<< HEAD
 	res := MonitoringTask{History: make([]MonitoringHistory, 0)}
 	if nodes != nil {
 		res.ScenarioInfo = MonitoringScenarioInfo{
@@ -149,7 +116,36 @@
 		}
 	default:
 		return MonitoringHistoryStatusRunning
-=======
+	}
+}
+
+func (ae *APIEnv) GetMonitoringTasksBlockBlockIdParams(w http.ResponseWriter, req *http.Request, blockId string) {
+	ctx, span := trace.StartSpan(req.Context(), "get_monitoring_tasks_block_blockId_params")
+	defer span.End()
+
+	log := logger.GetLogger(ctx)
+
+	blockIdUUID, err := uuid.Parse(blockId)
+	if err != nil {
+		e := UUIDParsingError
+		log.Error(e.errorMessage(err))
+		_ = e.sendError(w)
+	}
+
+	taskStep, err := ae.DB.GetTaskStepById(ctx, blockIdUUID)
+	if err != nil {
+		e := UUIDParsingError
+		log.Error(e.errorMessage(err))
+		_ = e.sendError(w)
+	}
+
+	blockInputs, err := ae.DB.GetBlockInputs(ctx, taskStep.Name, taskStep.WorkNumber)
+	if err != nil {
+		e := GetBlockContextError
+		log.Error(e.errorMessage(err))
+		_ = e.sendError(w)
+		return
+	}
 
 	inputs := make(map[string]MonitoringBlockParam, 0)
 	for _, bo := range blockInputs {
@@ -193,6 +189,5 @@
 		log.Error(e.errorMessage(err))
 		_ = e.sendError(w)
 		return
->>>>>>> b798040e
 	}
 }