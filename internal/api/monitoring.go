package api

import (
	"context"
	"encoding/json"
	"fmt"
	"io"
	"net/http"
	"regexp"
	"sort"
	"strings"
	"time"

	"github.com/google/uuid"

	"github.com/pkg/errors"

	"go.opencensus.io/trace"

	"gitlab.services.mts.ru/abp/myosotis/logger"

	"gitlab.services.mts.ru/jocasta/pipeliner/internal/db"
	"gitlab.services.mts.ru/jocasta/pipeliner/internal/entity"
	human_tasks "gitlab.services.mts.ru/jocasta/pipeliner/internal/humantasks"
	"gitlab.services.mts.ru/jocasta/pipeliner/internal/pipeline"
	"gitlab.services.mts.ru/jocasta/pipeliner/internal/script"
	"gitlab.services.mts.ru/jocasta/pipeliner/internal/user"
	"gitlab.services.mts.ru/jocasta/pipeliner/utils"
)

const (
	monitoringTimeLayout = "2006-01-02T15:04:05-0700"
)

func (ae *Env) GetTasksForMonitoring(w http.ResponseWriter, r *http.Request, params GetTasksForMonitoringParams) {
	ctx, span := trace.StartSpan(r.Context(), "get_tasks_for_monitoring")
	defer span.End()

	log := logger.GetLogger(ctx)
	errorHandler := newHTTPErrorHandler(log, w)

	statusFilter := make([]string, 0)

	if params.Status != nil {
		for i := range *params.Status {
			statusFilter = append(statusFilter, string((*params.Status)[i]))
		}
	}

	dbTasks, err := ae.DB.GetTasksForMonitoring(ctx, &entity.TasksForMonitoringFilters{
		PerPage:      params.PerPage,
		Page:         params.Page,
		SortColumn:   (*string)(params.SortColumn),
		SortOrder:    (*string)(params.SortOrder),
		Filter:       params.Filter,
		FromDate:     params.FromDate,
		ToDate:       params.ToDate,
		StatusFilter: statusFilter,
	})
	if err != nil {
		errorHandler.handleError(GetTasksForMonitoringError, err)

		return
	}

	initiatorsFullNameCache := make(map[string]string)

	responseTasks := make([]MonitoringTableTask, 0, len(dbTasks.Tasks))

	for i := range dbTasks.Tasks {
		t := dbTasks.Tasks[i]

		if _, ok := initiatorsFullNameCache[t.Initiator]; !ok {
			userLog := log.WithField("username", t.Initiator)

			userFullName, getUserErr := ae.getUserFullName(ctx, t.Initiator)
			if getUserErr != nil {
				e := GetTasksForMonitoringGetUserError
				userLog.Error(e.errorMessage(getUserErr))
			}

			initiatorsFullNameCache[t.Initiator] = userFullName
		}

		var processName string

		if t.ProcessDeletedAt != nil {
			const regexpString = "^(.+)(_deleted_at_\\d{4}-\\d{2}-\\d{2} \\d{2}:\\d{2}:\\d{2}.+)$"

			regexCompiled := regexp.MustCompile(regexpString)
			processName = regexCompiled.ReplaceAllString(t.ProcessName, "$1")
		} else {
			processName = t.ProcessName
		}

		monitoringTableTask := MonitoringTableTask{
			Initiator:         t.Initiator,
			InitiatorFullname: initiatorsFullNameCache[t.Initiator],
			ProcessName:       processName,
			StartedAt:         t.StartedAt.Format(monitoringTimeLayout),
			Status:            MonitoringTableTaskStatus(t.Status),
			WorkNumber:        t.WorkNumber,
		}

		if t.FinishedAt != nil {
			monitoringTableTask.FinishedAt = t.FinishedAt.Format(monitoringTimeLayout)
		}

		if t.LastEventAt != nil && t.LastEventType != nil && *t.LastEventType == string(MonitoringTaskActionRequestActionPause) {
			monitoringTableTask.PausedAt = t.LastEventAt.Format(monitoringTimeLayout)
		}

		responseTasks = append(responseTasks, monitoringTableTask)
	}

	err = sendResponse(w, http.StatusOK, MonitoringTasksPage{
		Tasks: responseTasks,
		Total: dbTasks.Total,
	})
	if err != nil {
		errorHandler.handleError(UnknownError, err)
	}
}

func (ae *Env) getUserFullName(ctx context.Context, username string) (string, error) {
	initiatorUserInfo, getUserErr := ae.People.GetUser(ctx, username)
	if getUserErr != nil {
		return "", getUserErr
	}

	initiatorSSOUser, typedErr := initiatorUserInfo.ToSSOUserTyped()
	if typedErr != nil {
		return "", typedErr
	}

	return initiatorSSOUser.GetFullName(), nil
}

func (ae *Env) GetBlockContext(w http.ResponseWriter, r *http.Request, blockID string) {
	ctx, span := trace.StartSpan(r.Context(), "start get block context")
	defer span.End()

	log := logger.GetLogger(ctx)
	errorHandler := newHTTPErrorHandler(log, w)

	blockIsHidden, err := ae.DB.CheckBlockForHiddenFlag(ctx, blockID)
	if err != nil {
		e := newHTTPErrorHandler(log.WithField("blockId", blockID), w)
		e.handleError(CheckForHiddenError, err)

		return
	}

	if blockIsHidden {
		errorHandler.handleError(ForbiddenError, nil)

		return
	}

	blocksOutputs, err := ae.DB.GetBlocksOutputs(ctx, blockID)
	if err != nil {
		errorHandler.handleError(GetBlockContextError, err)

		return
	}

	blocks := make(map[string]MonitoringBlockOutput, len(blocksOutputs))

	for _, bo := range blocksOutputs {
		prefix := bo.StepName + "."

		if strings.HasPrefix(bo.Name, prefix) {
			continue
		}

		blocks[bo.Name] = MonitoringBlockOutput{
			Name:        bo.Name,
			Value:       bo.Value,
			Description: "",
			Type:        utils.GetJSONType(bo.Value),
		}
	}

	err = sendResponse(w, http.StatusOK, BlockContextResponse{
		Blocks: &BlockContextResponse_Blocks{blocks},
	})
	if err != nil {
		errorHandler.handleError(UnknownError, err)
	}
}

func (ae *Env) GetMonitoringTask(w http.ResponseWriter, req *http.Request, workNumber string, params GetMonitoringTaskParams) {
	ctx, s := trace.StartSpan(req.Context(), "get_monitoring_task")
	defer s.End()

	log := logger.GetLogger(ctx)
	errorHandler := newHTTPErrorHandler(log, w)

	if workNumber == "" {
		err := errors.New("workNumber is empty")
		errorHandler.handleError(UUIDParsingError, err)

		return
	}

	taskIsHidden, err := ae.DB.CheckTaskForHiddenFlag(ctx, workNumber)
	if err != nil {
		errorHandler.handleError(CheckForHiddenError, err)

		return
	}

	if taskIsHidden {
		errorHandler.handleError(ForbiddenError, nil)

		return
	}

	workID, err := ae.DB.GetWorkIDByWorkNumber(ctx, workNumber)
	if err != nil {
		errorHandler.handleError(GetTaskError, err)

		return
	}

	events, err := ae.DB.GetTaskEvents(ctx, workID.String())
	if err != nil {
		errorHandler.handleError(GetTaskEventsError, err)

		return
	}

	nodes, err := ae.DB.GetTaskForMonitoring(ctx, workNumber, params.FromEventId, params.ToEventId)
	if err != nil {
		errorHandler.handleError(GetMonitoringNodesError, err)

		return
	}

	if len(nodes) == 0 {
		errorHandler.handleError(NoProcessNodesForMonitoringError, errors.New("No process nodes for monitoring"))

		return
	}

	if err = sendResponse(w, http.StatusOK, toMonitoringTaskResponse(nodes, events)); err != nil {
		errorHandler.handleError(UnknownError, err)

		return
	}
}

const (
	cancel   = "cancel"
	skipped  = "skipped"
	finished = "finished"
)

func getMonitoringStatus(status string) MonitoringHistoryStatus {
	switch status {
	case cancel, finished, "no_success", "revoke", "error", "skipped":
		return MonitoringHistoryStatusFinished
	default:
		return MonitoringHistoryStatusRunning
	}
}

//nolint:revive,stylecheck //need to implement interface in api.go
func (ae *Env) GetMonitoringTasksBlockBlockIdParams(w http.ResponseWriter, req *http.Request, blockID string) {
	ctx, span := trace.StartSpan(req.Context(), "get_monitoring_tasks_block_blockId_params")
	defer span.End()

	log := logger.GetLogger(ctx)
	errorHandler := newHTTPErrorHandler(log, w)

	blockIDUUID, err := uuid.Parse(blockID)
	if err != nil {
		errorHandler.handleError(UUIDParsingError, err)
	}

	taskStep, err := ae.DB.GetTaskStepByID(ctx, blockIDUUID)
	if err != nil {
		e := UnknownError

		log.WithField("stepID", blockID).
			Error(e.errorMessage(err))
		errorHandler.sendError(e)
	}

	blockInputs, err := ae.DB.GetBlockInputs(ctx, taskStep.Name, taskStep.WorkNumber)
	if err != nil {
		e := GetBlockContextError

		log.WithField("stepID", blockID).
			WithField("stepName", taskStep.Name).
			Error(e.errorMessage(err))
		errorHandler.sendError(e)

		return
	}

	inputs := make(map[string]MonitoringBlockParam, 0)

	for _, bo := range blockInputs {
		inputs[bo.Name] = MonitoringBlockParam{
			Name:  bo.Name,
			Value: bo.Value,
			Type:  utils.GetJSONType(bo.Value),
		}
	}

	blockOutputs, err := ae.DB.GetBlockOutputs(ctx, blockID, taskStep.Name)
	if err != nil {
		e := GetBlockContextError

		log.WithField("stepID", blockID).
			WithField("stepName", taskStep.Name).
			Error(e.errorMessage(err))
		errorHandler.sendError(e)

		return
	}

	blockIsHidden, err := ae.DB.CheckBlockForHiddenFlag(ctx, blockID)
	if err != nil {
		e := CheckForHiddenError

		log.WithField("stepID", blockID).
			WithField("stepName", taskStep.Name).
			Error(e.errorMessage(err))
		errorHandler.sendError(e)

		return
	}

	if blockIsHidden {
		errorHandler.handleError(ForbiddenError, err)

		return
	}

	outputs := make(map[string]MonitoringBlockParam, 0)

	for _, bo := range blockOutputs {
		outputs[bo.Name] = MonitoringBlockParam{
			Name:  bo.Name,
			Value: bo.Value,
			Type:  utils.GetJSONType(bo.Value),
		}
	}

	startedAt := taskStep.Time.String()
	finishedAt := ""

	if taskStep.Status == string(MonitoringHistoryStatusFinished) && taskStep.UpdatedAt != nil {
		finishedAt = taskStep.UpdatedAt.String()
	}

	if err := sendResponse(w, http.StatusOK, MonitoringParamsResponse{
		StartedAt:  &startedAt,
		FinishedAt: &finishedAt,
		Inputs:     &MonitoringParamsResponse_Inputs{AdditionalProperties: inputs},
		Outputs:    &MonitoringParamsResponse_Outputs{AdditionalProperties: outputs},
	}); err != nil {
		errorHandler.handleError(UnknownError, err)
	}
}

func (ae *Env) GetBlockState(w http.ResponseWriter, r *http.Request, blockID string) {
	ctx, span := trace.StartSpan(r.Context(), "start get block state")
	defer span.End()

	log := logger.GetLogger(ctx)
	errorHandler := newHTTPErrorHandler(log, w)

	id, err := uuid.Parse(blockID)
	if err != nil {
		errorHandler.handleError(UnknownError, err)

		return
	}

	blockIsHidden, err := ae.DB.CheckBlockForHiddenFlag(ctx, blockID)
	if err != nil {
		e := CheckForHiddenError
		log.
			WithField("stepID", blockID).
			Error(e.errorMessage(err))
		errorHandler.sendError(e)

		return
	}

	if blockIsHidden {
		errorHandler.handleError(ForbiddenError, nil)

		return
	}

	state, err := ae.DB.GetBlockStateForMonitoring(ctx, id.String())
	if err != nil {
		errorHandler.handleError(GetBlockStateError, err)

		return
	}

	params := make(map[string]MonitoringBlockState, len(state))
	for _, bo := range state {
		params[bo.Name] = MonitoringBlockState{
			Name:  bo.Name,
			Value: bo.Value,
			Type:  utils.GetJSONType(bo.Value),
		}
	}

	if err = sendResponse(w, http.StatusOK, BlockStateResponse{
		State: &BlockStateResponse_State{params},
	}); err != nil {
		errorHandler.handleError(UnknownError, err)

		return
	}
}

func (ae *Env) GetBlockError(w http.ResponseWriter, r *http.Request, blockID string) {
	ctx, span := trace.StartSpan(r.Context(), "start get block state")
	defer span.End()

	log := logger.GetLogger(ctx).
		WithField("stepID", blockID)
	errorHandler := newHTTPErrorHandler(log, w)

	blockIsHidden, err := ae.DB.CheckBlockForHiddenFlag(ctx, blockID)
	if err != nil {
		e := CheckForHiddenError
		log.Error(e.errorMessage(err))
		errorHandler.sendError(e)

		return
	}

	if blockIsHidden {
		errorHandler.handleError(ForbiddenError, nil)

		return
	}

	blockIDUUID, err := uuid.Parse(blockID)
	if err != nil {
		errorHandler.handleError(UUIDParsingError, err)
	}

	taskStep, err := ae.DB.GetTaskStepByID(ctx, blockIDUUID)
	if err != nil {
		e := UnknownError

		log.Error(e.errorMessage(err))
		errorHandler.sendError(e)
	}

	desc := fmt.Sprintf(ae.getErrorDescription(), blockID, taskStep.WorkNumber)
	urlError := ae.getErrorURL(taskStep.WorkNumber, blockID)

	if err = sendResponse(w, http.StatusOK, BlockErrorResponse{
		Description: desc,
		Url:         urlError,
	}); err != nil {
		errorHandler.handleError(UnknownError, err)

		return
	}
}

type startNodesParams struct {
	workID             uuid.UUID
	author, workNumber string
	byOne              bool
	params             *MonitoringTaskActionParams
}

//nolint:gocyclo,gocognit //its ok here
func (ae *Env) MonitoringTaskAction(w http.ResponseWriter, r *http.Request, workNumber string) {
	ctx, span := trace.StartSpan(r.Context(), "monitoring_task_action")
	defer span.End()

	log := logger.GetLogger(ctx).
		WithField("funcName", "MonitoringTaskAction").
		WithField("workNumber", workNumber)
	errorHandler := newHTTPErrorHandler(log, w)

	if workNumber == "" {
		err := errors.New("workNumber is empty")
		errorHandler.handleError(ValidationError, err)

		return
	}

	b, err := io.ReadAll(r.Body)

	defer r.Body.Close()

	if err != nil {
		errorHandler.handleError(RequestReadError, err)

		return
	}

	req := &MonitoringTaskActionRequest{}

	err = json.Unmarshal(b, req)
	if err != nil {
		errorHandler.handleError(MonitoringTaskActionParseError, err)

		return
	}

	ui, err := user.GetUserInfoFromCtx(ctx)
	if err != nil {
		errorHandler.sendError(NoUserInContextError)

		return
	}

	defer func() {
		if rc := recover(); rc != nil {
			log.WithField("funcName", "recover").
				Error(r)
		}
	}()

	workID, err := ae.DB.GetWorkIDByWorkNumber(ctx, workNumber)
	if err != nil {
		errorHandler.handleError(GetTaskError, err)

		return
	}

	log = log.WithField("action", req.Action)
	ctx = logger.WithLogger(ctx, log)

	switch req.Action {
	case MonitoringTaskActionRequestActionPause:
		err = ae.pauseTask(ctx, ui.Username, workID, req.Params)
		if err != nil {
			errorHandler.handleError(PauseTaskError, err)

			return
		}

	case MonitoringTaskActionRequestActionStart:
		err = ae.startTask(ctx, &startNodesParams{
			workID:     workID,
			author:     ui.Username,
			workNumber: workNumber,
			byOne:      false,
			params:     req.Params,
		})
		if err != nil {
			errorHandler.handleError(UnpauseTaskError, err)

			return
		}

	case MonitoringTaskActionRequestActionStartByOne:
		err = ae.startTask(ctx, &startNodesParams{
			workID:     workID,
			author:     ui.Username,
			workNumber: workNumber,
			byOne:      true,
			params:     req.Params,
		})
		if err != nil {
			errorHandler.handleError(UnpauseTaskError, err)

			return
		}
	case MonitoringTaskActionRequestActionEdit:
		if err != nil {
			errorHandler.handleError(WrongMonitoringActionError, err)

			return
		}
	}

	events, err := ae.DB.GetTaskEvents(ctx, workID.String())
	if err != nil {
		errorHandler.handleError(GetTaskEventsError, err)

		return
	}

	nodes, err := ae.DB.GetTaskForMonitoring(ctx, workNumber, nil, nil)
	if err != nil {
		errorHandler.handleError(GetMonitoringNodesError, err)

		return
	}

	if len(nodes) == 0 {
		errorHandler.handleError(NoProcessNodesForMonitoringError, errors.New("No process nodes for monitoring"))

		return
	}

	err = sendResponse(w, http.StatusOK, toMonitoringTaskResponse(nodes, events))
	if err != nil {
		errorHandler.handleError(UnknownError, err)

		return
	}
}

//nolint:all // ok
func toMonitoringTaskResponse(nodes []entity.MonitoringTaskNode, events []entity.TaskEvent) *MonitoringTask {
	const (
		finished = 2
		canceled = 6
	)

	res := &MonitoringTask{
		History:  make([]MonitoringHistory, 0),
		TaskRuns: make([]MonitoringTaskRun, 0),
	}
	res.ScenarioInfo = MonitoringScenarioInfo{
		Author:       nodes[0].Author,
		CreationTime: nodes[0].CreationTime,
		ScenarioName: nodes[0].ScenarioName,
	}
	res.VersionId = nodes[0].VersionID
	res.WorkNumber = nodes[0].WorkNumber
	res.IsPaused = nodes[0].IsPaused
	res.TaskRuns = getRunsByEvents(events)
	res.IsFinished = nodes[0].WorkStatus == finished || nodes[0].WorkStatus == canceled

	for i := range nodes {
		monitoringHistory := MonitoringHistory{
			BlockId:  nodes[i].BlockID,
			RealName: nodes[i].RealName,
			Status:   getMonitoringStatus(nodes[i].Status),
			NodeId:   nodes[i].NodeID,
			IsPaused: nodes[i].BlockIsPaused,
		}

		if nodes[i].BlockDateInit != nil {
			formattedTime := nodes[i].BlockDateInit.Format(monitoringTimeLayout)
			monitoringHistory.BlockDateInit = &formattedTime
		}

		res.History = append(res.History, monitoringHistory)
	}

	return res
}

func getRunsByEvents(events []entity.TaskEvent) []MonitoringTaskRun {
	res := make([]MonitoringTaskRun, 0)
	run := MonitoringTaskRun{}

	for i := range events {
		if events[i].EventType == string(MonitoringTaskEventEventTypeStart) {
			run.StartEventId = events[i].ID
			run.StartEventAt = events[i].CreatedAt
		}

		if events[i].EventType == string(MonitoringTaskEventEventTypePause) && run.StartEventId != "" {
			run.EndEventId = events[i].ID
			run.EndEventAt = events[i].CreatedAt
		}

		isLastEvent := len(events) == i+1

		if isLastEvent && run.StartEventId == "" {
			continue
		}

		if isLastEvent && run.EndEventId == "" {
			run.EndEventAt = time.Now()
		}

		if (run.StartEventId != "" && run.EndEventId != "") || isLastEvent {
			run.Index = len(res) + 1
			res = append(res, run)
			run = MonitoringTaskRun{}
		}
	}

	return res
}

func (ae *Env) pauseTask(ctx context.Context, author string, workID uuid.UUID, params *MonitoringTaskActionParams) error {
	txStorage, err := ae.DB.StartTransaction(ctx)
	if err != nil {
		return fmt.Errorf("failed start transaction, %w", err)
	}

	err = txStorage.SetTaskPaused(ctx, workID.String(), true)
	if err != nil {
		ae.rollbackTransaction(ctx, txStorage)

		return err
	}

	err = txStorage.UpdateTaskStatus(ctx, workID, db.RunStatusStopped, "", "")
	if err != nil {
		ae.rollbackTransaction(ctx, txStorage)

		return err
	}

	stepIDs := make([]string, 0)
	if params != nil && params.Steps != nil {
		stepIDs = *params.Steps
	}

	ids, err := txStorage.PauseTaskBlocks(ctx, workID.String(), stepIDs)
	if err != nil {
		ae.rollbackTransaction(ctx, txStorage)

		return err
	}

	if ids != nil {
		params.Steps = &ids
	}

	jsonParams := json.RawMessage{}
	if params != nil {
		jsonParams, err = json.Marshal(params)
		if err != nil {
			ae.rollbackTransaction(ctx, txStorage)

			return err
		}
	}

	_, err = txStorage.CreateTaskEvent(ctx, &entity.CreateTaskEvent{
		WorkID:    workID.String(),
		Author:    author,
		EventType: string(MonitoringTaskActionRequestActionPause),
		Params:    jsonParams,
	})
	if err != nil {
		ae.rollbackTransaction(ctx, txStorage)

		return err
	}

	err = txStorage.CommitTransaction(ctx)
	if err != nil {
		return fmt.Errorf("failed commit transaction, %w", err)
	}

	return nil
}

func (ae *Env) startTask(ctx context.Context, dto *startNodesParams) error {
	txStorage, err := ae.DB.StartTransaction(ctx)
	if err != nil {
		return fmt.Errorf("failed start transaction, %w", err)
	}

	isPaused, err := txStorage.IsTaskPaused(ctx, dto.workID)
	if err != nil {
		ae.rollbackTransaction(ctx, txStorage)

		return err
	}

	if !isPaused {
		ae.rollbackTransaction(ctx, txStorage)

		return errors.New("can't unpause running task")
	}

	if dto.params == nil || dto.params.Steps == nil {
		ae.rollbackTransaction(ctx, txStorage)

		return errors.New("can't found restarting steps")
	}

	// remove double steps
	filteredSteps := make(map[string]interface{})
	steps := make([]string, 0)

	for i := range *dto.params.Steps {
		if _, ok := filteredSteps[(*dto.params.Steps)[i]]; !ok {
			steps = append(steps, (*dto.params.Steps)[i])
		}

		filteredSteps[(*dto.params.Steps)[i]] = nil
	}

	sort.Slice(steps, func(i, j int) bool {
		return strings.Contains(steps[i], "wait_for_all_inputs")
	})

	crEventTime := time.Now()

	newSteps := make([]string, 0, len(steps))

	if updErr := txStorage.UpdateTaskStatus(ctx, dto.workID, db.RunStatusRunning, "", ""); updErr != nil {
		ae.rollbackTransaction(ctx, txStorage)

		return updErr
	}

	for i := range steps {
		newStepID, restartErr := ae.restartNode(
			ctx,
			txStorage,
			dto.workID,
			dto.workNumber,
			(*dto.params.Steps)[i],
			dto.author,
			dto.byOne,
		)
		if restartErr != nil {
			ae.rollbackTransaction(ctx, txStorage)

			return restartErr
		}

		newSteps = append(newSteps, newStepID)
	}

	dto.params.Steps = &newSteps

	jsonParams := json.RawMessage{}
	if dto.params != nil {
		jsonParams, err = json.Marshal(dto.params)
		if err != nil {
			ae.rollbackTransaction(ctx, txStorage)

			return err
		}
	}

	_, err = txStorage.CreateTaskEvent(ctx, &entity.CreateTaskEvent{
		WorkID:    dto.workID.String(),
		Author:    dto.author,
		EventType: string(MonitoringTaskActionRequestActionStart),
		Params:    jsonParams,
		Time:      crEventTime,
	})
	if err != nil {
		ae.rollbackTransaction(ctx, txStorage)

		return err
	}

	err = txStorage.TryUnpauseTask(ctx, dto.workID)
	if err != nil {
		ae.rollbackTransaction(ctx, txStorage)

		return err
	}

	err = txStorage.CommitTransaction(ctx)
	if err != nil {
		return fmt.Errorf("failed commit transaction, %w", err)
	}

	return nil
}

func (ae *Env) restartNode(
	ctx context.Context,
	txStorage db.Database,
	workID uuid.UUID,
	workNumber, stepID, login string,
	byOne bool,
) (string, error) {
	sid, parseErr := uuid.Parse(stepID)
	if parseErr != nil {
		return "", parseErr
	}

	dbStep, stepErr := txStorage.GetTaskStepByID(ctx, sid)
	if stepErr != nil {
		return "", stepErr
	}

	isFinished := dbStep.Status == finished || dbStep.Status == skipped || dbStep.Status == cancel

	isResumable, _, resumableErr := txStorage.IsBlockResumable(ctx, workID, dbStep.ID)
	if resumableErr != nil {
		return "", resumableErr
	}

	if !isResumable && !isFinished {
		return "", fmt.Errorf("can't unpause running task block: %s", sid)
	}

	blockData, blockErr := txStorage.GetBlockDataFromVersion(ctx, workNumber, dbStep.Name)
	if blockErr != nil {
		return "", blockErr
	}

	task, dbTaskErr := ae.GetTaskForUpdate(ctx, workNumber)
	if dbTaskErr != nil {
		return "", dbTaskErr
	}

	skipErr := ae.skipTaskBlocksAfterRestart(ctx, &task.Steps, dbStep.Time, blockData.Next, workNumber, workID, txStorage)
	if skipErr != nil {
		return "", skipErr
	}

	if isFinished {
		var errCopy error
		dbStep.ID, errCopy = txStorage.CopyTaskBlock(ctx, dbStep.ID)

		if errCopy != nil {
			return "", errCopy
		}
	}

	unpErr := txStorage.UnpauseTaskBlock(ctx, workID, dbStep.ID)
	if unpErr != nil {
		return "", unpErr
	}

	storage, getErr := txStorage.GetVariableStorageForStepByID(ctx, dbStep.ID)
	if getErr != nil {
		return "", getErr
	}

<<<<<<< HEAD
	_, _, processErr := pipeline.ProcessBlockWithEndMapping(ctx, dbStep.Name, blockData, &pipeline.BlockRunContext{
=======
	pipelineID, versionID, err := ae.DB.GetPipelineIDByWorkID(ctx, task.ID.String())
	if err != nil {
		return "", err
	}

	log := logger.GetLogger(ctx).WithField("pipelineID", pipelineID).
		WithField("versionID", versionID).
		WithField("pipelineID", pipelineID)
	ctx = logger.WithLogger(ctx, log)

	_, processErr := pipeline.ProcessBlockWithEndMapping(ctx, dbStep.Name, blockData, &pipeline.BlockRunContext{
>>>>>>> c53c600a
		TaskID:      task.ID,
		WorkNumber:  workNumber,
		WorkTitle:   task.Name,
		PipelineID:  pipelineID,
		VersionID:   versionID,
		Initiator:   task.Author,
		VarStore:    storage,
		Delegations: human_tasks.Delegations{},

		Services: pipeline.RunContextServices{
			HTTPClient:    ae.HTTPClient,
			Sender:        ae.Mail,
			Kafka:         ae.Kafka,
			People:        ae.People,
			ServiceDesc:   ae.ServiceDesc,
			FunctionStore: ae.FunctionStore,
			HumanTasks:    ae.HumanTasks,
			Integrations:  ae.Integrations,
			FileRegistry:  ae.FileRegistry,
			FaaS:          ae.FaaS,
			HrGate:        ae.HrGate,
			Scheduler:     ae.Scheduler,
			SLAService:    ae.SLAService,
			Storage:       txStorage,
		},
		BlockRunResults: &pipeline.BlockRunResults{},

		UpdateData: &script.BlockUpdateData{
			Action:  string(entity.TaskUpdateActionReload),
			ByLogin: login,
		},

		Productive:     true,
		OnceProductive: byOne,

		IsTest:    task.IsTest,
		NotifName: task.Name,
	}, true)
	if processErr != nil {
		return "", processErr
	}

	return dbStep.ID.String(), nil
}

func (ae *Env) getNodesToSkip(ctx context.Context, nextNodes map[string][]string,
	workNumber string, steps map[string]bool, viewedNodes map[string]struct{},
) (nodeList []string, err error) {
	for _, val := range nextNodes {
		for _, next := range val {
			if _, ok := steps[next]; !ok {
				continue
			}

			if _, ok := viewedNodes[next]; ok {
				continue
			}

			nodeList = append(nodeList, next)
			viewedNodes[next] = struct{}{}

			blockData, blockErr := ae.DB.GetBlockDataFromVersion(ctx, workNumber, next)
			if blockErr != nil {
				return nil, blockErr
			}

			nodes, recErr := ae.getNodesToSkip(ctx, blockData.Next, workNumber, steps, viewedNodes)
			if recErr != nil {
				return nil, recErr
			}

			nodeList = append(nodeList, nodes...)
		}
	}

	return nodeList, nil
}

func (ae *Env) skipTaskBlocksAfterRestart(ctx context.Context, steps *entity.TaskSteps, blockStartTime time.Time,
	nextNodes map[string][]string, workNumber string, workID uuid.UUID, tx db.Database,
) (err error) {
	dbSteps := make(map[string]bool, 0)

	for i := range *steps {
		if (*steps)[i].Time.Before(blockStartTime) {
			continue
		}

		dbSteps[(*steps)[i].Name] = true
	}

	nodesToSkip, skipErr := ae.getNodesToSkip(ctx, nextNodes, workNumber, dbSteps, map[string]struct{}{})
	if skipErr != nil {
		return skipErr
	}

	dbSkipErr := tx.SkipBlocksAfterRestarted(ctx, workID, blockStartTime, nodesToSkip)
	if dbSkipErr != nil {
		return dbSkipErr
	}

	return nil
}

func (ae *Env) GetMonitoringTaskEvents(w http.ResponseWriter, req *http.Request, workNumber string) {
	ctx, s := trace.StartSpan(req.Context(), "get_monitoring_task_events")
	defer s.End()

	log := logger.GetLogger(ctx)
	errorHandler := newHTTPErrorHandler(log, w)

	if workNumber == "" {
		err := errors.New("workNumber is empty")
		errorHandler.handleError(ValidationError, err)

		return
	}

	workID, err := ae.DB.GetWorkIDByWorkNumber(ctx, workNumber)
	if err != nil {
		errorHandler.handleError(GetTaskError, err)

		return
	}

	events, err := ae.DB.GetTaskEvents(ctx, workID.String())
	if err != nil {
		errorHandler.handleError(GetTaskEventsError, err)

		return
	}

	err = sendResponse(w, http.StatusOK, ae.toMonitoringTaskEventsResponse(ctx, events))
	if err != nil {
		errorHandler.handleError(UnknownError, err)

		return
	}
}

func (ae *Env) toMonitoringTaskEventsResponse(ctx context.Context, events []entity.TaskEvent) *MonitoringTaskEvents {
	res := &MonitoringTaskEvents{
		Events: make([]MonitoringTaskEvent, 0, len(events)),
	}

	fullNameCache := make(map[string]string)

	for i := range events {
		if _, ok := fullNameCache[events[i].Author]; !ok {
			userFullName, getUserErr := ae.getUserFullName(ctx, events[i].Author)
			if getUserErr != nil {
				fullNameCache[events[i].Author] = events[i].Author
			}

			fullNameCache[events[i].Author] = userFullName

			if userFullName == "" {
				fullNameCache[events[i].Author] = events[i].Author
			}
		}

		params := MonitoringTaskActionParams{}

		err := json.Unmarshal(events[i].Params, &params)
		if err != nil {
			return res
		}

		event := MonitoringTaskEvent{
			Id:        events[i].ID,
			Author:    fullNameCache[events[i].Author],
			EventType: MonitoringTaskEventEventType(events[i].EventType),
			Params:    params,
			RunIndex:  1,
			CreatedAt: events[i].CreatedAt,
		}

		runs := getRunsByEvents(events)

		for runIndex := range runs {
			if (event.CreatedAt.After(runs[runIndex].StartEventAt) ||
				event.CreatedAt.Equal(runs[runIndex].StartEventAt)) &&
				(event.CreatedAt.Before(runs[runIndex].EndEventAt) ||
					event.CreatedAt.Equal(runs[runIndex].EndEventAt)) {
				event.RunIndex = runs[runIndex].Index

				break
			}
		}

		res.Events = append(res.Events, event)
	}

	return res
}

//nolint:all // ok
func (ae *Env) getErrorDescription() string {
	return `Для просмотра ошибок по данному блоку: 
	1. Получите права на доступ к индексу Jocasta на https://dashboards.obs.mts.ru/, для этого можно обратиться к Немировой Екатерине (eonemir1@mts.ru), Королеву Владиславу (vvkorolev1@mts.ru)
	2. Войдите на https://dashboards.obs.mts.ru/
	3. Произведите выборку записей по фильтрам
		- stepID = %s
		- workNumber = %s		
		- method oneOf(POST, PUT, kafka, faas) 
		- level = error
	или воспользуйтесь предлагаемой ссылкой`
}

//nolint:all // ok
func (ae *Env) getErrorURL(workNumber, stepID string) string {
	var (
		logRequestStart           = `https://dashboards.obs.mts.ru/app/discoverLegacy#/?_a=(columns:!(_source),discover:(columns:!(_source),isDirty:!f,sort:!()),filters:!(`
		logRequestFilter          = `('$state':(store:appState),meta:(alias:!n,disabled:!f,index:%s,key:%s,negate:!f,params:(query:'%s'),type:phrase),query:(match_phrase:(%s:'%s'))),`
		logRequestFilterMethod    = `('$state':(store:appState),meta:(alias:!n,disabled:!f,index:%s,key:method,negate:!f,params:!(POST,PUT,kafka,faas),type:phrases,value:'POST,PUT,kafka,faas'),`
		logRequestFilterMethodEnd = `query:(bool:(minimum_should_match:1,should:!((match_phrase:(method:POST)),(match_phrase:(method:PUT)),(match_phrase:(method:kafka)),(match_phrase:(method:faas))))))),`
		logRequestEnd             = `index:%s,interval:auto,metadata:(indexPattern:aggregated-index-pattern-for-tenant,view:discover),query:(language:kuery,query:''),`
		logRequestEnd2            = `sort:!())&_g=(filters:!(),refreshInterval:(pause:!t,value:0),time:(from:now-20d,to:now))&_q=(filters:!(),query:(language:kuery,query:''))`
	)

	indexJocasta := ae.LogIndex

	URL := logRequestStart +
		fmt.Sprintf(logRequestFilter, indexJocasta, "level", "error", "level", "error") +
		fmt.Sprintf(logRequestFilter, indexJocasta, "stepID", stepID, "stepID", stepID) +
		fmt.Sprintf(logRequestFilter, indexJocasta, "workNumber", workNumber, "workNumber", workNumber) +
		fmt.Sprintf(logRequestFilterMethod, indexJocasta) + logRequestFilterMethodEnd +
		fmt.Sprintf(logRequestEnd, indexJocasta) + logRequestEnd2
	return URL
}<|MERGE_RESOLUTION|>--- conflicted
+++ resolved
@@ -925,9 +925,6 @@
 		return "", getErr
 	}
 
-<<<<<<< HEAD
-	_, _, processErr := pipeline.ProcessBlockWithEndMapping(ctx, dbStep.Name, blockData, &pipeline.BlockRunContext{
-=======
 	pipelineID, versionID, err := ae.DB.GetPipelineIDByWorkID(ctx, task.ID.String())
 	if err != nil {
 		return "", err
@@ -939,7 +936,6 @@
 	ctx = logger.WithLogger(ctx, log)
 
 	_, processErr := pipeline.ProcessBlockWithEndMapping(ctx, dbStep.Name, blockData, &pipeline.BlockRunContext{
->>>>>>> c53c600a
 		TaskID:      task.ID,
 		WorkNumber:  workNumber,
 		WorkTitle:   task.Name,
