package api

import (
	"net/http"
<<<<<<< HEAD

	"go.opencensus.io/trace"

	"github.com/google/uuid"

=======
	"strings"

	"go.opencensus.io/trace"

>>>>>>> 39881ced
	"gitlab.services.mts.ru/abp/myosotis/logger"
	"gitlab.services.mts.ru/jocasta/pipeliner/utils"
)

func (ae *APIEnv) GetBlockContext(w http.ResponseWriter, r *http.Request, blockId string) {
	ctx, span := trace.StartSpan(r.Context(), "start get block context")
	defer span.End()

	log := logger.GetLogger(ctx)

	blocksOutputs, err := ae.DB.GetBlocksOutputs(ctx, blockId)
	if err != nil {
		e := GetBlockContextError
		log.Error(e.errorMessage(err))
		_ = e.sendError(w)
		return
	}

	blocks := make(map[string]MonitoringBlockOutput, len(blocksOutputs))
	for _, bo := range blocksOutputs {
<<<<<<< HEAD
=======
		if strings.Contains(bo.Name, bo.StepName) {
			continue
		}

>>>>>>> 39881ced
		blocks[bo.Name] = MonitoringBlockOutput{
			Name:        bo.Name,
			Value:       bo.Value,
			Description: "",
			Type:        utils.GetJsonType(bo.Value),
		}
	}

	if err = sendResponse(w, http.StatusOK, BlockContextResponse{
		Blocks: &BlockContextResponse_Blocks{blocks},
	}); err != nil {
		e := UnknownError
		log.Error(e.errorMessage(err))
		_ = e.sendError(w)
		return
	}
}

func (ae *APIEnv) GetTasksForMonitoring(w http.ResponseWriter, req *http.Request, params GetTasksForMonitoringParams) {
	panic("implement me")
}

func (ae *APIEnv) GetMonitoringTask(w http.ResponseWriter, req *http.Request, workNumber string) {
	panic("implement me")
}

func (ae *APIEnv) GetMonitoringTasksBlockBlockIdParams(w http.ResponseWriter, req *http.Request, blockId string) {
	ctx, span := trace.StartSpan(req.Context(), "get_monitoring_tasks_block_blockId_params")
	defer span.End()

	log := logger.GetLogger(ctx)

	blockIdUUID, err := uuid.Parse(blockId)
	if err != nil {
		e := UUIDParsingError
		log.Error(e.errorMessage(err))
		_ = e.sendError(w)
	}

	taskStep, err := ae.DB.GetTaskStepById(ctx, blockIdUUID)
	if err != nil {
		e := UUIDParsingError
		log.Error(e.errorMessage(err))
		_ = e.sendError(w)
	}

	blockInputs, err := ae.DB.GetBlockInputs(ctx, blockId, taskStep.WorkNumber)
	if err != nil {
		e := GetBlockContextError
		log.Error(e.errorMessage(err))
		_ = e.sendError(w)
		return
	}

	inputs := make(map[string]MonitoringBlockParam, 0)
	for _, bo := range blockInputs {
		inputs[bo.Name] = MonitoringBlockParam{
			Name:  bo.Name,
			Value: bo.Value,
			Type:  utils.GetJsonType(bo.Value),
		}
	}

	blockOutputs, err := ae.DB.GetBlockOutputs(ctx, blockId, taskStep.Name)
	if err != nil {
		e := GetBlockContextError
		log.Error(e.errorMessage(err))
		_ = e.sendError(w)
		return
	}

	outputs := make(map[string]MonitoringBlockParam, 0)
	for _, bo := range blockOutputs {
		outputs[bo.Name] = MonitoringBlockParam{
			Name:  bo.Name,
			Value: bo.Value,
			Type:  utils.GetJsonType(bo.Value),
		}
	}

	startedAt := taskStep.Time.String()
	finishedAt := ""
	if taskStep.Status == string(MonitoringHistoryStatusFinished) && taskStep.UpdatedAt != nil {
		finishedAt = taskStep.UpdatedAt.String()
	}

	if err := sendResponse(w, http.StatusOK, MonitoringParamsResponse{
		StartedAt:  &startedAt,
		FinishedAt: &finishedAt,
		Inputs:     &MonitoringParamsResponse_Inputs{AdditionalProperties: inputs},
		Outputs:    &MonitoringParamsResponse_Outputs{AdditionalProperties: outputs},
	}); err != nil {
		e := UnknownError
		log.Error(e.errorMessage(err))
		_ = e.sendError(w)
		return
	}
}<|MERGE_RESOLUTION|>--- conflicted
+++ resolved
@@ -2,18 +2,12 @@
 
 import (
 	"net/http"
-<<<<<<< HEAD
+	"strings"
 
 	"go.opencensus.io/trace"
 
 	"github.com/google/uuid"
 
-=======
-	"strings"
-
-	"go.opencensus.io/trace"
-
->>>>>>> 39881ced
 	"gitlab.services.mts.ru/abp/myosotis/logger"
 	"gitlab.services.mts.ru/jocasta/pipeliner/utils"
 )
@@ -34,13 +28,10 @@
 
 	blocks := make(map[string]MonitoringBlockOutput, len(blocksOutputs))
 	for _, bo := range blocksOutputs {
-<<<<<<< HEAD
-=======
 		if strings.Contains(bo.Name, bo.StepName) {
 			continue
 		}
 
->>>>>>> 39881ced
 		blocks[bo.Name] = MonitoringBlockOutput{
 			Name:        bo.Name,
 			Value:       bo.Value,
