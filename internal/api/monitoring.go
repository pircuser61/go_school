--- conflicted
+++ resolved
@@ -680,7 +680,7 @@
 	return nil
 }
 
-func (ae *Env) startTask(ctx context.Context, dto *startNodesParams) (err error) {
+func (ae *Env) startTask(ctx context.Context, dto *startNodesParams) error {
 	isPaused, err := ae.DB.IsTaskPaused(ctx, dto.workID)
 	if err != nil {
 		return err
@@ -713,30 +713,23 @@
 		return strings.Contains(steps[i], "wait_for_all_inputs")
 	})
 
-<<<<<<< HEAD
+	restartedNodes := make(map[string]interface{})
 	for i := range *dto.params.Steps {
-		err = ae.restartNode(ctx, dto.workID, dto.workNumber, (*dto.params.Steps)[i], dto.author, dto.byOne)
-		if err != nil {
-			return err
-=======
-	restartedNodes := make(map[string]interface{})
-	for i := range *startParams.params.Steps {
-		if _, ok := restartedNodes[(*startParams.params.Steps)[i]]; !ok {
+		if _, ok := restartedNodes[(*dto.params.Steps)[i]]; !ok {
 			restartErr := ae.restartNode(
 				ctx,
-				startParams.workID,
-				startParams.workNumber,
-				(*startParams.params.Steps)[i],
-				startParams.author,
-				startParams.byOne,
+				dto.workID,
+				dto.workNumber,
+				(*dto.params.Steps)[i],
+				dto.author,
+				dto.byOne,
 			)
 			if restartErr != nil {
 				return restartErr
 			}
->>>>>>> 9744167a
-		}
-
-		restartedNodes[(*startParams.params.Steps)[i]] = nil
+		}
+
+		restartedNodes[(*dto.params.Steps)[i]] = nil
 	}
 
 	err = ae.DB.TryUnpauseTask(ctx, dto.workID)
