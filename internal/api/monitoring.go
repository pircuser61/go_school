package api

import (
	"context"
	"encoding/json"
	"fmt"
	"io"
	"net/http"
	"regexp"
	"strings"
	"time"

	"github.com/google/uuid"

	"github.com/pkg/errors"

	"go.opencensus.io/trace"

	"gitlab.services.mts.ru/abp/myosotis/logger"

	"gitlab.services.mts.ru/jocasta/pipeliner/internal/db"
	"gitlab.services.mts.ru/jocasta/pipeliner/internal/entity"
	human_tasks "gitlab.services.mts.ru/jocasta/pipeliner/internal/humantasks"
	"gitlab.services.mts.ru/jocasta/pipeliner/internal/pipeline"
	"gitlab.services.mts.ru/jocasta/pipeliner/internal/script"
	"gitlab.services.mts.ru/jocasta/pipeliner/internal/user"
	"gitlab.services.mts.ru/jocasta/pipeliner/utils"
)

const (
	monitoringTimeLayout = "2006-01-02T15:04:05-0700"
)

func (ae *Env) GetTasksForMonitoring(w http.ResponseWriter, r *http.Request, params GetTasksForMonitoringParams) {
	ctx, span := trace.StartSpan(r.Context(), "start get tasks for monitoring")
	defer span.End()

	log := logger.GetLogger(ctx)
	errorHandler := newHTTPErrorHandler(log, w)

	statusFilter := make([]string, 0)

	if params.Status != nil {
		for i := range *params.Status {
			statusFilter = append(statusFilter, string((*params.Status)[i]))
		}
	}

	dbTasks, err := ae.DB.GetTasksForMonitoring(ctx, &entity.TasksForMonitoringFilters{
		PerPage:      params.PerPage,
		Page:         params.Page,
		SortColumn:   (*string)(params.SortColumn),
		SortOrder:    (*string)(params.SortOrder),
		Filter:       params.Filter,
		FromDate:     params.FromDate,
		ToDate:       params.ToDate,
		StatusFilter: statusFilter,
	})
	if err != nil {
		errorHandler.handleError(GetTasksForMonitoringError, err)

		return
	}

	initiatorsFullNameCache := make(map[string]string)

	responseTasks := make([]MonitoringTableTask, 0, len(dbTasks.Tasks))

	for i := range dbTasks.Tasks {
		t := dbTasks.Tasks[i]

		if _, ok := initiatorsFullNameCache[t.Initiator]; !ok {
			userLog := log.WithField("username", t.Initiator)

			userFullName, getUserErr := ae.getUserFullName(ctx, t.Initiator)
			if getUserErr != nil {
				e := GetTasksForMonitoringGetUserError
				userLog.Error(e.errorMessage(getUserErr))
			}

			initiatorsFullNameCache[t.Initiator] = userFullName
		}

		var processName string

		if t.ProcessDeletedAt != nil {
			const regexpString = "^(.+)(_deleted_at_\\d{4}-\\d{2}-\\d{2} \\d{2}:\\d{2}:\\d{2}.+)$"

			regexCompiled := regexp.MustCompile(regexpString)
			processName = regexCompiled.ReplaceAllString(t.ProcessName, "$1")
		} else {
			processName = t.ProcessName
		}

		monitoringTableTask := MonitoringTableTask{
			Initiator:         t.Initiator,
			InitiatorFullname: initiatorsFullNameCache[t.Initiator],
			ProcessName:       processName,
			StartedAt:         t.StartedAt.Format(monitoringTimeLayout),
			Status:            MonitoringTableTaskStatus(t.Status),
			WorkNumber:        t.WorkNumber,
		}

		if t.FinishedAt != nil {
			monitoringTableTask.FinishedAt = t.FinishedAt.Format(monitoringTimeLayout)
		}

		if t.LastEventAt != nil && t.LastEventType != nil && *t.LastEventType == string(MonitoringTaskActionRequestActionPause) {
			monitoringTableTask.PausedAt = t.LastEventAt.Format(monitoringTimeLayout)
		}

		responseTasks = append(responseTasks, monitoringTableTask)
	}

	err = sendResponse(w, http.StatusOK, MonitoringTasksPage{
		Tasks: responseTasks,
		Total: dbTasks.Total,
	})
	if err != nil {
		errorHandler.handleError(UnknownError, err)
	}
}

func (ae *Env) getUserFullName(ctx context.Context, username string) (string, error) {
	initiatorUserInfo, getUserErr := ae.People.GetUser(ctx, username)
	if getUserErr != nil {
		return "", getUserErr
	}

	initiatorSSOUser, typedErr := initiatorUserInfo.ToSSOUserTyped()
	if typedErr != nil {
		return "", typedErr
	}

	return initiatorSSOUser.GetFullName(), nil
}

func (ae *Env) GetBlockContext(w http.ResponseWriter, r *http.Request, blockID string) {
	ctx, span := trace.StartSpan(r.Context(), "start get block context")
	defer span.End()

	log := logger.GetLogger(ctx)
	errorHandler := newHTTPErrorHandler(log, w)

	blockIsHidden, err := ae.DB.CheckBlockForHiddenFlag(ctx, blockID)
	if err != nil {
		e := newHTTPErrorHandler(log.WithField("blockId", blockID), w)
		e.handleError(CheckForHiddenError, err)

		return
	}

	if blockIsHidden {
		errorHandler.handleError(ForbiddenError, nil)

		return
	}

	blocksOutputs, err := ae.DB.GetBlocksOutputs(ctx, blockID)
	if err != nil {
		errorHandler.handleError(GetBlockContextError, err)

		return
	}

	blocks := make(map[string]MonitoringBlockOutput, len(blocksOutputs))

	for _, bo := range blocksOutputs {
		prefix := bo.StepName + "."

		if strings.HasPrefix(bo.Name, prefix) {
			continue
		}

		blocks[bo.Name] = MonitoringBlockOutput{
			Name:        bo.Name,
			Value:       bo.Value,
			Description: "",
			Type:        utils.GetJSONType(bo.Value),
		}
	}

	err = sendResponse(w, http.StatusOK, BlockContextResponse{
		Blocks: &BlockContextResponse_Blocks{blocks},
	})
	if err != nil {
		errorHandler.handleError(UnknownError, err)
	}
}

func (ae *Env) GetMonitoringTask(w http.ResponseWriter, req *http.Request, workNumber string, params GetMonitoringTaskParams) {
	ctx, s := trace.StartSpan(req.Context(), "get_monitoring_task")
	defer s.End()

	log := logger.GetLogger(ctx)
	errorHandler := newHTTPErrorHandler(log, w)

	if workNumber == "" {
		err := errors.New("workNumber is empty")
		errorHandler.handleError(UUIDParsingError, err)

		return
	}

	taskIsHidden, err := ae.DB.CheckTaskForHiddenFlag(ctx, workNumber)
	if err != nil {
		errorHandler.handleError(CheckForHiddenError, err)

		return
	}

	if taskIsHidden {
		errorHandler.handleError(ForbiddenError, nil)

		return
	}

	workID, err := ae.DB.GetWorkIDByWorkNumber(ctx, workNumber)
	if err != nil {
		errorHandler.handleError(GetTaskError, err)

		return
	}

	events, err := ae.DB.GetTaskEvents(ctx, workID.String())
	if err != nil {
		errorHandler.handleError(GetTaskEventsError, err)

		return
	}

	nodes, err := ae.DB.GetTaskForMonitoring(ctx, workNumber)
	if err != nil {
		errorHandler.handleError(GetMonitoringNodesError, err)

		return
	}

	if len(nodes) == 0 {
		errorHandler.handleError(NoProcessNodesForMonitoringError, errors.New("No process nodes for monitoring"))

		return
	}

	if err = sendResponse(w, http.StatusOK, toMonitoringTaskResponse(nodes, events)); err != nil {
		errorHandler.handleError(UnknownError, err)

		return
	}
}

func getMonitoringStatus(status string) MonitoringHistoryStatus {
	switch status {
	case "cancel", "finished", "no_success", "revoke", "error":
		return MonitoringHistoryStatusFinished
	default:
		return MonitoringHistoryStatusRunning
	}
}

//nolint:revive,stylecheck //need to implement interface in api.go
func (ae *Env) GetMonitoringTasksBlockBlockIdParams(w http.ResponseWriter, req *http.Request, blockID string) {
	ctx, span := trace.StartSpan(req.Context(), "get_monitoring_tasks_block_blockId_params")
	defer span.End()

	log := logger.GetLogger(ctx)
	errorHandler := newHTTPErrorHandler(log, w)

	blockIDUUID, err := uuid.Parse(blockID)
	if err != nil {
		errorHandler.handleError(UUIDParsingError, err)
	}

	taskStep, err := ae.DB.GetTaskStepByID(ctx, blockIDUUID)
	if err != nil {
		e := UnknownError

		log.WithField("blockId", blockID).
			Error(e.errorMessage(err))
		errorHandler.sendError(e)
	}

	blockInputs, err := ae.DB.GetBlockInputs(ctx, taskStep.Name, taskStep.WorkNumber)
	if err != nil {
		e := GetBlockContextError

		log.WithField("blockId", blockID).
			WithField("taskStep.Name", taskStep.Name).
			Error(e.errorMessage(err))
		errorHandler.sendError(e)

		return
	}

	inputs := make(map[string]MonitoringBlockParam, 0)

	for _, bo := range blockInputs {
		inputs[bo.Name] = MonitoringBlockParam{
			Name:  bo.Name,
			Value: bo.Value,
			Type:  utils.GetJSONType(bo.Value),
		}
	}

	blockOutputs, err := ae.DB.GetBlockOutputs(ctx, blockID, taskStep.Name)
	if err != nil {
		e := GetBlockContextError

		log.WithField("blockId", blockID).
			WithField("taskStep.Name", taskStep.Name).
			Error(e.errorMessage(err))
		errorHandler.sendError(e)

		return
	}

	blockIsHidden, err := ae.DB.CheckBlockForHiddenFlag(ctx, blockID)
	if err != nil {
		e := CheckForHiddenError

		log.WithField("blockId", blockID).
			WithField("taskStep.Name", taskStep.Name).
			Error(e.errorMessage(err))
		errorHandler.sendError(e)

		return
	}

	if blockIsHidden {
		errorHandler.handleError(ForbiddenError, err)

		return
	}

	outputs := make(map[string]MonitoringBlockParam, 0)

	for _, bo := range blockOutputs {
		outputs[bo.Name] = MonitoringBlockParam{
			Name:  bo.Name,
			Value: bo.Value,
			Type:  utils.GetJSONType(bo.Value),
		}
	}

	startedAt := taskStep.Time.String()
	finishedAt := ""

	if taskStep.Status == string(MonitoringHistoryStatusFinished) && taskStep.UpdatedAt != nil {
		finishedAt = taskStep.UpdatedAt.String()
	}

	if err := sendResponse(w, http.StatusOK, MonitoringParamsResponse{
		StartedAt:  &startedAt,
		FinishedAt: &finishedAt,
		Inputs:     &MonitoringParamsResponse_Inputs{AdditionalProperties: inputs},
		Outputs:    &MonitoringParamsResponse_Outputs{AdditionalProperties: outputs},
	}); err != nil {
		errorHandler.handleError(UnknownError, err)
	}
}

func (ae *Env) GetBlockState(w http.ResponseWriter, r *http.Request, blockID string) {
	ctx, span := trace.StartSpan(r.Context(), "start get block state")
	defer span.End()

	log := logger.GetLogger(ctx)
	errorHandler := newHTTPErrorHandler(log, w)

	id, err := uuid.Parse(blockID)
	if err != nil {
		errorHandler.handleError(UnknownError, err)

		return
	}

	blockIsHidden, err := ae.DB.CheckBlockForHiddenFlag(ctx, blockID)
	if err != nil {
		e := CheckForHiddenError
		log.
			WithField("blockId", blockID).
			Error(e.errorMessage(err))
		errorHandler.sendError(e)

		return
	}

	if blockIsHidden {
		errorHandler.handleError(ForbiddenError, nil)

		return
	}

	state, err := ae.DB.GetBlockState(ctx, id.String())
	if err != nil {
		errorHandler.handleError(GetBlockStateError, err)

		return
	}

	params := make(map[string]MonitoringBlockState, len(state))
	for _, bo := range state {
		params[bo.Name] = MonitoringBlockState{
			Name:  bo.Name,
			Value: bo.Value,
			Type:  utils.GetJSONType(bo.Value),
		}
	}

	if err = sendResponse(w, http.StatusOK, BlockStateResponse{
		State: &BlockStateResponse_State{params},
	}); err != nil {
		errorHandler.handleError(UnknownError, err)

		return
	}
}

type startNodesParams struct {
	workID             uuid.UUID
	author, workNumber string
	byOne              bool
	params             *MonitoringTaskActionParams
	tx                 db.Database
}

//nolint:gocyclo,gocognit //its ok here
func (ae *Env) MonitoringTaskAction(w http.ResponseWriter, r *http.Request, workNumber string) {
	ctx, span := trace.StartSpan(r.Context(), "monitoring_task_action")
	defer span.End()

	log := logger.GetLogger(ctx)
	errorHandler := newHTTPErrorHandler(log, w)

	if workNumber == "" {
		err := errors.New("workNumber is empty")
		errorHandler.handleError(ValidationError, err)

		return
	}

	b, err := io.ReadAll(r.Body)

	defer r.Body.Close()

	if err != nil {
		errorHandler.handleError(RequestReadError, err)

		return
	}

	req := &MonitoringTaskActionRequest{}

	err = json.Unmarshal(b, req)
	if err != nil {
		errorHandler.handleError(MonitoringTaskActionParseError, err)

		return
	}

	ui, err := user.GetUserInfoFromCtx(ctx)
	if err != nil {
		errorHandler.sendError(NoUserInContextError)

		return
	}

	txStorage, transactionErr := ae.DB.StartTransaction(ctx)
	if transactionErr != nil {
		log.WithError(transactionErr).Error("couldn't start transaction")

		errorHandler.sendError(UnknownError)

		return
	}

	defer func() {
		if rc := recover(); rc != nil {
			log.WithField("funcName", "recover").
				Error(r)

			if txErr := txStorage.RollbackTransaction(ctx); txErr != nil {
				log.WithField("funcName", "RollbackTransaction").
					WithError(txErr).
					Error("rollback transaction")
			}
		}
	}()

	workID, err := ae.DB.GetWorkIDByWorkNumber(ctx, workNumber)
	if err != nil {
		errorHandler.handleError(GetTaskError, err)

		if txErr := txStorage.RollbackTransaction(ctx); txErr != nil {
			log.WithField("funcName", "MonitoringTaskAction").
				WithError(errors.New("couldn't rollback tx")).
				Error(txErr)
		}

		return
	}

	switch req.Action {
	case MonitoringTaskActionRequestActionPause:
		err = ae.pauseTask(ctx, ui.Name, workID.String(), req.Params)
		if err != nil {
			errorHandler.handleError(PauseTaskError, err)

			if txErr := txStorage.RollbackTransaction(ctx); txErr != nil {
				log.WithField("funcName", "MonitoringTaskAction").
					WithError(errors.New("couldn't rollback tx")).
					Error(txErr)
			}

			return
		}

	case MonitoringTaskActionRequestActionStart:
		err = ae.startProcess(ctx, &startNodesParams{
			workID:     workID,
			author:     ui.Username,
			workNumber: workNumber,
			byOne:      false,
			params:     req.Params,
			tx:         txStorage,
		})
		if err != nil {
			errorHandler.handleError(UnpauseTaskError, err)

			if txErr := txStorage.RollbackTransaction(ctx); txErr != nil {
				log.WithField("funcName", "MonitoringTaskAction").
					WithError(errors.New("couldn't rollback tx")).
					Error(txErr)
			}

			return
		}

	case MonitoringTaskActionRequestActionStartByOne:
		err = ae.startProcess(ctx, &startNodesParams{
			workID:     workID,
			author:     ui.Username,
			workNumber: workNumber,
			byOne:      true,
			params:     req.Params,
			tx:         txStorage,
		})
		if err != nil {
			errorHandler.handleError(UnpauseTaskError, err)

			if txErr := txStorage.RollbackTransaction(ctx); txErr != nil {
				log.WithField("funcName", "MonitoringTaskAction").
					WithError(errors.New("couldn't rollback tx")).
					Error(txErr)
			}

			return
		}
	}

	if err = txStorage.CommitTransaction(ctx); err != nil {
		log.WithError(err).Error("couldn't commit transaction")

		errorHandler.sendError(UnknownError)

		return
	}

	events, err := ae.DB.GetTaskEvents(ctx, workID.String())
	if err != nil {
		errorHandler.handleError(GetTaskEventsError, err)

		return
	}

	nodes, err := ae.DB.GetTaskForMonitoring(ctx, workNumber)
	if err != nil {
		errorHandler.handleError(GetMonitoringNodesError, err)

		return
	}

	if len(nodes) == 0 {
		errorHandler.handleError(NoProcessNodesForMonitoringError, errors.New("No process nodes for monitoring"))

		return
	}

	err = sendResponse(w, http.StatusOK, toMonitoringTaskResponse(nodes, events))
	if err != nil {
		errorHandler.handleError(UnknownError, err)

		return
	}
}

func toMonitoringTaskResponse(nodes []entity.MonitoringTaskNode, events []entity.TaskEvent) *MonitoringTask {
	res := &MonitoringTask{
		History:  make([]MonitoringHistory, 0),
		TaskRuns: make([]MonitoringTaskRun, 0),
	}
	res.ScenarioInfo = MonitoringScenarioInfo{
		Author:       nodes[0].Author,
		CreationTime: nodes[0].CreationTime,
		ScenarioName: nodes[0].ScenarioName,
	}
	res.VersionId = nodes[0].VersionID
	res.WorkNumber = nodes[0].WorkNumber
	res.IsPaused = nodes[0].IsPaused

	for i := range nodes {
		monitoringHistory := MonitoringHistory{
			BlockId:  nodes[i].BlockID,
			RealName: nodes[i].RealName,
			Status:   getMonitoringStatus(nodes[i].Status),
			NodeId:   nodes[i].NodeID,
			IsPaused: nodes[i].BlockIsPaused,
		}

		if nodes[i].BlockDateInit != nil {
			formattedTime := nodes[i].BlockDateInit.Format(monitoringTimeLayout)
			monitoringHistory.BlockDateInit = &formattedTime
		}

		res.History = append(res.History, monitoringHistory)
	}

	run := MonitoringTaskRun{}

	for i := range events {
		if events[i].EventType == string(MonitoringTaskEventEventTypeStart) {
			run.StartEventId = events[i].ID
		}

		if events[i].EventType == string(MonitoringTaskEventEventTypePause) {
			run.EndEventId = events[i].ID
		}

		isLastEvent := len(events) == i+1

		if (run.StartEventId != "" && run.EndEventId != "") || isLastEvent {
			run.Index = float32(len(res.TaskRuns) + 1)
			res.TaskRuns = append(res.TaskRuns, run)
			run = MonitoringTaskRun{}
		}
	}

	return res
}

func (ae *Env) pauseTask(ctx context.Context, author, workID string, params *MonitoringTaskActionParams) error {
	err := ae.DB.SetTaskPaused(ctx, workID, true)
	if err != nil {
		return err
	}

	stepNames := make([]string, 0)
	if params != nil && params.Steps != nil {
		stepNames = *params.Steps
	}

	err = ae.DB.SetTaskBlocksPaused(ctx, workID, stepNames, true)
	if err != nil {
		return err
	}

	jsonParams := json.RawMessage{}
	if params != nil {
		jsonParams, err = json.Marshal(params)
		if err != nil {
			return err
		}
	}

	_, err = ae.DB.CreateTaskEvent(ctx, &entity.CreateTaskEvent{
		WorkID:    workID,
		Author:    author,
		EventType: string(MonitoringTaskActionRequestActionPause),
		Params:    jsonParams,
	})
	if err != nil {
		return err
	}

	return nil
}

func (ae *Env) startProcess(ctx context.Context, startParams *startNodesParams) error {
	isPaused, err := startParams.tx.IsTaskPaused(ctx, startParams.workID)
	if err != nil {
		return err
	}

	if !isPaused {
		return errors.New("can't unpause running task")
	}

	for i := range *startParams.params.Steps {
		restartErr := ae.restartNode(ctx, startParams.workID, startParams.workNumber,
			(*startParams.params.Steps)[i], startParams.author, startParams.byOne, startParams.tx)
		if restartErr != nil {
			return restartErr
		}
	}

	err = startParams.tx.TryUnpauseTask(ctx, startParams.workID)
	if err != nil {
		return err
	}

	jsonParams := json.RawMessage{}
	if startParams.params != nil {
		jsonParams, err = json.Marshal(startParams.params)
		if err != nil {
			return err
		}
	}

	_, err = startParams.tx.CreateTaskEvent(ctx, &entity.CreateTaskEvent{
		WorkID:    startParams.workID.String(),
		Author:    startParams.author,
		EventType: string(MonitoringTaskActionRequestActionStart),
		Params:    jsonParams,
	})
	if err != nil {
		return err
	}

	return nil
}

func (ae *Env) restartNode(ctx context.Context,
	workID uuid.UUID, workNumber, stepName, login string, byOne bool, tx db.Database,
) (err error) {
	dbStep, stepErr := tx.GetTaskStepByName(ctx, workID, stepName)
	if stepErr != nil {
		return stepErr
	}

	isResumable, blockStartTime, resumableErr := tx.IsBlockResumable(ctx, workID, dbStep.ID)
	if resumableErr != nil {
		return resumableErr
	}

	if !isResumable {
		return fmt.Errorf("can't unpause running task block: %s", stepName)
	}

	blockData, blockErr := tx.GetBlockDataFromVersion(ctx, workNumber, stepName)
	if blockErr != nil {
		return blockErr
	}

	task, dbTaskErr := ae.GetTaskForUpdate(ctx, workNumber)
	if dbTaskErr != nil {
		return dbTaskErr
	}

	skipErr := ae.skipTaskBlocksAfterRestart(ctx, &task.Steps, blockStartTime, blockData.Next, workNumber, workID, tx)
	if skipErr != nil {
		return skipErr
	}

	unpErr := tx.UnpauseTaskBlock(ctx, workID, dbStep.ID)
	if unpErr != nil {
		return unpErr
	}

	storage, getErr := tx.GetVariableStorageForStep(ctx, workID, stepName)
	if getErr != nil {
		return getErr
	}

	_, processErr := pipeline.ProcessBlockWithEndMapping(ctx, stepName, blockData, &pipeline.BlockRunContext{
		TaskID:      task.ID,
		WorkNumber:  workNumber,
		WorkTitle:   task.Name,
		Initiator:   task.Author,
		VarStore:    storage,
		Delegations: human_tasks.Delegations{},

		Services: pipeline.RunContextServices{
			HTTPClient:    ae.HTTPClient,
			Sender:        ae.Mail,
			Kafka:         ae.Kafka,
			People:        ae.People,
			ServiceDesc:   ae.ServiceDesc,
			FunctionStore: ae.FunctionStore,
			HumanTasks:    ae.HumanTasks,
			Integrations:  ae.Integrations,
			FileRegistry:  ae.FileRegistry,
			FaaS:          ae.FaaS,
			HrGate:        ae.HrGate,
			Scheduler:     ae.Scheduler,
			SLAService:    ae.SLAService,
			Storage:       tx,
		},
		BlockRunResults: &pipeline.BlockRunResults{},

		UpdateData: &script.BlockUpdateData{
			Action:  string(entity.TaskUpdateActionReload),
			ByLogin: login,
		},

		Productive:     true,
		OnceProductive: byOne,

		IsTest:    task.IsTest,
		NotifName: task.Name,
	}, true)
	if processErr != nil {
		return processErr
	}

	return nil
}

func (ae *Env) getNodesToSkip(ctx context.Context, nextNodes map[string][]string,
	workNumber string, steps map[string]bool,
) (nodeList []string, err error) {
	for _, val := range nextNodes {
		for _, next := range val {
			if _, ok := steps[next]; !ok {
				continue
			}

			nodeList = append(nodeList, next)

			blockData, blockErr := ae.DB.GetBlockDataFromVersion(ctx, workNumber, next)
			if blockErr != nil {
				return nil, blockErr
			}

			nodes, recErr := ae.getNodesToSkip(ctx, blockData.Next, workNumber, steps)
			if recErr != nil {
				return nil, recErr
			}

			nodeList = append(nodeList, nodes...)
		}
	}

	return nodeList, nil
}

func (ae *Env) skipTaskBlocksAfterRestart(ctx context.Context, steps *entity.TaskSteps, blockStartTime time.Time,
	nextNodes map[string][]string, workNumber string, workID uuid.UUID, tx db.Database,
) (err error) {
	dbSteps := make(map[string]bool, 0)

	for i := range *steps {
		if (*steps)[i].Time.Before(blockStartTime) {
			continue
		}

		dbSteps[(*steps)[i].Name] = true
	}

	nodesToSkip, skipErr := ae.getNodesToSkip(ctx, nextNodes, workNumber, dbSteps)
	if skipErr != nil {
		return skipErr
	}

	dbSkipErr := tx.SkipBlocksAfterRestarted(ctx, workID, blockStartTime, nodesToSkip)
	if dbSkipErr != nil {
		return dbSkipErr
	}

	return nil
}

<<<<<<< HEAD
type ApproverOutput struct {
	Approver map[string]interface{}
	Comment  string
	Decision string
}

type ExecutionOutput struct {
	Login    map[string]interface{}
	Comment  string
	Decision string
}

func (ae *Env) EditTaskBlockData(w http.ResponseWriter, r *http.Request, blockId string) {
	ctx, span := trace.StartSpan(r.Context(), "monitoring_edit_task_block_data")
	defer span.End()
=======
func (ae *Env) GetMonitoringTaskEvents(w http.ResponseWriter, req *http.Request, workNumber string) {
	ctx, s := trace.StartSpan(req.Context(), "get_monitoring_task_events")
	defer s.End()
>>>>>>> 47bc65f6

	log := logger.GetLogger(ctx)
	errorHandler := newHTTPErrorHandler(log, w)

<<<<<<< HEAD
	b, err := io.ReadAll(r.Body)

	defer r.Body.Close()

	if err != nil {
		errorHandler.handleError(RequestReadError, err)
=======
	if workNumber == "" {
		err := errors.New("workNumber is empty")
		errorHandler.handleError(ValidationError, err)
>>>>>>> 47bc65f6

		return
	}

<<<<<<< HEAD
	req := &MonitoringTaskEditBlockRequest{}

	err = json.Unmarshal(b, req)
	if err != nil {
		errorHandler.handleError(MonitoringEditBlockParseError, err)
=======
	workID, err := ae.DB.GetWorkIDByWorkNumber(ctx, workNumber)
	if err != nil {
		errorHandler.handleError(GetTaskError, err)
>>>>>>> 47bc65f6

		return
	}

<<<<<<< HEAD
	data := convertReqEditData(req.ChangeData.AdditionalProperties)

	blockUUID, parseIdErr := uuid.Parse(blockId)
	if parseIdErr != nil {
		errorHandler.handleError(UUIDParsingError, err)
=======
	events, err := ae.DB.GetTaskEvents(ctx, workID.String())
	if err != nil {
		errorHandler.handleError(GetTaskEventsError, err)
>>>>>>> 47bc65f6

		return
	}

<<<<<<< HEAD
	dbStep, getStepErr := ae.DB.GetTaskStepByID(ctx, blockUUID)
	if getStepErr != nil {
		errorHandler.handleError(GetTaskStepError, getStepErr)

		return
	}

	editErr := ae.editGoBlock(ctx, data, dbStep.Type, req.ChangeType)
	if editErr != nil {
		errorHandler.handleError(EditMonitoringBlockError, err)
	}

	return
}

func convertReqEditData(reqData map[string]MonitoringEditBlockData) (convertedData map[string]interface{}) {
	for key, val := range reqData {
		convertedData[key] = val.Value
	}
	return convertedData
}

func (ae *Env) editGoBlock(ctx context.Context, data map[string]interface{}, stepType string,
	editType MonitoringTaskEditBlockRequestChangeType,
) (err error) {
	switch stepType {
	case "approver":
		err = ae.approverEditBlock(ctx, data, editType)
	case "execution":
		err = ae.approverEditBlock(ctx, data, editType)
	case "start":

	case "end":

	case "begin_parallel_task":

	case "wait_for_all_inputs":

	case "executable_function":

	case "form":

	case "if":

	case "notification":

	case "servicedesk_application":

	case "sign":

	case "timer":

	default:
		err = fmt.Errorf("uncnown block type")
	}
	return err
}

func (ae *Env) approverEditBlock(ctx context.Context, data map[string]interface{},
	editType MonitoringTaskEditBlockRequestChangeType,
) (err error) {
	marshData, marshErr := json.Marshal(data)
	if marshErr != nil {
		return marshErr
	}

	switch editType {
	case MonitoringTaskEditBlockRequestChangeTypeContext:

		for key, val := range data {
			contextErr := ae.editGoBlock(ctx, val.(map[string]interface{}), key, MonitoringTaskEditBlockRequestChangeTypeOutput)
			if contextErr != nil {
				return contextErr
			}
		}

	case MonitoringTaskEditBlockRequestChangeTypeInput:

		appParams := script.ApproverParams{}

		unmErr := json.Unmarshal(marshData, &appParams)
		if unmErr != nil {
			return unmErr
		}

		validateErr := appParams.Validate()
		if validateErr != nil {
			return validateErr
		}

	case MonitoringTaskEditBlockRequestChangeTypeOutput:

		appParams := ApproverOutput{}

		unmErr := json.Unmarshal(marshData, &appParams)
		if unmErr != nil {
			return fmt.Errorf("can't unmarshal into output struct")
		}

	case MonitoringTaskEditBlockRequestChangeTypeState:

		appParams := pipeline.ApproverData{}

		unmErr := json.Unmarshal(marshData, &appParams)
		if unmErr != nil {
			return fmt.Errorf("can't unmarshal into state struct")
		}
	}

	return nil
}

func (ae *Env) executorEditBlock(ctx context.Context, data map[string]interface{},
	editType MonitoringTaskEditBlockRequestChangeType,
) (err error) {
	marshData, marshErr := json.Marshal(data)
	if marshErr != nil {
		return marshErr
	}

	switch editType {
	case MonitoringTaskEditBlockRequestChangeTypeContext:

		for key, val := range data {
			contextErr := ae.editGoBlock(ctx, val.(map[string]interface{}), key, MonitoringTaskEditBlockRequestChangeTypeOutput)
			if contextErr != nil {
				return contextErr
			}
		}

	case MonitoringTaskEditBlockRequestChangeTypeInput:

		execParams := script.ExecutionParams{}

		unmErr := json.Unmarshal(marshData, &execParams)
		if unmErr != nil {
			return unmErr
		}

		validateErr := execParams.Validate()
		if validateErr != nil {
			return validateErr
		}

	case MonitoringTaskEditBlockRequestChangeTypeOutput:

		execParams := ApproverOutput{}

		unmErr := json.Unmarshal(marshData, &execParams)
		if unmErr != nil {
			return fmt.Errorf("can't unmarshal into output struct")
		}

	case MonitoringTaskEditBlockRequestChangeTypeState:

		execParams := pipeline.ApproverData{}

		unmErr := json.Unmarshal(marshData, &execParams)
		if unmErr != nil {
			return fmt.Errorf("can't unmarshal into state struct")
		}
	}

	return nil
=======
	err = sendResponse(w, http.StatusOK, ae.toMonitoringTaskEventsResponse(ctx, events))
	if err != nil {
		errorHandler.handleError(UnknownError, err)

		return
	}
}

func (ae *Env) toMonitoringTaskEventsResponse(ctx context.Context, events []entity.TaskEvent) *MonitoringTaskEvents {
	res := &MonitoringTaskEvents{
		Events: make([]MonitoringTaskEvent, len(events)),
	}

	fullNameCache := make(map[string]string)

	for i := range events {
		if _, ok := fullNameCache[events[i].Author]; !ok {
			userFullName, getUserErr := ae.getUserFullName(ctx, events[i].Author)
			if getUserErr != nil {
				fullNameCache[events[i].Author] = events[i].Author
			}

			fullNameCache[events[i].Author] = userFullName
		}

		params := MonitoringTaskActionParams{}
		_ = json.Unmarshal(events[i].Params, &params)

		res.Events = append(res.Events, MonitoringTaskEvent{
			Id:        events[i].ID,
			Author:    fullNameCache[events[i].Author],
			EventType: MonitoringTaskEventEventType(events[i].EventType),
			Params:    params,
			CreatedAt: events[i].CreatedAt.Format(monitoringTimeLayout),
		})
	}

	return res
>>>>>>> 47bc65f6
}<|MERGE_RESOLUTION|>--- conflicted
+++ resolved
@@ -868,7 +868,74 @@
 	return nil
 }
 
-<<<<<<< HEAD
+func (ae *Env) GetMonitoringTaskEvents(w http.ResponseWriter, req *http.Request, workNumber string) {
+	ctx, s := trace.StartSpan(req.Context(), "get_monitoring_task_events")
+	defer s.End()
+
+	log := logger.GetLogger(ctx)
+	errorHandler := newHTTPErrorHandler(log, w)
+
+	if workNumber == "" {
+		err := errors.New("workNumber is empty")
+		errorHandler.handleError(ValidationError, err)
+
+		return
+	}
+
+	workID, err := ae.DB.GetWorkIDByWorkNumber(ctx, workNumber)
+	if err != nil {
+		errorHandler.handleError(GetTaskError, err)
+
+		return
+	}
+
+	events, err := ae.DB.GetTaskEvents(ctx, workID.String())
+	if err != nil {
+		errorHandler.handleError(GetTaskEventsError, err)
+
+		return
+	}
+
+	err = sendResponse(w, http.StatusOK, ae.toMonitoringTaskEventsResponse(ctx, events))
+	if err != nil {
+		errorHandler.handleError(UnknownError, err)
+
+		return
+	}
+}
+
+func (ae *Env) toMonitoringTaskEventsResponse(ctx context.Context, events []entity.TaskEvent) *MonitoringTaskEvents {
+	res := &MonitoringTaskEvents{
+		Events: make([]MonitoringTaskEvent, len(events)),
+	}
+
+	fullNameCache := make(map[string]string)
+
+	for i := range events {
+		if _, ok := fullNameCache[events[i].Author]; !ok {
+			userFullName, getUserErr := ae.getUserFullName(ctx, events[i].Author)
+			if getUserErr != nil {
+				fullNameCache[events[i].Author] = events[i].Author
+			}
+
+			fullNameCache[events[i].Author] = userFullName
+		}
+
+		params := MonitoringTaskActionParams{}
+		_ = json.Unmarshal(events[i].Params, &params)
+
+		res.Events = append(res.Events, MonitoringTaskEvent{
+			Id:        events[i].ID,
+			Author:    fullNameCache[events[i].Author],
+			EventType: MonitoringTaskEventEventType(events[i].EventType),
+			Params:    params,
+			CreatedAt: events[i].CreatedAt.Format(monitoringTimeLayout),
+		})
+	}
+
+	return res
+}
+
 type ApproverOutput struct {
 	Approver map[string]interface{}
 	Comment  string
@@ -884,62 +951,38 @@
 func (ae *Env) EditTaskBlockData(w http.ResponseWriter, r *http.Request, blockId string) {
 	ctx, span := trace.StartSpan(r.Context(), "monitoring_edit_task_block_data")
 	defer span.End()
-=======
-func (ae *Env) GetMonitoringTaskEvents(w http.ResponseWriter, req *http.Request, workNumber string) {
-	ctx, s := trace.StartSpan(req.Context(), "get_monitoring_task_events")
-	defer s.End()
->>>>>>> 47bc65f6
 
 	log := logger.GetLogger(ctx)
 	errorHandler := newHTTPErrorHandler(log, w)
 
-<<<<<<< HEAD
 	b, err := io.ReadAll(r.Body)
 
 	defer r.Body.Close()
 
 	if err != nil {
 		errorHandler.handleError(RequestReadError, err)
-=======
-	if workNumber == "" {
-		err := errors.New("workNumber is empty")
-		errorHandler.handleError(ValidationError, err)
->>>>>>> 47bc65f6
-
-		return
-	}
-
-<<<<<<< HEAD
+
+		return
+	}
+
 	req := &MonitoringTaskEditBlockRequest{}
 
 	err = json.Unmarshal(b, req)
 	if err != nil {
 		errorHandler.handleError(MonitoringEditBlockParseError, err)
-=======
-	workID, err := ae.DB.GetWorkIDByWorkNumber(ctx, workNumber)
-	if err != nil {
-		errorHandler.handleError(GetTaskError, err)
->>>>>>> 47bc65f6
-
-		return
-	}
-
-<<<<<<< HEAD
+
+		return
+	}
+
 	data := convertReqEditData(req.ChangeData.AdditionalProperties)
 
 	blockUUID, parseIdErr := uuid.Parse(blockId)
 	if parseIdErr != nil {
 		errorHandler.handleError(UUIDParsingError, err)
-=======
-	events, err := ae.DB.GetTaskEvents(ctx, workID.String())
-	if err != nil {
-		errorHandler.handleError(GetTaskEventsError, err)
->>>>>>> 47bc65f6
-
-		return
-	}
-
-<<<<<<< HEAD
+
+		return
+	}
+
 	dbStep, getStepErr := ae.DB.GetTaskStepByID(ctx, blockUUID)
 	if getStepErr != nil {
 		errorHandler.handleError(GetTaskStepError, getStepErr)
@@ -1104,44 +1147,4 @@
 	}
 
 	return nil
-=======
-	err = sendResponse(w, http.StatusOK, ae.toMonitoringTaskEventsResponse(ctx, events))
-	if err != nil {
-		errorHandler.handleError(UnknownError, err)
-
-		return
-	}
-}
-
-func (ae *Env) toMonitoringTaskEventsResponse(ctx context.Context, events []entity.TaskEvent) *MonitoringTaskEvents {
-	res := &MonitoringTaskEvents{
-		Events: make([]MonitoringTaskEvent, len(events)),
-	}
-
-	fullNameCache := make(map[string]string)
-
-	for i := range events {
-		if _, ok := fullNameCache[events[i].Author]; !ok {
-			userFullName, getUserErr := ae.getUserFullName(ctx, events[i].Author)
-			if getUserErr != nil {
-				fullNameCache[events[i].Author] = events[i].Author
-			}
-
-			fullNameCache[events[i].Author] = userFullName
-		}
-
-		params := MonitoringTaskActionParams{}
-		_ = json.Unmarshal(events[i].Params, &params)
-
-		res.Events = append(res.Events, MonitoringTaskEvent{
-			Id:        events[i].ID,
-			Author:    fullNameCache[events[i].Author],
-			EventType: MonitoringTaskEventEventType(events[i].EventType),
-			Params:    params,
-			CreatedAt: events[i].CreatedAt.Format(monitoringTimeLayout),
-		})
-	}
-
-	return res
->>>>>>> 47bc65f6
 }