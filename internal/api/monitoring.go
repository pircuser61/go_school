--- conflicted
+++ resolved
@@ -690,9 +690,6 @@
 		return errors.New("can't unpause running task")
 	}
 
-<<<<<<< HEAD
-	steps := *dto.params.Steps
-=======
 	jsonParams := json.RawMessage{}
 	if startParams.params != nil {
 		jsonParams, err = json.Marshal(startParams.params)
@@ -712,7 +709,6 @@
 	}
 
 	steps := *startParams.params.Steps
->>>>>>> c4ceeab5
 	sort.Slice(steps, func(i, j int) bool {
 		return strings.Contains(steps[i], "wait_for_all_inputs")
 	})
@@ -729,27 +725,6 @@
 		return err
 	}
 
-<<<<<<< HEAD
-	jsonParams := json.RawMessage{}
-	if dto.params != nil {
-		jsonParams, err = json.Marshal(dto.params)
-		if err != nil {
-			return err
-		}
-	}
-
-	_, err = ae.DB.CreateTaskEvent(ctx, &entity.CreateTaskEvent{
-		WorkID:    dto.workID.String(),
-		Author:    dto.author,
-		EventType: string(MonitoringTaskActionRequestActionStart),
-		Params:    jsonParams,
-	})
-	if err != nil {
-		return err
-	}
-
-=======
->>>>>>> c4ceeab5
 	return nil
 }
 
