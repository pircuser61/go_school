--- conflicted
+++ resolved
@@ -240,19 +240,15 @@
 	ApproverLogin string `json:"approver_login"`
 }
 
-<<<<<<< HEAD
-func (ae *APIEnv) getCurrentUserInDelegatesForSteps(steps *entity.TaskSteps, ds *ht.Delegations) (map[string]bool, error) {
-=======
-func (ae *APIEnv) getCurrentUserInDelegatesForSteps(currentUser string, steps *entity.TaskSteps, delegates *human_tasks.Delegations) (
+func (ae *APIEnv) getCurrentUserInDelegatesForSteps(currentUser string, steps *entity.TaskSteps, delegates *ht.Delegations) (
 	res map[string]bool, err error) {
->>>>>>> 5bac5eaf
 	const (
 		ApproverBlockType  = "approver"
 		ExecutionBlockType = "execution"
 		FormBlockType      = "form"
 	)
 
-	res := make(map[string]bool, 0)
+	res = make(map[string]bool, 0)
 	for _, s := range *steps {
 		var isDelegateAnyPersonOfStep = false
 
@@ -269,26 +265,20 @@
 			}
 
 			for member := range approver.Approvers {
-<<<<<<< HEAD
-				if isDelegate(member, ds) {
-=======
 				if isDelegate(currentUser, member, delegates) {
->>>>>>> 5bac5eaf
 					isDelegateAnyPersonOfStep = true
 					break
 				}
 			}
 
 			for _, member := range approver.AdditionalApprovers {
-<<<<<<< HEAD
-				if isDelegate(member.ApproverLogin, ds) {
-=======
 				if isDelegate(currentUser, member.ApproverLogin, delegates) {
->>>>>>> 5bac5eaf
 					isDelegateAnyPersonOfStep = true
 					break
 				}
 			}
+
+			break
 		case ExecutionBlockType, FormBlockType:
 			var execution executionBlock
 			unmarshalErr := json.Unmarshal(s.State[s.Name], &execution)
@@ -297,11 +287,7 @@
 			}
 
 			for member := range execution.Executors {
-<<<<<<< HEAD
-				if isDelegate(member, ds) {
-=======
 				if isDelegate(currentUser, member, delegates) {
->>>>>>> 5bac5eaf
 					isDelegateAnyPersonOfStep = true
 					break
 				}
@@ -314,15 +300,9 @@
 	return res, nil
 }
 
-<<<<<<< HEAD
-func isDelegate(login string, delegates *ht.Delegations) bool {
-	var delegateTo = delegates.DelegateTo(login)
-	return delegateTo != ""
-=======
-func isDelegate(currentUser, login string, delegations *human_tasks.Delegations) bool {
+func isDelegate(currentUser, login string, delegations *ht.Delegations) bool {
 	var delegates = delegations.GetDelegates(login)
 	return slices.Contains(delegates, currentUser)
->>>>>>> 5bac5eaf
 }
 
 //nolint:dupl //its not duplicate
@@ -895,7 +875,6 @@
 			UpdateData: &script.BlockUpdateData{
 				Action: string(action),
 			},
-			HumanTasks: ae.HumanTasks,
 		}
 
 		blockErr := pipeline.ProcessBlock(routineCtx, item.StepName, item.BlockData, runCtx, true)
@@ -955,7 +934,6 @@
 		UpdateData: &script.BlockUpdateData{
 			Parameters: mapping,
 		},
-		HumanTasks: ae.HumanTasks,
 	}
 
 	blockFunc, err := ae.DB.GetBlockDataFromVersion(ctx, step.WorkNumber, step.Name)
