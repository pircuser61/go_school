package api

import (
	"context"
	"encoding/json"
	"fmt"
	"io"
	"net/http"

	"github.com/google/uuid"
<<<<<<< HEAD
	"github.com/pkg/errors"
=======
	"github.com/labstack/gommon/log"
>>>>>>> 3cbf10e9

	"go.opencensus.io/trace"

	"gitlab.services.mts.ru/abp/myosotis/logger"

	"gitlab.services.mts.ru/jocasta/pipeliner/internal/db"
	"gitlab.services.mts.ru/jocasta/pipeliner/internal/entity"
	"gitlab.services.mts.ru/jocasta/pipeliner/internal/user"
)

const (
	statusRunned = "runned"
	copyPostfix  = "копия"
)

const (
	ValidateParallelNodeReturnCycle       = "ParallelNodeReturnCycle"
	ValidateParallelNodeExitsNotConnected = "ParallelNodeExitsNotConnected"
	ValidateOutOfParallelNodesConnection  = "OutOfParallelNodesConnection"
	ValidateParallelOutOfStartInsert      = "ParallelOutOfStartInsert"
	ValidateParallelPathIntersected       = "ParallelPathIntersected"
)

func (ae *Env) CreatePipeline(w http.ResponseWriter, req *http.Request) {
	ctx, s := trace.StartSpan(req.Context(), "create_pipeline")
	defer s.End()

	log := logger.GetLogger(ctx)
	errorHandler := newHTTPErrorHandler(log, w)

	b, err := io.ReadAll(req.Body)

	defer req.Body.Close()

	if err != nil {
		errorHandler.handleError(RequestReadError, err)

		return
	}

	p := entity.EriusScenario{}

	err = json.Unmarshal(b, &p)
	if err != nil {
		errorHandler.handleError(PipelineParseError, err)

		return
	}

	userFromContext, err := user.GetUserInfoFromCtx(ctx)
	if err != nil {
		log.Error("user failed: ", err.Error())
	}

	p.PipelineID = uuid.New()
	p.VersionID = uuid.New()

	if len(p.Pipeline.Blocks) == 0 {
		p.Pipeline.FillEmptyPipeline()
		b, _ = json.Marshal(&p) // nolint // already unmarshalling that struct
	}

	ok, valErr := p.Pipeline.Blocks.Validate(ctx, ae.ServiceDesc)
	if p.Status == db.StatusApproved && !ok {
<<<<<<< HEAD
		e := validateBlockTypeErrText(valErr)

		errorHandler.handleError(e, errors.New(valErr))

=======
		var e Err

		switch valErr {
		case ValidateParallelNodeReturnCycle:
			e = ParallelNodeReturnCycle
		case ValidateParallelNodeExitsNotConnected:
			e = ParallelNodeExitsNotConnected
		case ValidateOutOfParallelNodesConnection:
			e = OutOfParallelNodesConnection
		case ValidateParallelOutOfStartInsert:
			e = ParallelOutOfStartInsert
		case ValidateParallelPathIntersected:
			e = ParallelPathIntersected
		default:
			e = PipelineValidateError
		}
		log.Error(e.errorMessage(err))
		_ = e.sendError(w)
>>>>>>> 3cbf10e9
		return
	}

	executableFunctions, err := p.Pipeline.Blocks.GetExecutableFunctions()
	if err != nil {
		errorHandler.handleError(GetExecutableFunctionIDsError, err)

		return
	}

	hasPrivateFunction := false
<<<<<<< HEAD

	for _, id := range executableFunctionIDs {
		function, getFunctionErr := ae.FunctionStore.GetFunction(ctx, id)
=======
	for _, fn := range executableFunctions {
		function, getFunctionErr := ae.FunctionStore.GetFunctionVersion(ctx, fn.FunctionId, fn.VersionId)
>>>>>>> 3cbf10e9
		if getFunctionErr != nil {
			errorHandler.handleError(GetFunctionError, getFunctionErr)

			return
		}

		hasPrivateFunction = function.Options.Private
		if hasPrivateFunction {
			break
		}
	}

	err = ae.DB.CreatePipeline(ctx, &p, userFromContext.Username, b, uuid.Nil, hasPrivateFunction)
	if err != nil {
		if db.IsUniqueConstraintError(err) {
			errorHandler.handleError(PipelineNameUsed, err)
		}

		errorHandler.handleError(PipelineCreateError, err)

		return
	}

	created, err := ae.DB.GetPipelineVersion(ctx, p.VersionID, true)
	if err != nil {
		errorHandler.handleError(PipelineReadError, err)

		return
	}

	err = sendResponse(w, http.StatusOK, created)
	if err != nil {
		errorHandler.handleError(UnknownError, err)

		return
	}
}

//nolint:dupl // different logic (temporary saving old for compatibility)
func (ae *Env) CopyPipeline(w http.ResponseWriter, req *http.Request) {
	ctx, s := trace.StartSpan(req.Context(), "create_pipeline")
	defer s.End()

	log := logger.GetLogger(ctx)
	errorHandler := newHTTPErrorHandler(log, w)

	b, err := io.ReadAll(req.Body)
	defer req.Body.Close()

	if err != nil {
		errorHandler.handleError(RequestReadError, err)

		return
	}

	p := entity.EriusScenario{}

	err = json.Unmarshal(b, &p)
	if err != nil {
		errorHandler.handleError(PipelineParseError, err)

		return
	}

	userFromContext, err := user.GetUserInfoFromCtx(ctx)
	if err != nil {
		log.Error("user failed: ", err.Error())
	}

	oldVersionID := p.VersionID
	p.Name = fmt.Sprintf("%s - %s", p.Name, copyPostfix)

	updated, err := json.Marshal(p)
	if err != nil {
		errorHandler.handleError(PipelineParseError, err)

		return
	}

	p.PipelineID = uuid.New()
	p.VersionID = uuid.New()

	executableFunctions, err := p.Pipeline.Blocks.GetExecutableFunctions()
	if err != nil {
		errorHandler.handleError(GetExecutableFunctionIDsError, err)

		return
	}

	hasPrivateFunction := false
<<<<<<< HEAD

	for _, id := range executableFunctionIDs {
		function, getFunctionErr := ae.FunctionStore.GetFunction(ctx, id)
=======
	for _, fn := range executableFunctions {
		function, getFunctionErr := ae.FunctionStore.GetFunctionVersion(ctx, fn.FunctionId, fn.VersionId)
>>>>>>> 3cbf10e9
		if getFunctionErr != nil {
			errorHandler.handleError(GetFunctionError, getFunctionErr)

			return
		}

		hasPrivateFunction = function.Options.Private
		if hasPrivateFunction {
			break
		}
	}

	err = ae.DB.CreatePipeline(ctx, &p, userFromContext.Username, updated, oldVersionID, hasPrivateFunction)
	if err != nil {
		if db.IsUniqueConstraintError(err) {
			errorHandler.handleError(PipelineNameUsed, err)
		}

		errorHandler.handleError(PipelineCreateError, err)

		return
	}

	created, err := ae.DB.GetPipelineVersion(ctx, p.VersionID, true)
	if err != nil {
		errorHandler.handleError(PipelineReadError, err)

		return
	}

	err = sendResponse(w, http.StatusOK, created)
	if err != nil {
		errorHandler.handleError(UnknownError, err)

		return
	}
}

//nolint:dupl //its not duplicate
func (ae *Env) GetPipeline(w http.ResponseWriter, req *http.Request, pipelineID string) {
	ctx, s := trace.StartSpan(req.Context(), "get_pipeline")
	defer s.End()

	log := logger.GetLogger(ctx)
	errorHandler := newHTTPErrorHandler(log, w)

	id, err := uuid.Parse(pipelineID)
	if err != nil {
		errorHandler.handleError(UUIDParsingError, err)

		return
	}

	p, err := ae.DB.GetPipeline(ctx, id)
	if err != nil {
		errorHandler.handleError(GetPipelineError, err)

		return
	}

	if err = sendResponse(w, http.StatusOK, p); err != nil {
		errorHandler.handleError(UnknownError, err)

		return
	}
}

func (ae *Env) ListPipelines(w http.ResponseWriter, req *http.Request, params ListPipelinesParams) {
	ctx, s := trace.StartSpan(req.Context(), "list_pipelines")
	defer s.End()

	log := logger.GetLogger(ctx)
	errorHandler := newHTTPErrorHandler(log, w)

	myPipelines := params.My != nil && *params.My
	publishedPipelines := params.IsPublished != nil && *params.IsPublished
	page := defaultPage
	perPage := defaultPerPage
	filter := ""

	if params.Page != nil && *params.Page > 0 {
		page = *params.Page - 1
	}

	if params.PerPage != nil && *params.PerPage > 0 {
		perPage = *params.PerPage
	}

	if params.Filter != nil {
		filter = *params.Filter
	}

	pipelines, err := ae.listPipelines(ctx, myPipelines, publishedPipelines, page, perPage, filter)
	if err != nil {
		errorHandler.sendError(err.Err)

		return
	}

	if err := sendResponse(w, http.StatusOK, pipelines); err != nil {
		errorHandler.handleError(UnknownError, err)

		return
	}
}

func (ae *Env) DeletePipeline(w http.ResponseWriter, req *http.Request, pipelineID string) {
	ctx, s := trace.StartSpan(req.Context(), "delete_pipeline")
	defer s.End()

	log := logger.GetLogger(ctx)
	errorHandler := newHTTPErrorHandler(log, w)

	id, err := uuid.Parse(pipelineID)
	if err != nil {
		errorHandler.handleError(UUIDParsingError, err)

		return
	}

	if err = ae.DB.DeletePipeline(ctx, id); err != nil {
		errorHandler.handleError(PipelineDeleteError, err)

		return
	}

	err = sendResponse(w, http.StatusOK, id)
	if err != nil {
		errorHandler.handleError(UnknownError, err)

		return
	}
}

func (ae *Env) DeleteDraftPipeline(ctx context.Context, w http.ResponseWriter, p *entity.EriusScenario) error {
	ctx, s := trace.StartSpan(ctx, "delete_draft_pipeline")
	defer s.End()

	log := logger.GetLogger(ctx)
	errorHandler := newHTTPErrorHandler(log, w)

	canDelete, err := ae.DB.PipelineRemovable(ctx, p.PipelineID)
	if err != nil {
		errorHandler.handleError(PipelineIsNotDraft, err)

		return err
	}

	if canDelete {
<<<<<<< HEAD
		if err = ae.DB.DeletePipeline(ctx, p.ID); err != nil {
			errorHandler.handleError(PipelineDeleteError, err)
=======
		if err = ae.DB.DeletePipeline(ctx, p.PipelineID); err != nil {
			e := PipelineDeleteError
			log.Error(e.errorMessage(err))
			_ = e.sendError(w)
>>>>>>> 3cbf10e9

			return err
		}
	}

	return nil
}

func (ae *Env) GetPipelineVersions(w http.ResponseWriter, req *http.Request, pipelineID string) {
	ctx, span := trace.StartSpan(req.Context(), "get_pipeline_versions")
	defer span.End()

	log := logger.GetLogger(ctx)
	errorHandler := newHTTPErrorHandler(log, w)

	id, err := uuid.Parse(pipelineID)
	if err != nil {
		errorHandler.handleError(UUIDParsingError, err)

		return
	}

	vv, err := ae.DB.GetPipelineVersions(ctx, id)
	if err != nil {
		errorHandler.handleError(GetPipelineVersionsError, err)

		return
	}

	err = sendResponse(w, http.StatusOK, vv)
	if err != nil {
		errorHandler.handleError(UnknownError, err)

		return
	}
}

// listPipelines выбирает версии сценария с признаком Draft,
// разрешенные для данного пользователя
//
//nolint:dupl //diff logic
func (ae *Env) listPipelines(ctx context.Context,
	myPipelines,
	publishedPipelines bool,
	page, perPage int,
	filter string,
) ([]entity.EriusScenarioInfo, *PipelinerError) {
	ctx, s := trace.StartSpan(ctx, "list_drafts")
	defer s.End()

	authorLogin := ""

	if myPipelines {
		userFromContext, err := user.GetUserInfoFromCtx(ctx)
		if err != nil {
			return []entity.EriusScenarioInfo{}, &PipelinerError{NoUserInContextError}
		}

		authorLogin = userFromContext.Username
	}

	drafts, err := ae.DB.GetPipelinesWithLatestVersion(ctx, authorLogin, publishedPipelines, &page, &perPage, filter)
	if err != nil {
		return []entity.EriusScenarioInfo{}, &PipelinerError{GetAllDraftsError}
	}

	return drafts, nil
}

func (ae *Env) PipelineNameExists(w http.ResponseWriter, r *http.Request, params PipelineNameExistsParams) {
	ctx, span := trace.StartSpan(r.Context(), "pipeline_name_exists")
	defer span.End()

	log := logger.GetLogger(ctx)
	errorHandler := newHTTPErrorHandler(log, w)

	nameExists, checkNameExistsErr := ae.DB.CheckPipelineNameExists(ctx, params.Name, params.CheckNotDeleted)

	if checkNameExistsErr != nil {
		errorHandler.handleError(UnknownError, checkNameExistsErr)

		return
	}

	sendResponseErr := sendResponse(w, http.StatusOK, NameExists{
		Exists: *nameExists,
	})
	if sendResponseErr != nil {
		errorHandler.handleError(UnknownError, sendResponseErr)

		return
	}
}<|MERGE_RESOLUTION|>--- conflicted
+++ resolved
@@ -8,11 +8,7 @@
 	"net/http"
 
 	"github.com/google/uuid"
-<<<<<<< HEAD
 	"github.com/pkg/errors"
-=======
-	"github.com/labstack/gommon/log"
->>>>>>> 3cbf10e9
 
 	"go.opencensus.io/trace"
 
@@ -77,31 +73,10 @@
 
 	ok, valErr := p.Pipeline.Blocks.Validate(ctx, ae.ServiceDesc)
 	if p.Status == db.StatusApproved && !ok {
-<<<<<<< HEAD
 		e := validateBlockTypeErrText(valErr)
 
 		errorHandler.handleError(e, errors.New(valErr))
 
-=======
-		var e Err
-
-		switch valErr {
-		case ValidateParallelNodeReturnCycle:
-			e = ParallelNodeReturnCycle
-		case ValidateParallelNodeExitsNotConnected:
-			e = ParallelNodeExitsNotConnected
-		case ValidateOutOfParallelNodesConnection:
-			e = OutOfParallelNodesConnection
-		case ValidateParallelOutOfStartInsert:
-			e = ParallelOutOfStartInsert
-		case ValidateParallelPathIntersected:
-			e = ParallelPathIntersected
-		default:
-			e = PipelineValidateError
-		}
-		log.Error(e.errorMessage(err))
-		_ = e.sendError(w)
->>>>>>> 3cbf10e9
 		return
 	}
 
@@ -113,14 +88,9 @@
 	}
 
 	hasPrivateFunction := false
-<<<<<<< HEAD
-
-	for _, id := range executableFunctionIDs {
-		function, getFunctionErr := ae.FunctionStore.GetFunction(ctx, id)
-=======
+
 	for _, fn := range executableFunctions {
-		function, getFunctionErr := ae.FunctionStore.GetFunctionVersion(ctx, fn.FunctionId, fn.VersionId)
->>>>>>> 3cbf10e9
+		function, getFunctionErr := ae.FunctionStore.GetFunctionVersion(ctx, fn.FunctionID, fn.VersionID)
 		if getFunctionErr != nil {
 			errorHandler.handleError(GetFunctionError, getFunctionErr)
 
@@ -211,14 +181,9 @@
 	}
 
 	hasPrivateFunction := false
-<<<<<<< HEAD
-
-	for _, id := range executableFunctionIDs {
-		function, getFunctionErr := ae.FunctionStore.GetFunction(ctx, id)
-=======
+
 	for _, fn := range executableFunctions {
-		function, getFunctionErr := ae.FunctionStore.GetFunctionVersion(ctx, fn.FunctionId, fn.VersionId)
->>>>>>> 3cbf10e9
+		function, getFunctionErr := ae.FunctionStore.GetFunctionVersion(ctx, fn.FunctionID, fn.VersionID)
 		if getFunctionErr != nil {
 			errorHandler.handleError(GetFunctionError, getFunctionErr)
 
@@ -368,15 +333,10 @@
 	}
 
 	if canDelete {
-<<<<<<< HEAD
-		if err = ae.DB.DeletePipeline(ctx, p.ID); err != nil {
-			errorHandler.handleError(PipelineDeleteError, err)
-=======
 		if err = ae.DB.DeletePipeline(ctx, p.PipelineID); err != nil {
 			e := PipelineDeleteError
 			log.Error(e.errorMessage(err))
 			_ = e.sendError(w)
->>>>>>> 3cbf10e9
 
 			return err
 		}
