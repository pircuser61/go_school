--- conflicted
+++ resolved
@@ -11,7 +11,7 @@
 	"github.com/pkg/errors"
 	"go.opencensus.io/trace"
 
-	om "github.com/iancoleman/orderedmap"
+	"github.com/iancoleman/orderedmap"
 
 	"gitlab.services.mts.ru/abp/myosotis/logger"
 
@@ -25,13 +25,13 @@
 const runByPipelineIDPath = "/run/versions/pipeline_id"
 
 type runNewVersionsByPrevVersionRequest struct {
-	ApplicationBody   om.OrderedMap     `json:"application_body"`
-	Description       string            `json:"description"`
-	WorkNumber        string            `json:"work_number"`
-	AttachmentFields  []string          `json:"attachment_fields"`
-	Keys              map[string]string `json:"keys"`
-	CustomTitle       string            `json:"custom_title"`
-	IsTestApplication bool              `json:"is_test_application"`
+	ApplicationBody   orderedmap.OrderedMap `json:"application_body"`
+	Description       string                `json:"description"`
+	WorkNumber        string                `json:"work_number"`
+	AttachmentFields  []string              `json:"attachment_fields"`
+	Keys              map[string]string     `json:"keys"`
+	CustomTitle       string                `json:"custom_title"`
+	IsTestApplication bool                  `json:"is_test_application"`
 }
 
 func (ae *Env) RunNewVersionByPrevVersion(w http.ResponseWriter, r *http.Request) {
@@ -119,7 +119,6 @@
 }
 
 type runVersionByPipelineIDRequest struct {
-<<<<<<< HEAD
 	ApplicationBody   orderedmap.OrderedMap `json:"application_body"`
 	Description       string                `json:"description"`
 	PipelineID        string                `json:"pipeline_id"`
@@ -127,15 +126,6 @@
 	Keys              map[string]string     `json:"keys"`
 	IsTestApplication bool                  `json:"is_test_application"`
 	CustomTitle       string                `json:"custom_title"`
-=======
-	ApplicationBody   om.OrderedMap     `json:"application_body"`
-	Description       string            `json:"description"`
-	PipelineId        string            `json:"pipeline_id"`
-	AttachmentFields  []string          `json:"attachment_fields"`
-	Keys              map[string]string `json:"keys"`
-	IsTestApplication bool              `json:"is_test_application"`
-	CustomTitle       string            `json:"custom_title"`
->>>>>>> 3cbf10e9
 }
 
 //nolint:revive,stylecheck //need to implement interface in api.go
@@ -230,12 +220,8 @@
 	requestInfo.ClientID = clientID
 
 	var externalSystem *entity.ExternalSystem
-<<<<<<< HEAD
-
-	externalSystem, err = ae.getExternalSystem(ctx, storage, clientID, version.VersionID.String())
-=======
-	externalSystem, err = ae.getExternalSystem(ctx, storage, clientID, req.PipelineId, version.VersionID.String())
->>>>>>> 3cbf10e9
+
+	externalSystem, err = ae.getExternalSystem(ctx, storage, clientID, req.PipelineID, version.VersionID.String())
 	if err != nil {
 		e := GetExternalSystemsError
 		requestInfo.Status = e.Status()
@@ -250,12 +236,8 @@
 		allowRunAsOthers = externalSystem.AllowRunAsOthers
 	}
 
-<<<<<<< HEAD
 	var mappedApplicationBody orderedmap.OrderedMap
 
-=======
-	var mappedApplicationBody om.OrderedMap
->>>>>>> 3cbf10e9
 	mappedApplicationBody, err = ae.processMappings(externalSystem, version, req.ApplicationBody)
 	if err != nil {
 		e := MappingError
@@ -275,7 +257,7 @@
 		return
 	}
 
-	hiddenFields, err := ae.getHiddenFields(ctx, req.PipelineId, version.VersionID.String())
+	hiddenFields, err := ae.getHiddenFields(ctx, req.PipelineID, version.VersionID.String())
 	if err != nil {
 		e := GetHiddenFieldsError
 		log.Error(e.errorMessage(err))
@@ -333,8 +315,9 @@
 	}
 }
 
-func (ae *APIEnv) getHiddenFields(ctx c.Context, pipelineID, versionID string) ([]string, error) {
+func (ae *Env) getHiddenFields(ctx c.Context, pipelineID, versionID string) ([]string, error) {
 	const sdBlockName = "servicedesk_application_0"
+
 	hiddenFields := make([]string, 0)
 
 	settings, err := ae.DB.GetVersionSettings(ctx, versionID)
@@ -343,7 +326,9 @@
 	}
 
 	startSchemaRaw := settings.StartSchemaRaw
+
 	schema := jsonschema.Schema{}
+
 	if string(startSchemaRaw) != "" && string(startSchemaRaw) != "{}" {
 		if err = json.Unmarshal(startSchemaRaw, &schema); err != nil {
 			return hiddenFields, err
@@ -367,6 +352,7 @@
 	}
 
 	params := pipeline.ApplicationData{}
+
 	errJson := json.Unmarshal(version.Pipeline.Blocks[sdBlockName].Params, &params)
 	if errJson != nil {
 		return hiddenFields, errJson
