--- conflicted
+++ resolved
@@ -489,14 +489,10 @@
 		return ""
 	}
 
-<<<<<<< HEAD
-	key := keys[titleKey]
-=======
 	key, oks := keys[titleKey]
 	if !oks {
 		return ""
 	}
->>>>>>> 3b4118dc
 
 	replacements := map[string]string{
 		"\\t":  "",
@@ -508,13 +504,6 @@
 		"\"\"": "",
 	}
 
-<<<<<<< HEAD
-	for old, news := range replacements {
-		key = strings.ReplaceAll(key.(string), old, news)
-	}
-
-	return strings.ReplaceAll(key.(string), "\\", "")
-=======
 	keyStr, okStr := key.(string)
 	if !okStr {
 		return ""
@@ -525,5 +514,4 @@
 	}
 
 	return strings.ReplaceAll(keyStr, "\\", "")
->>>>>>> 3b4118dc
 }