package api

import (
	c "context"
	"encoding/json"
	"io"
	"net/http"
	"strings"
	"time"

	"github.com/golang-jwt/jwt/v4"

	"github.com/google/uuid"

	"github.com/iancoleman/orderedmap"

	"github.com/jackc/pgx/v4"

	"github.com/pkg/errors"

	"go.opencensus.io/trace"

	"gitlab.services.mts.ru/abp/myosotis/logger"

	integration_v1 "gitlab.services.mts.ru/jocasta/integrations/pkg/proto/gen/integration/v1"

	"gitlab.services.mts.ru/jocasta/pipeliner/internal/db"
	e "gitlab.services.mts.ru/jocasta/pipeliner/internal/entity"
	"gitlab.services.mts.ru/jocasta/pipeliner/internal/metrics"
	"gitlab.services.mts.ru/jocasta/pipeliner/internal/pipeline"
	"gitlab.services.mts.ru/jocasta/pipeliner/internal/script"
	"gitlab.services.mts.ru/jocasta/pipeliner/internal/sso"
	"gitlab.services.mts.ru/jocasta/pipeliner/internal/store"
	"gitlab.services.mts.ru/jocasta/pipeliner/internal/user"
	"gitlab.services.mts.ru/jocasta/pipeliner/utils"
)

const (
	defaultPage    = 1
	defaultPerPage = 10

	startEntrypoint = "start_0"

	keyWorkNumber      = "workNumber"
	keyInitiator       = "initiator"
	keyApplicationBody = "application_body"
)

func (ae *Env) createPipelineVersion(ctx c.Context, in *e.EriusScenario, pID string) (*e.EriusScenario, Err, error) {
	oldVersionID := in.VersionID
	in.VersionID = uuid.New()

	log := logger.GetLogger(ctx)

	apiErr, err := ae.fillPipeline(in, pID)
	if err != nil {
		return nil, apiErr, err
	}

	ui, err := user.GetUserInfoFromCtx(ctx)
	if err != nil {
		log.WithError(err).Error("user failed")
	}

	updated, err := json.Marshal(in)
	if err != nil {
		return nil, PipelineParseError, err
	}

	updated = []byte(wrapApplicationBody(string(updated)))

	executableFunctions, err := in.Pipeline.Blocks.GetExecutableFunctions()
	if err != nil {
		return nil, GetExecutableFunctionIDsError, err
	}

	hasPrivateFunction, err := ae.hasPrivateFunction(ctx, executableFunctions)
	if err != nil {
		return nil, GetFunctionError, err
	}

	err = ae.DB.CreateVersion(ctx, in, ui.Username, updated, oldVersionID, hasPrivateFunction)
	if err != nil {
		return nil, PipelineWriteError, err
	}

	res, err := ae.DB.GetPipelineVersion(ctx, in.VersionID, true)
	if err != nil {
		return nil, PipelineReadError, err
	}

	return res, 0, nil
}

func (ae *Env) CreatePipelineVersion(w http.ResponseWriter, req *http.Request, pipelineID string) {
	ctx, s := trace.StartSpan(req.Context(), "create_pipeline_version")
	defer s.End()

	log := logger.GetLogger(ctx)

	errorHandler := newHTTPErrorHandler(log, w)

	b, err := io.ReadAll(req.Body)
	defer req.Body.Close()

	if err != nil {
		errorHandler.handleError(RequestReadError, err)

		return
	}

	params := &e.EriusScenario{}

	err = json.Unmarshal(b, params)
	if err != nil {
		errorHandler.handleError(PipelineParseError, err)

		return
	}

	txStorage, transactionErr := ae.DB.StartTransaction(ctx)
	if transactionErr != nil {
		log.WithError(transactionErr).Error("couldn't create pipeline version")
		errorHandler.handleError(UnknownError, transactionErr)

		return
	}

	defer func() {
		if r := recover(); r != nil {
			log = log.WithField("funcName", "createPipelineVersion").
				WithField("panic handle", true)
			log.Error(r)

			if txErr := txStorage.RollbackTransaction(ctx); txErr != nil {
				log.WithError(errors.New("couldn't rollback tx")).
					Error(txErr)
			}
		}
	}()

	newVersion, errCustom, errCreate := ae.createPipelineVersion(ctx, params, pipelineID)
	if errCreate != nil {
		errorHandler.handleError(errCustom, errCreate)

		if txErr := txStorage.RollbackTransaction(ctx); txErr != nil {
			log.WithField("funcName", "CreateVersion").
				WithError(errors.New("couldn't rollback tx")).
				Error(txErr)
		}

		return
	}

	if commitErr := txStorage.CommitTransaction(ctx); commitErr != nil {
		log.WithError(commitErr).Error("couldn't create pipeline version")

		if txErr := txStorage.RollbackTransaction(ctx); txErr != nil {
			log.Error(txErr)
		}

		errorHandler.handleError(UnknownError, commitErr)

		return
	}

	if err = sendResponse(w, http.StatusOK, newVersion); err != nil {
		errorHandler.handleError(UnknownError, err)

		return
	}
}

func (ae *Env) hasPrivateFunction(ctx c.Context, executableFunctions []script.FunctionParam) (bool, error) {
	//nolint:gocritic //коллекция без поинтеров
	for _, fn := range executableFunctions {
		function, getFunctionErr := ae.FunctionStore.GetFunctionVersion(ctx, fn.FunctionID, fn.VersionID)
		if getFunctionErr != nil {
			return false, getFunctionErr
		}

		if function.Options.Private {
			return true, nil
		}
	}

	return false, nil
}

func (ae *Env) getExternalSystem(
	ctx c.Context,
	storage db.Database,
	clientID, pipelineID, versionID string,
) (*e.ExternalSystem, error) {
	system, err := ae.Integrations.RPCIntCli.GetIntegrationByClientId(ctx, &integration_v1.GetIntegrationByClientIdRequest{
		ClientId:   clientID,
		PipelineId: pipelineID,
		VersionId:  versionID,
	})
	if err != nil {
		if strings.Contains(err.Error(), "system not found") { // TODO: delete
			return nil, nil
		}

		return nil, err
	}

	externalSystem, err := storage.GetExternalSystemSettings(ctx, versionID, system.Integration.IntegrationId)
	if err != nil {
		if errors.Is(err, pgx.ErrNoRows) { // TODO: delete
			return nil, nil
		}

		return nil, err
	}

	return &externalSystem, nil
}

func (ae *Env) processMappings(externalSystem *e.ExternalSystem,
	version *e.EriusScenario, applicationBody orderedmap.OrderedMap,
) (orderedmap.OrderedMap, error) {
	if externalSystem == nil {
		return applicationBody, nil
	}

	if externalSystem.InputSchema == nil && version.Settings.StartSchema == nil { // TODO: delete
		return applicationBody, nil
	}

	inputSchema, err := json.Marshal(externalSystem.InputSchema)
	if err != nil {
		return orderedmap.OrderedMap{}, err
	}

	// JSON schema of the data that the external system wants to send
	inputSchemaString := string(inputSchema)

	startSchema, err := json.Marshal(version.Settings.StartSchema)
	if err != nil {
		return orderedmap.OrderedMap{}, err
	}

	// JSON schema of the data the process wants to receive
	startSchemaString := string(startSchema)

	err = validateApplicationBody(applicationBody, inputSchemaString)
	if err != nil {
		return orderedmap.OrderedMap{}, err
	}

	var mappedApplicationBody orderedmap.OrderedMap

	if externalSystem.InputMapping == nil || inputSchemaString == startSchemaString {
		// mapping is not needed
		return applicationBody, nil
	}
	// need mapping
	var mappedData map[string]interface{}

	appBody, errMap := script.OrderedMapToMap(applicationBody)
	if errMap != nil {
		return orderedmap.OrderedMap{}, err
	}

	mappedData, err = script.MapData(
		externalSystem.InputMapping.Properties,
		appBody,
		externalSystem.InputMapping.Required,
	)
	if err != nil {
		return orderedmap.OrderedMap{}, err
	}

	mappedApplicationBody, err = script.MapToOrderedMap(mappedData)
	if err != nil {
		return orderedmap.OrderedMap{}, err
	}

	err = validateApplicationBody(mappedApplicationBody, startSchemaString)
	if err != nil {
		return orderedmap.OrderedMap{}, err
	}

	return mappedApplicationBody, nil
}

func (ae *Env) DeleteVersion(w http.ResponseWriter, req *http.Request, versionID string) {
	ctx, s := trace.StartSpan(req.Context(), "delete_version")
	defer s.End()

	log := logger.GetLogger(ctx)
	errorHandler := newHTTPErrorHandler(log, w)

	vID, err := uuid.Parse(versionID)
	if err != nil {
		errorHandler.handleError(UUIDParsingError, err)

		return
	}

	p, err := ae.DB.GetPipelineVersion(ctx, vID, true)
	if err != nil {
		errorHandler.handleError(PipelineDeleteError, err)

		return
	}

	if p.Status == db.StatusDraft {
		err = ae.DeleteDraftPipeline(ctx, w, p)
		if err != nil {
			errorHandler.handleError(PipelineDeleteError, err)

			return
		}
	}

	err = ae.DB.DeleteVersion(ctx, vID)
	if err != nil {
		errorHandler.handleError(PipelineDeleteError, err)

		return
	}

	err = sendResponse(w, http.StatusOK, nil)
	if err != nil {
		errorHandler.handleError(UnknownError, err)

		return
	}
}

const getPipelineVersionPath = "/pipelines/version/{id}"

//nolint:dupl //its not duplicate
func (ae *Env) GetPipelineVersion(w http.ResponseWriter, req *http.Request, versionID string) {
	start := time.Now()
	ctx, s := trace.StartSpan(req.Context(), "get_pipeline_version")

	requestInfo := metrics.NewGetRequestInfo(getPipelineVersionPath)

	defer func() {
		s.End()

		requestInfo.Duration = time.Since(start)

		ae.Metrics.RequestsIncrease(requestInfo)
	}()

	log := logger.GetLogger(ctx)
	errorHandler := newHTTPErrorHandler(log, w)
	errorHandler.setMetricsRequestInfo(requestInfo)

	versionUUID, err := uuid.Parse(versionID)
	if err != nil {
		errorHandler.handleError(UUIDParsingError, err)

		return
	}

	requestInfo.VersionID = versionUUID.String()

	p, err := ae.DB.GetPipelineVersion(ctx, versionUUID, true)
	if err != nil {
		errorHandler.handleError(GetVersionError, err)

		return
	}

	requestInfo.PipelineID = p.PipelineID.String()

	err = p.FillEntryPointOutput()
	if err != nil {
		errorHandler.handleError(GetEntryPointOutputError, err)

		return
	}

	if err = sendResponse(w, http.StatusOK, p); err != nil {
		errorHandler.handleError(UnknownError, err)

		return
	}
}

// TODO: Убрать нолинт на нижней строчке 15.04.2024

//nolint:gocyclo // Временная проверка, скоро уберем
func (ae *Env) EditVersion(w http.ResponseWriter, req *http.Request) {
	ctx, s := trace.StartSpan(req.Context(), "edit_version")
	defer s.End()

	log := logger.GetLogger(ctx)
	errorHandler := newHTTPErrorHandler(log, w)

	b, err := io.ReadAll(req.Body)
	defer req.Body.Close()

	if err != nil {
		errorHandler.handleError(RequestReadError, err)

		return
	}

	p := &e.EriusScenario{}

	err = json.Unmarshal(b, p)
	if err != nil {
		errorHandler.handleError(PipelineParseError, err)

		return
	}

	version, errCustom, errUpdate := ae.updatePipelineVersion(ctx, p)
	if errUpdate != nil {
		errorHandler.handleError(errCustom, errUpdate)

		return
	}

	err = sendResponse(w, http.StatusOK, version)
	if err != nil {
		errorHandler.handleError(UnknownError, err)

		return
	}
}

func (ae *Env) updatePipelineVersion(ctx c.Context, in *e.EriusScenario) (*e.EriusScenario, Err, error) {
	log := logger.GetLogger(ctx)

	isEditable, err := ae.DB.VersionEditable(ctx, in.VersionID)
	if err != nil {
		return nil, UnknownError, err
	}

	if !isEditable {
		err = ae.DB.RollbackVersion(ctx, in.PipelineID, in.VersionID)
		if err != nil {
			return nil, ApproveError, err
		}

		return in, 0, nil
	}

	apiErr, err := ae.fillPipeline(in, "")
	if err != nil {
		return nil, apiErr, err
	}

	ok, valErr := ae.validatePipeline(ctx, in)
	if !ok {
		log.WithField(funcName, "updatePipelineVersion").Error(valErr)
	}

	updated, err := json.Marshal(in)
	if err != nil {
		return nil, PipelineParseError, err
	}

	updated = []byte(wrapApplicationBody(string(updated)))

	groups, err := statusGroups(in)
	if err != nil {
		return nil, UnknownError, err
	}

	executableFunctions, err := in.Pipeline.Blocks.GetExecutableFunctions()
	if err != nil {
		return nil, GetExecutableFunctionIDsError, err
	}

	hasPrivateFunction, err := ae.hasPrivateFunction(ctx, executableFunctions)
	if err != nil {
		return nil, GetFunctionError, err
	}

	err = ae.DB.UpdateDraft(ctx, in, updated, groups, hasPrivateFunction)
	if err != nil {
		return nil, PipelineWriteError, err
	}

	ui, err := user.GetUserInfoFromCtx(ctx)
	if err != nil {
		return nil, UnknownError, err
	}

	if ok && in.Status == db.StatusApproved {
		err = ae.DB.SwitchApproved(ctx, in.PipelineID, in.VersionID, ui.Username)
		if err != nil {
			return nil, ApproveError, err
		}
	}

	if in.Status == db.StatusRejected {
		err = ae.DB.SwitchRejected(ctx, in.VersionID, in.CommentRejected, ui.Username)
		if err != nil {
			return nil, RejectError, err
		}
	}

	version, err := ae.DB.GetPipelineVersion(ctx, in.VersionID, true)
	if err != nil {
		return nil, PipelineReadError, err
	}

	return version, 0, nil
}

func validateBlockTypeErrText(valErrText string) Err {
	switch valErrText {
	case ValidateParallelNodeReturnCycle:
		return ParallelNodeReturnCycle
	case ValidateParallelNodeExitsNotConnected:
		return ParallelNodeExitsNotConnected
	case ValidateOutOfParallelNodesConnection:
		return OutOfParallelNodesConnection
	case ValidateParallelOutOfStartInsert:
		return ParallelOutOfStartInsert
	case ValidateParallelPathIntersected:
		return ParallelPathIntersected
	default:
		return PipelineValidateError
	}
}

func (ae *Env) handlePipelineBlockLength(p *e.EriusScenario) {
	if len(p.Pipeline.Blocks) == 0 {
		p.Pipeline.FillEmptyPipeline()
	} else {
		keyOutputs := map[string]string{
			pipeline.BlockGoApproverID:  "approver",
			pipeline.BlockGoSignID:      "signer",
			pipeline.BlockGoExecutionID: "login",
		}

		p.Pipeline.ChangeOutput(keyOutputs)
	}
}

func statusGroups(p *e.EriusScenario) (groups []*e.NodeGroup, err error) {
	groups = make([]*e.NodeGroup, 0)

	if p.Status == db.StatusApproved {
		groups, err = p.Pipeline.Blocks.GetGroups()
		if err != nil {
			return nil, err
		}
	}

	return groups, nil
}

type execVersionDTO struct {
	version  *e.EriusScenario
	withStop bool

	storage db.Database

	w   http.ResponseWriter
	req *http.Request

	makeNewWork      bool
	allowRunAsOthers bool
	workNumber       string
	taskID           uuid.UUID
	runCtx           e.TaskRunContext
}

func (ae *Env) execVersion(ctx c.Context, dto *execVersionDTO) (*e.RunResponse, error) {
	ctxLocal, s := trace.StartSpan(ctx, "exec_version")
	defer s.End()

	log := logger.GetLogger(ctxLocal)
	reqID := dto.req.Header.Get(XRequestIDHeader)

	defer dto.req.Body.Close()

	var pipelineVars map[string]interface{}

	log.Info("--- running pipeline:", dto.version.Name)

	usr, err := user.GetUserInfoFromCtx(ctxLocal)
	if err != nil {
		errCustom := NoUserInContextError
		log.Error(errCustom.errorMessage(err))

		return nil, errors.Wrap(err, errCustom.error())
	}

	// if X-As-Other was used, then we will store the name of the real user here
	realAuthor := dto.realAuthor(usr)

	if dto.allowRunAsOthers {
		usr, err = user.GetEffectiveUserInfoFromCtx(ctx)
		if err != nil {
			errCustom := NoUserInContextError

			log.Error(errCustom.errorMessage(err))

			return nil, errors.Wrap(err, errCustom.error())
		}
	}

	execVersionInternalDTO := &execVersionInternalDTO{
		storage:        dto.storage,
		reqID:          reqID,
		p:              dto.version,
		vars:           pipelineVars,
		syncExecution:  dto.withStop,
		authorName:     usr.Username,
		realAuthorName: realAuthor,
		makeNewWork:    dto.makeNewWork,
		workNumber:     dto.workNumber,
		runCtx:         dto.runCtx,
		taskID:         dto.taskID,
	}

	errCustom, err := ae.execVersionInternal(ctxLocal, execVersionInternalDTO)
	if err != nil {
		log.Error(errCustom.errorMessage(err))

		return nil, errors.Wrap(err, errCustom.error())
	}

	return &e.RunResponse{
		PipelineID: dto.version.PipelineID,
		WorkNumber: dto.workNumber,
		Status:     statusRunned,
	}, nil
}

func (dto *execVersionDTO) realAuthor(usr *sso.UserInfo) string {
	if dto.allowRunAsOthers {
		return usr.Username
	}

	return ""
}

type execVersionInternalDTO struct {
	storage        db.Database
	reqID          string
	p              *e.EriusScenario
	vars           map[string]interface{}
	syncExecution  bool
	authorName     string
	realAuthorName string
	makeNewWork    bool
	workNumber     string
	taskID         uuid.UUID
	runCtx         e.TaskRunContext
}

func (ae *Env) execVersionInternal(ctx c.Context, dto *execVersionInternalDTO) (Err, error) {
	ctx, span := trace.StartSpan(ctx, "exec_version_internal")
	defer span.End()

	log := logger.GetLogger(ctx).WithField("mainFuncName", "execVersionInternal")

	txStorage, transactionErr := dto.storage.StartTransaction(ctx)
	if transactionErr != nil {
		return PipelineRunError, transactionErr
	}

	defer func() {
		if r := recover(); r != nil {
			log = log.WithField("funcName", "execVersionInternal").
				WithField("panic handle", true)
			log.Error(r)

			if txErr := txStorage.RollbackTransaction(ctx); txErr != nil {
				log.WithError(errors.New("couldn't rollback tx")).
					Error(txErr)
			}
		}
	}()

	parameters, err := json.Marshal(dto.vars)
	if err != nil {
		if txErr := txStorage.RollbackTransaction(ctx); txErr != nil {
			log.WithField("funcName", "marshal vars").
				WithError(errors.New("couldn't rollback tx")).
				Error(txErr)
		}

		return PipelineRunError, err
	}

	updateTaskDTO := db.NewUpdateEmptyTaskDTO(
		dto.taskID,
		dto.p.VersionID,
		dto.realAuthorName,
		parameters,
		dto.runCtx,
	)

	err = txStorage.FillEmptyTask(ctx, &updateTaskDTO)
	if err != nil {
		if txErr := txStorage.RollbackTransaction(ctx); txErr != nil {
			log.WithField("funcName", "UpdateTask").
				WithError(errors.New("couldn't rollback tx")).
				Error(txErr)
		}

		return PipelineRunError, err
	}

	variableStorage := store.NewStore()

	runCtx := &pipeline.BlockRunContext{
		TaskID:     dto.taskID,
		WorkNumber: dto.workNumber,
		ClientID:   dto.runCtx.ClientID,
		PipelineID: dto.p.PipelineID,
		VersionID:  dto.p.VersionID,
		WorkTitle:  dto.p.Name,
		Initiator:  dto.authorName,
		VarStore:   variableStorage,

		Services: pipeline.RunContextServices{
			HTTPClient:    ae.HTTPClient,
			Sender:        ae.Mail,
			Kafka:         ae.Kafka,
			People:        ae.People,
			ServiceDesc:   ae.ServiceDesc,
			FunctionStore: ae.FunctionStore,
			HumanTasks:    ae.HumanTasks,
			Integrations:  ae.Integrations,
			FileRegistry:  ae.FileRegistry,
			FaaS:          ae.FaaS,
			HrGate:        ae.HrGate,
			Scheduler:     ae.Scheduler,
			SLAService:    ae.SLAService,
			Storage:       ae.DB,
		},
		BlockRunResults: &pipeline.BlockRunResults{},

		UpdateData: nil,
		IsTest:     dto.runCtx.InitialApplication.IsTestApplication,
		NotifName: utils.MakeTaskTitle(
			dto.p.Name,
			dto.runCtx.InitialApplication.CustomTitle,
			dto.runCtx.InitialApplication.IsTestApplication,
		),
		Productive: true,
	}

	blockData := dto.p.Pipeline.Blocks[pipeline.BlockGoFirstStart]

	runCtx.SetTaskEvents(ctx)

<<<<<<< HEAD
	err = pipeline.InitBlockInDB(ctx, pipeline.BlockGoFirstStart, blockData.TypeID, runCtx)
=======
	params := struct {
		Steps []string `json:"steps"`
	}{Steps: []string{"start_0"}}

	jsonParams, err := json.Marshal(params)
	if err != nil {
		log.Error(err)
	}

	_, err = ae.DB.CreateTaskEvent(ctx, &e.CreateTaskEvent{
		WorkID:    ep.TaskID.String(),
		Author:    dto.authorName,
		EventType: string(MonitoringTaskActionRequestActionStart),
		Params:    jsonParams,
	})
	if err != nil {
		log.Error(err)
	}

	workFinished, err := pipeline.ProcessBlockWithEndMapping(ctx, ep.EntryPoint, blockData, runCtx, false)
>>>>>>> 3dcbe6c7
	if err != nil {
		if txErr := txStorage.RollbackTransaction(ctx); txErr != nil {
			log.WithField("funcName", "pipelne.InitBlock").
				WithError(errors.New("couldn't rollback tx")).
				Error(txErr)
		}

		return PipelineRunError, err
	}

	err = txStorage.CommitTransaction(ctx)
	if err != nil {
		return PipelineRunError, err
	}

	workFinished, err := pipeline.ProcessBlockWithEndMapping(ctx, pipeline.BlockGoFirstStart, blockData, runCtx, false)
	if err != nil {
		return PipelineRunError, err
	}

	if workFinished {
		err = ae.Scheduler.DeleteAllTasksByWorkID(ctx, dto.taskID)
		if err != nil {
			log.WithError(err).Error("failed delete all tasks by work id in scheduler")
		}
	}

	runCtx.NotifyEvents(ctx)

<<<<<<< HEAD
	params := struct {
		Steps []string `json:"steps"`
	}{Steps: []string{"start_0"}}

	jsonParams, err := json.Marshal(params)
	if err != nil {
		log.Error(err)
	}

	_, err = ae.DB.CreateTaskEvent(ctx, &e.CreateTaskEvent{
		WorkID:    dto.taskID.String(),
		Author:    dto.authorName,
		EventType: string(MonitoringTaskActionRequestActionStart),
		Params:    jsonParams,
	})
	if err != nil {
		log.Error(err)
	}

	return 0, nil
=======
	return ep, 0, nil
}

func (ae *Env) makeExecutablePipeline(dto *execVersionInternalDTO, txStorage db.Database) *pipeline.ExecutablePipeline {
	var workNumber string
	if dto.makeNewWork {
		workNumber = dto.workNumber
	}

	return &pipeline.ExecutablePipeline{
		WorkNumber:    workNumber,
		PipelineID:    dto.p.PipelineID,
		VersionID:     dto.p.VersionID,
		Storage:       txStorage,
		FaaS:          ae.FaaS,
		PipelineModel: dto.p,
		HTTPClient:    ae.HTTPClient,
		Remedy:        ae.Remedy,
		ActiveBlocks:  make(map[string]struct{}, 0),
		SkippedBlocks: make(map[string]struct{}, 0),
		EntryPoint:    pipeline.BlockGoFirstStart,
		Kafka:         ae.Kafka,
		Sender:        ae.Mail,
		People:        ae.People,
		Name:          dto.p.Name,
		ServiceDesc:   ae.ServiceDesc,
		FunctionStore: ae.FunctionStore,
		HumanTasks:    ae.HumanTasks,
		Integrations:  ae.Integrations,
		FileRegistry:  ae.FileRegistry,
		Scheduler:     ae.Scheduler,
	}
>>>>>>> 3dcbe6c7
}

func (ae *Env) SearchPipelines(w http.ResponseWriter, req *http.Request, params SearchPipelinesParams) {
	ctx, s := trace.StartSpan(req.Context(), "search_pipelines")
	defer s.End()

	log := logger.GetLogger(ctx)
	errorHandler := newHTTPErrorHandler(log, w)

	if params.PipelineId == nil && params.PipelineName == nil {
		errorHandler.handleError(ValidationPipelineSearchError, errors.New("name and id are empty"))

		return
	}

	items, err := ae.DB.GetPipelinesByNameOrID(ctx, toDBSearchPipelinesParams(&params))
	if err != nil {
		errorHandler.handleError(GetPipelinesSearchError, err)

		return
	}

	responseItems := make([]SearchPipelineItem, 0, len(items))
	for i := range items {
		responseItems = append(responseItems, SearchPipelineItem{
			Name:       &items[i].PipelineName,
			PipelineId: &items[i].PipelineID,
		})
	}

	res := &ResponsePipelineSearch{
		Items: responseItems,
	}

	if len(items) > 0 {
		res.Total = items[0].Total
	}

	err = sendResponse(w, http.StatusOK, res)
	if err != nil {
		errorHandler.handleError(UnknownError, err)

		return
	}
}

func toDBSearchPipelinesParams(in *SearchPipelinesParams) (out *db.SearchPipelineRequest) {
	var (
		page    = defaultPage
		perPage = defaultPerPage
	)

	if in.Page == nil {
		in.Page = &page
	}

	if in.PerPage == nil {
		in.PerPage = &perPage
	}

	return &db.SearchPipelineRequest{
		PipelineName: in.PipelineName,
		PipelineID:   in.PipelineId,
		Limit:        *in.PerPage,
		Offset:       (*in.Page * *in.PerPage) - *in.PerPage,
	}
}

type azpClaims struct {
	AZP string `json:"azp"`
}

func (mc azpClaims) Valid() error {
	if mc.AZP != "" {
		return nil
	}

	return &PipelinerError{GetClientIDError}
}

func (ae *Env) getClientIDFromToken(token string) (string, error) {
	claims := &azpClaims{}
	parsed, _ := jwt.ParseWithClaims(strings.TrimPrefix(token, "Bearer "), claims, func(token *jwt.Token) (interface{}, error) {
		return []byte(""), nil
	})

	if parsed == nil || parsed.Claims == nil || parsed.Claims.Valid() != nil {
		return "", &PipelinerError{TokenParseError}
	}

	return claims.AZP, nil
}

func validateApplicationBody(applicationBody orderedmap.OrderedMap, jsonSchema string) error {
	apBody, err := applicationBody.MarshalJSON()
	if err != nil {
		return err
	}

	err = script.ValidateJSONByJSONSchema(string(apBody), jsonSchema)
	if err != nil {
		return err
	}

	return nil
}

func (ae *Env) fillPipeline(p *e.EriusScenario, pipelineID string) (Err, error) {
	if pipelineID != "" {
		pID, err := uuid.Parse(pipelineID)
		if err != nil {
			return UUIDParsingError, err
		}

		p.PipelineID = pID
	}

	ae.handlePipelineBlockLength(p)

	if p.Pipeline.Entrypoint == "" {
		p.Pipeline.Entrypoint = startEntrypoint
	}

	if _, ok := p.Pipeline.Blocks[p.Pipeline.Entrypoint]; !ok {
		return 0, nil
	}

	startOutput := p.Pipeline.Blocks[p.Pipeline.Entrypoint].Output.Properties

	if startOutput[keyApplicationBody].Type == "" {
		startOutput[keyApplicationBody] = script.JSONSchemaPropertiesValue{
			Type:       "object",
			Global:     "start_0." + keyApplicationBody,
			Properties: make(map[string]script.JSONSchemaPropertiesValue),
		}
	}

	// TODO: Убрать этот цикл к 15.04.2024
	for k := range startOutput {
		switch k {
		case keyWorkNumber, keyInitiator, keyApplicationBody:
			break
		default:
			v := startOutput[k]
			v.Global = ""

			startOutput[keyApplicationBody].Properties[k] = v
			delete(startOutput, k)
		}
	}

	return 0, nil
}

// TODO: Убрать эту функцию к 15.04.2024
func wrapApplicationBody(objStr string) string {
	strToMarshal := strings.ReplaceAll(objStr, "start_0.", "start_0.application_body.")
	strToMarshal = strings.ReplaceAll(strToMarshal, "start_0.application_body.initiator", "start_0.initiator")
	strToMarshal = strings.ReplaceAll(strToMarshal, "start_0.application_body.workNumber", "start_0.workNumber")

	return strings.ReplaceAll(strToMarshal, "start_0.application_body.application_body", "start_0.application_body")
}<|MERGE_RESOLUTION|>--- conflicted
+++ resolved
@@ -750,60 +750,6 @@
 
 	runCtx.SetTaskEvents(ctx)
 
-<<<<<<< HEAD
-	err = pipeline.InitBlockInDB(ctx, pipeline.BlockGoFirstStart, blockData.TypeID, runCtx)
-=======
-	params := struct {
-		Steps []string `json:"steps"`
-	}{Steps: []string{"start_0"}}
-
-	jsonParams, err := json.Marshal(params)
-	if err != nil {
-		log.Error(err)
-	}
-
-	_, err = ae.DB.CreateTaskEvent(ctx, &e.CreateTaskEvent{
-		WorkID:    ep.TaskID.String(),
-		Author:    dto.authorName,
-		EventType: string(MonitoringTaskActionRequestActionStart),
-		Params:    jsonParams,
-	})
-	if err != nil {
-		log.Error(err)
-	}
-
-	workFinished, err := pipeline.ProcessBlockWithEndMapping(ctx, ep.EntryPoint, blockData, runCtx, false)
->>>>>>> 3dcbe6c7
-	if err != nil {
-		if txErr := txStorage.RollbackTransaction(ctx); txErr != nil {
-			log.WithField("funcName", "pipelne.InitBlock").
-				WithError(errors.New("couldn't rollback tx")).
-				Error(txErr)
-		}
-
-		return PipelineRunError, err
-	}
-
-	err = txStorage.CommitTransaction(ctx)
-	if err != nil {
-		return PipelineRunError, err
-	}
-
-	workFinished, err := pipeline.ProcessBlockWithEndMapping(ctx, pipeline.BlockGoFirstStart, blockData, runCtx, false)
-	if err != nil {
-		return PipelineRunError, err
-	}
-
-	if workFinished {
-		err = ae.Scheduler.DeleteAllTasksByWorkID(ctx, dto.taskID)
-		if err != nil {
-			log.WithError(err).Error("failed delete all tasks by work id in scheduler")
-		}
-	}
-
-	runCtx.NotifyEvents(ctx)
-
-<<<<<<< HEAD
 	params := struct {
 		Steps []string `json:"steps"`
 	}{Steps: []string{"start_0"}}
@@ -823,41 +769,37 @@
 		log.Error(err)
 	}
 
+	err = pipeline.InitBlockInDB(ctx, pipeline.BlockGoFirstStart, blockData.TypeID, runCtx)
+	if err != nil {
+		if txErr := txStorage.RollbackTransaction(ctx); txErr != nil {
+			log.WithField("funcName", "pipelne.InitBlock").
+				WithError(errors.New("couldn't rollback tx")).
+				Error(txErr)
+		}
+
+		return PipelineRunError, err
+	}
+
+	err = txStorage.CommitTransaction(ctx)
+	if err != nil {
+		return PipelineRunError, err
+	}
+
+	workFinished, err := pipeline.ProcessBlockWithEndMapping(ctx, pipeline.BlockGoFirstStart, blockData, runCtx, false)
+	if err != nil {
+		return PipelineRunError, err
+	}
+
+	if workFinished {
+		err = ae.Scheduler.DeleteAllTasksByWorkID(ctx, dto.taskID)
+		if err != nil {
+			log.WithError(err).Error("failed delete all tasks by work id in scheduler")
+		}
+	}
+
+	runCtx.NotifyEvents(ctx)
+
 	return 0, nil
-=======
-	return ep, 0, nil
-}
-
-func (ae *Env) makeExecutablePipeline(dto *execVersionInternalDTO, txStorage db.Database) *pipeline.ExecutablePipeline {
-	var workNumber string
-	if dto.makeNewWork {
-		workNumber = dto.workNumber
-	}
-
-	return &pipeline.ExecutablePipeline{
-		WorkNumber:    workNumber,
-		PipelineID:    dto.p.PipelineID,
-		VersionID:     dto.p.VersionID,
-		Storage:       txStorage,
-		FaaS:          ae.FaaS,
-		PipelineModel: dto.p,
-		HTTPClient:    ae.HTTPClient,
-		Remedy:        ae.Remedy,
-		ActiveBlocks:  make(map[string]struct{}, 0),
-		SkippedBlocks: make(map[string]struct{}, 0),
-		EntryPoint:    pipeline.BlockGoFirstStart,
-		Kafka:         ae.Kafka,
-		Sender:        ae.Mail,
-		People:        ae.People,
-		Name:          dto.p.Name,
-		ServiceDesc:   ae.ServiceDesc,
-		FunctionStore: ae.FunctionStore,
-		HumanTasks:    ae.HumanTasks,
-		Integrations:  ae.Integrations,
-		FileRegistry:  ae.FileRegistry,
-		Scheduler:     ae.Scheduler,
-	}
->>>>>>> 3dcbe6c7
 }
 
 func (ae *Env) SearchPipelines(w http.ResponseWriter, req *http.Request, params SearchPipelinesParams) {
