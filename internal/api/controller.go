--- conflicted
+++ resolved
@@ -54,11 +54,8 @@
 	Forms                   *forms.Service
 	IncludePlaceholderBlock bool
 	HostURL                 string
-<<<<<<< HEAD
+	LogIndex                string
 	FuncMsgResendDelay      time.Duration
-=======
-	LogIndex                string
->>>>>>> c53c600a
 }
 
 type ServerParam struct {
