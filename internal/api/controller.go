package api

import (
	"context"
	"net/http"
	"time"

	"github.com/go-chi/chi/middleware"
	"github.com/go-chi/chi/v5"

	"gitlab.services.mts.ru/abp/myosotis/logger"
	"gitlab.services.mts.ru/abp/myosotis/observability"
	scheduler "gitlab.services.mts.ru/erius/scheduler_client"

	"gitlab.services.mts.ru/jocasta/pipeliner/internal/db"
	"gitlab.services.mts.ru/jocasta/pipeliner/internal/file"
	"gitlab.services.mts.ru/jocasta/pipeliner/internal/functions"
	"gitlab.services.mts.ru/jocasta/pipeliner/internal/hrgate"
	human_tasks "gitlab.services.mts.ru/jocasta/pipeliner/internal/human-tasks"
	"gitlab.services.mts.ru/jocasta/pipeliner/internal/integrations"
	"gitlab.services.mts.ru/jocasta/pipeliner/internal/kafka"
	"gitlab.services.mts.ru/jocasta/pipeliner/internal/mail"
	mail_fetcher "gitlab.services.mts.ru/jocasta/pipeliner/internal/mail/fetcher"
	"gitlab.services.mts.ru/jocasta/pipeliner/internal/people"
	"gitlab.services.mts.ru/jocasta/pipeliner/internal/servicedesc"
	"gitlab.services.mts.ru/jocasta/pipeliner/internal/sso"
	"gitlab.services.mts.ru/jocasta/pipeliner/statistic"
)

type APIEnv struct {
<<<<<<< HEAD
	Log             logger.Logger
	DB              db.Database
	Remedy          string
	FaaS            string
	SchedulerClient scheduler.Client
	HTTPClient      *http.Client
	Statistic       *statistic.Statistic
	Mail            *mail.Service
	Kafka           *kafka.Service
	People          *people.Service
	ServiceDesc     *servicedesc.Service
	FunctionStore   *functions.Service
	HumanTasks      *human_tasks.Service
	MailFetcher     mail_fetcher.Service
	Minio           *file.Service
	Integrations    *integrations.Service
	HrGate          *hrgate.Service
=======
	Log                     logger.Logger
	DB                      db.Database
	Remedy                  string
	FaaS                    string
	SchedulerClient         scheduler.Client
	NetworkMonitorClient    netmon.Client
	HTTPClient              *http.Client
	Statistic               *statistic.Statistic
	Mail                    *mail.Service
	Kafka                   *kafka.Service
	People                  *people.Service
	ServiceDesc             *servicedesc.Service
	FunctionStore           *functions.Service
	HumanTasks              *human_tasks.Service
	MailFetcher             mail_fetcher.Service
	Minio                   *file.Service
	Integrations            *integrations.Service
	HrGate                  *hrgate.Service
	IncludePlaceholderBlock bool
>>>>>>> 41851acb
}

type ServerParam struct {
	APIEnv            *APIEnv
	SSOService        *sso.Service
	PeopleService     *people.Service
	TimeoutMiddleware time.Duration
	ServerAddr        string

	LivenessPath  string
	ReadinessPath string
}

func NewServer(ctx context.Context, param *ServerParam) (*http.Server, error) {
	mux := chi.NewRouter()
	mux.Use(middleware.NoCache)
	mux.Use(LoggerMiddleware(logger.GetLogger(ctx)))
	mux.Use(observability.MiddlewareChi())
	mux.Use(RequestIDMiddleware)
	mux.Use(middleware.Timeout(param.TimeoutMiddleware))

	mux.Get(param.LivenessPath, param.APIEnv.Alive)
	mux.Get(param.ReadinessPath, param.APIEnv.Ready)

	const (
		baseURL = "/api/pipeliner/v1"
	)

	mux.Mount(baseURL+"/pprof", middleware.Profiler())
	mux.Handle(baseURL+"/metrics", param.APIEnv.ServePrometheus())

	mux.With(middleware.SetHeader("Content-Type", "text/json")).
		Route(baseURL, func(r chi.Router) {
			r.Use(WithUserInfo(param.SSOService, logger.GetLogger(ctx)))
			r.Use(WithAsOtherUserInfo(param.PeopleService, logger.GetLogger(ctx)))
			r.Use(StatisticMiddleware(param.APIEnv.Statistic))
			r.Use(SetAuthTokenInContext(logger.GetLogger(ctx)))

			HandlerFromMux(param.APIEnv, r)
		})

	//nolint:gosec // no lint ReadHeaderTimeout
	return &http.Server{
		Addr:    param.ServerAddr,
		Handler: mux,
	}, nil
}<|MERGE_RESOLUTION|>--- conflicted
+++ resolved
@@ -28,31 +28,11 @@
 )
 
 type APIEnv struct {
-<<<<<<< HEAD
-	Log             logger.Logger
-	DB              db.Database
-	Remedy          string
-	FaaS            string
-	SchedulerClient scheduler.Client
-	HTTPClient      *http.Client
-	Statistic       *statistic.Statistic
-	Mail            *mail.Service
-	Kafka           *kafka.Service
-	People          *people.Service
-	ServiceDesc     *servicedesc.Service
-	FunctionStore   *functions.Service
-	HumanTasks      *human_tasks.Service
-	MailFetcher     mail_fetcher.Service
-	Minio           *file.Service
-	Integrations    *integrations.Service
-	HrGate          *hrgate.Service
-=======
 	Log                     logger.Logger
 	DB                      db.Database
 	Remedy                  string
 	FaaS                    string
 	SchedulerClient         scheduler.Client
-	NetworkMonitorClient    netmon.Client
 	HTTPClient              *http.Client
 	Statistic               *statistic.Statistic
 	Mail                    *mail.Service
@@ -66,7 +46,6 @@
 	Integrations            *integrations.Service
 	HrGate                  *hrgate.Service
 	IncludePlaceholderBlock bool
->>>>>>> 41851acb
 }
 
 type ServerParam struct {
