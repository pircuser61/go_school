package api

import (
	"context"
	"encoding/json"
	"net/http"
	"strings"
	"time"

	"github.com/google/uuid"

	"github.com/pkg/errors"

	"golang.org/x/exp/slices"

	"go.opencensus.io/trace"

	"gitlab.services.mts.ru/abp/myosotis/logger"

	"gitlab.services.mts.ru/jocasta/pipeliner/internal/entity"
	ht "gitlab.services.mts.ru/jocasta/pipeliner/internal/humantasks"
	"gitlab.services.mts.ru/jocasta/pipeliner/internal/pipeline"
	"gitlab.services.mts.ru/jocasta/pipeliner/internal/script"
	"gitlab.services.mts.ru/jocasta/pipeliner/internal/sla"
	"gitlab.services.mts.ru/jocasta/pipeliner/internal/user"
)

const (
	hiddenUserLogin                      = "hidden_user"
	TypeAccessFormNone script.AccessType = "None"
)

type taskResp struct {
	ID                 uuid.UUID              `json:"id"`
	VersionID          uuid.UUID              `json:"version_id"`
	StartedAt          time.Time              `json:"started_at"`
	LastChangedAt      time.Time              `json:"last_changed_at"`
	FinishedAt         *time.Time             `json:"finished_at"`
	Name               string                 `json:"name"`
	Description        string                 `json:"description"`
	Status             string                 `json:"status"`
	HumanStatus        string                 `json:"human_status"`
	HumanStatusComment string                 `json:"human_status_comment"`
	Author             string                 `json:"author"`
	IsDebugMode        bool                   `json:"debug"`
	Parameters         map[string]interface{} `json:"parameters"`
	Steps              taskSteps              `json:"steps"`
	WorkNumber         string                 `json:"work_number"`
	BlueprintID        string                 `json:"blueprint_id"`
	Rate               *int                   `json:"rate"`
	RateComment        *string                `json:"rate_comment"`
	AvailableActions   taskActions            `json:"available_actions"`
	StatusComment      string                 `json:"status_comment"`
	StatusAuthor       string                 `json:"status_author"`
	ProcessDeadline    time.Time              `json:"process_deadline"`
	NodeGroup          []NodeGroup            `json:"node_group"`
	ApprovalList       map[string]string      `json:"approval_list"`
}

type step struct {
	Time                      time.Time                  `json:"time"`
	UpdateTime                *time.Time                 `json:"update_time"`
	Type                      string                     `json:"type"`
	Name                      string                     `json:"name"`
	IsDelegateOfAnyStepMember bool                       `json:"is_delegate_of_any_step_member"`
	State                     map[string]json.RawMessage `json:"state" swaggertype:"object"`
	Storage                   map[string]interface{}     `json:"storage"`
	Errors                    []string                   `json:"errors"`
	Steps                     []string                   `json:"steps"`
	HasError                  bool                       `json:"has_error"`
	Status                    pipeline.Status            `json:"status"`
	ShortTitle                string                     `json:"short_title"`
}

type action struct {
	ID                 string                 `json:"id"`
	ButtonType         string                 `json:"button_type"`
	NodeType           string                 `json:"node_type"`
	Title              string                 `json:"title"`
	CommentEnabled     bool                   `json:"comment_enabled"`
	AttachmentsEnabled bool                   `json:"attachments_enabled"`
	Params             map[string]interface{} `json:"params,omitempty"`
}

type (
	taskActions []action
	taskSteps   []step
)

type taskToResponseDTO struct {
	task         *entity.EriusTask
	usrDegSteps  map[string]bool
	sNames       map[string]string
	dln          time.Time
	approvalList []entity.ApprovalListSettings
}

func (taskResp) toResponse(in *taskToResponseDTO) *taskResp {
	steps := make([]step, 0, len(in.task.Steps))
	actions := make([]action, 0, len(in.task.Actions))

	for i := range in.task.Steps {
		steps = append(steps, step{
			Time:                      in.task.Steps[i].Time,
			UpdateTime:                in.task.Steps[i].UpdatedAt,
			Type:                      in.task.Steps[i].Type,
			Name:                      in.task.Steps[i].Name,
			State:                     in.task.Steps[i].State,
			Storage:                   in.task.Steps[i].Storage,
			Errors:                    in.task.Steps[i].Errors,
			Steps:                     in.task.Steps[i].Steps,
			HasError:                  in.task.Steps[i].HasError,
			Status:                    pipeline.Status(in.task.Steps[i].Status),
			IsDelegateOfAnyStepMember: in.usrDegSteps[in.task.Steps[i].Name],
			ShortTitle:                in.sNames[in.task.Steps[i].Name],
		})
	}

	for _, a := range in.task.Actions {
		actions = append(actions, action{
			ID:                 a.ID,
			ButtonType:         a.ButtonType,
			NodeType:           a.NodeType,
			Title:              a.Title,
			CommentEnabled:     a.CommentEnabled,
			AttachmentsEnabled: a.AttachmentsEnabled,
			Params:             a.Params,
		})
	}

	out := &taskResp{
		ID:                 in.task.ID,
		VersionID:          in.task.VersionID,
		StartedAt:          in.task.StartedAt,
		LastChangedAt:      in.task.LastChangedAt,
		FinishedAt:         in.task.FinishedAt,
		Name:               in.task.Name,
		Description:        in.task.Description,
		Status:             in.task.Status,
		HumanStatus:        in.task.HumanStatus,
		HumanStatusComment: in.task.HumanStatusComment,
		Author:             in.task.Author,
		IsDebugMode:        in.task.IsDebugMode,
		Parameters:         in.task.Parameters,
		Steps:              steps,
		WorkNumber:         in.task.WorkNumber,
		BlueprintID:        in.task.BlueprintID,
		Rate:               in.task.Rate,
		RateComment:        in.task.RateComment,
		AvailableActions:   actions,
		StatusComment:      in.task.StatusComment,
		StatusAuthor:       in.task.StatusAuthor,
		ProcessDeadline:    in.dln,
		NodeGroup:          groupsToResponse(in.task.NodeGroup),
	}

	approvalList := map[string]string{}
	for i := range in.approvalList {
		approvalList[in.approvalList[i].ID] = in.approvalList[i].Name
	}

	if len(approvalList) > 0 {
		out.ApprovalList = approvalList
	}

	return out
}

func groupsToResponse(groups []*entity.NodeGroup) []NodeGroup {
	if groups == nil {
		return nil
	}

	resp := make([]NodeGroup, 0, len(groups))

	for i := range groups {
		insideNodes := groupsToResponse(groups[i].Nodes)

		resp = append(resp, NodeGroup{
			EndNode:   groups[i].EndNode,
			Nodes:     &insideNodes,
			Prev:      &groups[i].Prev,
			StartNode: groups[i].StartNode,
		})
	}

	return resp
}

func (ae *Env) GetTaskFormSchema(w http.ResponseWriter, req *http.Request, workNumber, formID string) {
	ctx, s := trace.StartSpan(req.Context(), "get_task_form_schema")
	defer s.End()

	log := logger.GetLogger(ctx)
	errorHandler := newHTTPErrorHandler(log, w)

	id, err := ae.DB.GetTaskFormSchemaID(workNumber, formID)
	if err != nil {
		errorHandler.handleError(UnknownError, err)

		return
	}

	if err = sendResponse(w, http.StatusOK, id); err != nil {
		errorHandler.handleError(UnknownError, err)

		return
	}
}

func (ae *Env) GetTask(w http.ResponseWriter, req *http.Request, workNumber string) {
	ctx, s := trace.StartSpan(req.Context(), "get_task")
	defer s.End()

	log := logger.GetLogger(ctx)
	errorHandler := newHTTPErrorHandler(log, w)

	if workNumber == "" {
		errorHandler.handleError(UUIDParsingError, errors.New("workNumber is empty"))

		return
	}

	ui, err := user.GetEffectiveUserInfoFromCtx(ctx)
	if err != nil {
		errorHandler.handleError(NoUserInContextError, err)

		return
	}

	delegations, err := ae.HumanTasks.GetDelegationsToLogin(ctx, ui.Username)
	if err != nil {
		errorHandler.handleError(GetDelegationsError, err)

		return
	}

	delegationsByApprovement := delegations.FilterByType("approvement")
	delegationsByExecution := delegations.FilterByType("execution")

	dbTask, err := ae.DB.GetTask(
		ctx,
		delegationsByApprovement.GetUserInArrayWithDelegators([]string{ui.Username}),
		delegationsByExecution.GetUserInArrayWithDelegators([]string{ui.Username}),
		ui.Username,
		workNumber,
	)
	if err != nil {
		errorHandler.handleError(GetTaskError, err)

		return
	}

	var parsedContent EriusScenario

	err = json.Unmarshal([]byte(dbTask.VersionContent), &parsedContent)
	if err != nil {
		errorHandler.handleError(PipelineParseError, err)

		return
	}

	if len(dbTask.NodeGroup) == 0 {
		err = ae.handleZeroTaskNodeGroup(ctx, dbTask)
		if err != nil {
			errorHandler.handleError(UnknownError, err)

			return
		}
	}

	steps, err := ae.DB.GetTaskSteps(ctx, dbTask.ID)
	if err != nil {
		errorHandler.handleError(GetTaskError, err)

		return
	}

	shortNameMap := shortNameMap(parsedContent.Pipeline.Blocks.AdditionalProperties)

	dbTask.Steps = steps

	if ui.Username != dbTask.Author {
		accessibleForms, ttErr := ae.getAccessibleForms(ui.Username, &steps, &delegations)
		if ttErr != nil {
			errorHandler.handleError(GetDelegationsError, ttErr)

			return
		}

		ae.removeForms(dbTask, accessibleForms)
	}

	currentUserDelegateSteps, tErr := ae.getCurrentUserInDelegatesForSteps(ui.Username, &steps, &delegations)
	if tErr != nil {
		errorHandler.handleError(GetDelegationsError, tErr)

		return
	}

	scenario, getVersionErr := ae.DB.GetVersionByWorkNumber(ctx, dbTask.WorkNumber)
	if getVersionErr != nil {
		errorHandler.handleError(UnknownError, getVersionErr)

		return
	}

	if ui.Username != scenario.Author {
		hideErr := ae.hideExecutors(ctx, dbTask, ui.Username, currentUserDelegateSteps)
		if hideErr != nil {
			errorHandler.handleError(UnknownError, hideErr)

			return
		}
	}

	versionSettings, errSLA := ae.DB.GetSLAVersionSettings(ctx, dbTask.VersionID.String())
	if errSLA != nil {
		errorHandler.handleError(GetProcessSLASettingsError, errSLA)

		return
	}

	slaInfoDTO := sla.InfoDTO{
		TaskCompletionIntervals: []entity.TaskCompletionInterval{
			{
				StartedAt:  dbTask.StartedAt,
				FinishedAt: dbTask.StartedAt.Add(time.Hour * 24 * 100),
			},
		},
		WorkType: sla.WorkHourType(versionSettings.WorkType),
	}

	slaInfoPtr, getSLAInfoErr := ae.SLAService.GetSLAInfoPtr(
		ctx,
		slaInfoDTO,
	)
	if getSLAInfoErr != nil {
		errorHandler.handleError(UnknownError, getSLAInfoErr)

		return
	}

	deadline := ae.SLAService.ComputeMaxDate(dbTask.StartedAt, float32(versionSettings.SLA), slaInfoPtr)

	approvalLists, err := ae.DB.GetApprovalListsSettings(ctx, dbTask.VersionID.String())
	if err != nil {
		errorHandler.handleError(UnknownError, err)

		return
	}

	resp := &taskResp{}

	toResponse := &taskToResponseDTO{
		task:         dbTask,
		usrDegSteps:  currentUserDelegateSteps,
		sNames:       shortNameMap,
		dln:          deadline,
		approvalList: approvalLists,
	}

	err = sendResponse(w, http.StatusOK, resp.toResponse(toResponse))
	if err != nil {
		errorHandler.handleError(UnknownError, err)
	}
}

func shortNameMap(additionalProperties map[string]EriusFunc) map[string]string {
	shortNameMap := make(map[string]string, len(additionalProperties))

	for key, val := range additionalProperties {
		if val.ShortTitle != nil {
			shortNameMap[key] = *val.ShortTitle
		} else {
			shortNameMap[key] = ""
		}
	}

	return shortNameMap
}

func (ae *Env) handleZeroTaskNodeGroup(ctx context.Context, dbTask *entity.EriusTask) error {
	scenario, getVersionErr := ae.DB.GetVersionByWorkNumber(ctx, dbTask.WorkNumber)
	if getVersionErr != nil {
		return getVersionErr
	}

	groups, groupsErr := scenario.Pipeline.Blocks.GetGroups()
	if groupsErr != nil {
		return groupsErr
	}

	updateGroupsErr := ae.DB.UpdateGroupsForEmptyVersions(ctx, scenario.VersionID.String(), groups)
	if updateGroupsErr != nil {
		return updateGroupsErr
	}

	dbTask.NodeGroup = groups

	return nil
}

type approverBlock struct {
	Approvers           map[string]struct{}  `json:"approvers"`
	AdditionalApprovers []additionalApprover `json:"additional_approvers"`
}

type executionBlock struct {
	Executors map[string]struct{}
}

type additionalApprover struct {
	ApproverLogin string `json:"approver_login"`
}

func (ae *Env) getAccessibleForms(
	currentUser string,
	steps *entity.TaskSteps,
	delegates *ht.Delegations,
) (accessibleForms map[string]struct{}, err error) {
	const (
		ApproverBlockType  = "approver"
		ExecutionBlockType = "execution"
		FormBlockType      = "form"
		SignBlockType      = "sign"
	)

	accessibleForms = make(map[string]struct{}, 0)

	stepHandler := NewMultipleTypesStepHandler()

	stepHandler.RegisterStepTypeHandler(
		ApproverBlockType,
		NewAccessibleFormsApproverBlockTypeStepHandler(currentUser, accessibleForms, *delegates),
	)
	stepHandler.RegisterStepTypeHandler(
		ExecutionBlockType,
		NewAccessibleFormsExecutionBlockTypeHandler(currentUser, accessibleForms, *delegates),
	)
	stepHandler.RegisterStepTypeHandler(
		FormBlockType,
		NewAccessibleFormsFormBlockTypeStepHandler(currentUser, accessibleForms),
	)

<<<<<<< HEAD
	err = stepHandler.HandleSteps(*steps)
	if err != nil {
		return nil, err
=======
			for _, form := range execution.FormsAccessibility {
				if form.AccessType != TypeAccessFormNone {
					accessibleForms[form.NodeId] = struct{}{}
				}
			}

		case SignBlockType:
			var sign pipeline.SignData
			unmarshalErr := json.Unmarshal(s.State[s.Name], &sign)
			if unmarshalErr != nil {
				return nil, unmarshalErr
			}

			for member := range sign.Signers {
				if member == currentUser {
					userHasAccess = true
					break
				}
			}

			for addMember := range sign.AdditionalApprovers {
				if sign.AdditionalApprovers[addMember].ApproverLogin == currentUser {
					userHasAccess = true
					break
				}
			}

			if !userHasAccess {
				continue
			}
			for _, form := range sign.FormsAccessibility {
				if form.AccessType != TypeAccessFormNone {
					accessibleForms[form.NodeId] = struct{}{}
				}
			}
		}
>>>>>>> 3cbf10e9
	}

	return accessibleForms, nil
}

func (ae *Env) getCurrentUserInDelegatesForSteps(
	currentUser string,
	steps *entity.TaskSteps,
	delegates *ht.Delegations,
) (userInDelegates map[string]bool, err error) {
	const (
		ApproverBlockType  = "approver"
		ExecutionBlockType = "execution"
		FormBlockType      = "form"
	)

	userInDelegates = make(map[string]bool, 0)

	stepHandler := NewMultipleTypesStepHandler()

	stepHandler.RegisterStepTypeHandler(
		ApproverBlockType,
		NewUserInDelegatesApproverBlockTypeStepHandler(currentUser, *delegates, userInDelegates),
	)

	executionFormBlockTypeStepHandler := NewUserInDelegatesExecutionFromBlockTypesStepHandler(currentUser, *delegates, userInDelegates)

	stepHandler.RegisterStepTypeHandler(ExecutionBlockType, executionFormBlockTypeStepHandler)
	stepHandler.RegisterStepTypeHandler(FormBlockType, executionFormBlockTypeStepHandler)

	err = stepHandler.HandleSteps(*steps)
	if err != nil {
		return nil, err
	}

	return userInDelegates, nil
}

func isDelegate(currentUser, login string, delegations *ht.Delegations) bool {
	delegates := delegations.GetDelegates(login)

	return slices.Contains(delegates, currentUser)
}

//nolint:dupl,gocritic //its not duplicate // params без поинтера нужен для интерфейса
func (ae *Env) GetTasks(w http.ResponseWriter, req *http.Request, params GetTasksParams) {
	ctx, s := trace.StartSpan(req.Context(), "get_tasks")
	defer s.End()

	log := logger.GetLogger(ctx)
	errorHandler := newHTTPErrorHandler(log, w)

	filters, err := params.toEntity(req)
	if err != nil {
		errorHandler.handleError(BadFiltersError, err)

		return
	}

	delegations, err := ae.HumanTasks.GetDelegationsToLogin(ctx, filters.CurrentUser)
	if err != nil {
		errorHandler.handleError(GetDelegationsError, err)

		return
	}

	if filters.SelectAs != nil {
		switch *filters.SelectAs {
		case entity.SelectAsValApprover:
			delegations = delegations.FilterByType("approvement")
		case entity.SelectAsValExecutor, entity.SelectAsValQueueExecutor, entity.SelectAsValInWorkExecutor:
			delegations = delegations.FilterByType("execution")
		default:
			delegations = delegations[:0]
		}
	} else {
		delegations = delegations[:0]
	}

	users := delegations.GetUserInArrayWithDelegators([]string{filters.CurrentUser})

	if filters.Status != nil {
		handleFilterStatus(&filters)
	}

	resp, err := ae.DB.GetTasks(ctx, filters, users)
	if err != nil {
		errorHandler.handleError(GetTasksError, err)

		return
	}

	versionsSLA := make(map[string]*entity.SLAVersionSettings)

	for i := range resp.Tasks {
		if _, exists := versionsSLA[resp.Tasks[i].VersionID.String()]; !exists {
			versionSettings, errSLA := ae.DB.GetSLAVersionSettings(ctx, resp.Tasks[i].VersionID.String())
			if errSLA != nil {
				errorHandler.handleError(GetProcessSLASettingsError, err)

				return
			}

			versionsSLA[resp.Tasks[i].VersionID.String()] = &versionSettings
		}

		slaInfoPtr, getSLAInfoErr := ae.SLAService.GetSLAInfoPtr(ctx, sla.InfoDTO{
			TaskCompletionIntervals: []entity.TaskCompletionInterval{
				{
					StartedAt:  resp.Tasks[i].StartedAt,
					FinishedAt: resp.Tasks[i].StartedAt.Add(time.Hour * 24 * 100),
				},
			},
			WorkType: sla.WorkHourType(versionsSLA[resp.Tasks[i].VersionID.String()].WorkType),
		})
		if getSLAInfoErr != nil {
			errorHandler.handleError(UnknownError, err)

			return
		}

		deadline, deadlineErr := ae.DB.GetDeadline(ctx, resp.Tasks[i].WorkNumber)
		if deadlineErr != nil {
			errorHandler.handleError(GetDeadlineError, err)

			return
		}

		if deadline.IsZero() {
			deadline = ae.SLAService.ComputeMaxDate(resp.Tasks[i].StartedAt, float32(versionsSLA[resp.Tasks[i].VersionID.String()].SLA), slaInfoPtr)
		}

		resp.Tasks[i].ProcessDeadline = deadline

		approvalLists, errGetSettings := ae.DB.GetApprovalListsSettings(ctx, resp.Tasks[i].VersionID.String())
		if errGetSettings != nil {
			errorHandler.handleError(UnknownError, err)

			return
		}

		mapApprovalLists := map[string]string{}
		for j := range approvalLists {
			mapApprovalLists[approvalLists[j].ID] = approvalLists[j].Name
		}

		if len(mapApprovalLists) > 0 {
			resp.Tasks[i].ApprovalList = mapApprovalLists
		}
	}

	if err = sendResponse(w, http.StatusOK, resp); err != nil {
		errorHandler.handleError(UnknownError, err)

		return
	}
}

func (p *GetTasksParams) toEntity(req *http.Request) (entity.TaskFilter, error) {
	var filters entity.TaskFilter

	var typeAssigned *string

	if p.ExecutorTypeAssigned != nil {
		at := string(*p.ExecutorTypeAssigned)

		typeAssigned = &at
		if *typeAssigned != entity.AssignedToMe && *typeAssigned != entity.AssignedByMe {
			return filters, errors.New("invalid value in typeAssigned filter")
		}
	}

	var signatureCarrier *string

	if p.SignatureCarrier != nil {
		at := string(*p.SignatureCarrier)

		signatureCarrier = &at
		if *signatureCarrier != entity.SignatureCarrierCloud &&
			*signatureCarrier != entity.SignatureCarrierToken &&
			*signatureCarrier != entity.SignatureCarrierAll {
			return filters, errors.New("invalid value in SignatureCarrier filter")
		}
	}

	var selectAs string

	if p.SelectAs != nil {
		selectAs = string(*p.SelectAs)

		valid := selectAsValid(selectAs)
		if !valid {
			return filters, errors.New("invalid value in SelectAs filter")
		}
	}

	ui, err := user.GetEffectiveUserInfoFromCtx(req.Context())
	if err != nil {
		return filters, err
	}

	filters.CurrentUser = ui.Username

	limit, offset := parseLimitOffsetWithDefault(p.Limit, p.Offset)
	if limit > 1000 {
		limit = 1000
	}

	filters.GetTaskParams = entity.GetTaskParams{
		Name:                 p.Name,
		Created:              p.Created.toEntity(),
		Order:                p.Order,
		Limit:                &limit,
		Offset:               &offset,
		TaskIDs:              p.TaskIDs,
		SelectAs:             &selectAs,
		Archived:             p.Archived,
		ForCarousel:          p.ForCarousel,
		Status:               statusToEntity(p.Status),
		Receiver:             p.Receiver,
		HasAttachments:       p.HasAttachments,
		Initiator:            p.Initiator,
		InitiatorLogins:      p.InitiatorLogins,
		ProcessingLogins:     p.ProcessingLogins,
		ProcessingGroupIds:   p.ProcessingGroupIds,
		ExecutorTypeAssigned: typeAssigned,
		SignatureCarrier:     signatureCarrier,
	}

	return filters, nil
}

func selectAsValid(selectAs string) bool {
	validValuesList := [15]string{
		entity.SelectAsValApprover,
		entity.SelectAsValFinishedApprover,
		entity.SelectAsValExecutor,
		entity.SelectAsValFinishedExecutor,
		entity.SelectAsValFormExecutor,
		entity.SelectAsValFinishedFormExecutor,
		entity.SelectAsValSignerPhys,
		entity.SelectAsValFinishedSignerPhys,
		entity.SelectAsValSignerJur,
		entity.SelectAsValFinishedSignerJur,
		entity.SelectAsValInitiators,
		entity.SelectAsValGroupExecutor,
		entity.SelectAsValFinishedGroupExecutor,
		entity.SelectAsValQueueExecutor,
		entity.SelectAsValInWorkExecutor,
	}
	for _, v := range validValuesList {
		if selectAs == v {
			return true
		}
	}

	return false
}

func (cr *Created) toEntity() *entity.TimePeriod {
	var timePeriod *entity.TimePeriod

	if cr != nil {
		timePeriod = &entity.TimePeriod{
			Start: cr.Start,
			End:   cr.End,
		}
	}

	return timePeriod
}

func statusToEntity(status *[]string) *string {
	if status == nil {
		return nil
	}

	for i := range *status {
		(*status)[i] = "'" + (*status)[i] + "'"
	}

	qStatus := strings.Join(*status, ",")

	return &qStatus
}

func (ae *Env) GetTasksCount(w http.ResponseWriter, req *http.Request) {
	ctx, s := trace.StartSpan(req.Context(), "get_tasks_count")
	defer s.End()

	log := logger.GetLogger(ctx)

	ui, err := user.GetEffectiveUserInfoFromCtx(req.Context())
	if err != nil {
		e := GetUserinfoErr
		log.Error(e.errorMessage(err))
		_ = e.sendError(w)

		return
	}

	delegations, err := ae.HumanTasks.GetDelegationsToLogin(ctx, ui.Username)
	if err != nil {
		e := GetDelegationsError
		log.Error(e.errorMessage(err))
		_ = e.sendError(w)

		return
	}

	delegationsByApprovement := delegations.FilterByType("approvement")
	delegationsByExecution := delegations.FilterByType("execution")

	resp, err := ae.DB.GetTasksCount(
		ctx,
		ui.Username,
		delegationsByApprovement.GetUserInArrayWithDelegators([]string{ui.Username}),
		delegationsByExecution.GetUserInArrayWithDelegators([]string{ui.Username}))
	if err != nil {
		e := GetTasksCountError
		log.Error(e.errorMessage(err))
		_ = e.sendError(w)

		return
	}

	if err = sendResponse(w, http.StatusOK, resp); err != nil {
		e := UnknownError
		log.Error(e.errorMessage(err))
		_ = e.sendError(w)

		return
	}
}

func getTaskStepNameByAction(action entity.TaskUpdateAction) []string {
	if action == entity.TaskUpdateActionAdditionalApprovement {
		return []string{pipeline.BlockGoApproverID, pipeline.BlockGoSignID}
	}

	if action == entity.TaskUpdateActionApprovement {
		return []string{pipeline.BlockGoApproverID}
	}

	if action == entity.TaskUpdateActionApproverSendEditApp {
		return []string{pipeline.BlockGoApproverID}
	}

	if action == entity.TaskUpdateActionRequestApproveInfo {
		return []string{pipeline.BlockGoApproverID}
	}

	if action == entity.TaskUpdateActionReplyApproverInfo {
		return []string{pipeline.BlockGoApproverID}
	}

	if action == entity.TaskUpdateActionExecution {
		return []string{pipeline.BlockGoExecutionID}
	}

	if action == entity.TaskUpdateActionChangeExecutor {
		return []string{pipeline.BlockGoExecutionID}
	}

	if action == entity.TaskUpdateActionRequestExecutionInfo {
		return []string{pipeline.BlockGoExecutionID}
	}

	if action == entity.TaskUpdateActionReplyExecutionInfo {
		return []string{pipeline.BlockGoExecutionID}
	}

	if action == entity.TaskUpdateActionExecutorStartWork {
		return []string{pipeline.BlockGoExecutionID}
	}

	if action == entity.TaskUpdateActionRequestFillForm {
		return []string{pipeline.BlockGoFormID}
	}

	if action == entity.TaskUpdateActionExecutorSendEditApp {
		return []string{pipeline.BlockGoExecutionID}
	}

	if action == entity.TaskUpdateActionAddApprovers {
		return []string{pipeline.BlockGoApproverID, pipeline.BlockGoSignID}
	}

	if action == entity.TaskUpdateActionFormExecutorStartWork {
		return []string{pipeline.BlockGoFormID}
	}

	if action == entity.TaskUpdateActionSign {
		return []string{pipeline.BlockGoSignID}
	}

	if action == entity.TaskUpdateActionSignChangeWorkStatus {
		return []string{pipeline.BlockGoSignID}
	}

	if action == entity.TaskUpdateActionFinishTimer {
		return []string{pipeline.BlockTimerID}
	}

	if action == entity.TaskUpdateActionFuncSLAExpired {
		return []string{pipeline.BlockExecutableFunctionID}
	}

	return []string{}
}

func (ae *Env) GetTaskMeanSolveTime(w http.ResponseWriter, req *http.Request, pipelineID string) {
	ctx, s := trace.StartSpan(req.Context(), "get_task_mean_solve_time")
	defer s.End()

	log := logger.GetLogger(ctx).WithField("pipelineId", pipelineID)

	taskTimeIntervals, intervalsErr := ae.DB.GetMeanTaskSolveTime(ctx, pipelineID) // it returns ordered by created_at
	if intervalsErr != nil {
		e := GetTaskError
		log.Error(e.errorMessage(intervalsErr))
		_ = e.sendError(w)

		return
	}

	if len(taskTimeIntervals) == 0 {
		if err := sendResponse(w, http.StatusOK, script.TaskSolveTime{MeanWorkHours: 0}); err != nil {
			e := UnknownError
			log.Error(e.errorMessage(err))
			_ = e.sendError(w)
		}

		return
	}

	calendarDays, err := ae.HrGate.GetDefaultCalendarDaysForGivenTimeIntervals(ctx, taskTimeIntervals)
	if err != nil {
		e := UnknownError
		log.Error(e.errorMessage(err))
		_ = e.sendError(w)

		return
	}

	mean := ae.SLAService.ComputeMeanTaskCompletionTime(taskTimeIntervals, *calendarDays)

	if err = sendResponse(w, http.StatusOK, script.TaskSolveTime{MeanWorkHours: mean.MeanWorkHours}); err != nil {
		e := UnknownError
		log.Error(e.errorMessage(err))
		_ = e.sendError(w)

		return
	}
}

func (ae *Env) removeForms(dbTask *entity.EriusTask, accessibleForms map[string]struct{}) {
	actualSteps := make([]*entity.Step, 0, len(dbTask.Steps))

	for _, step := range dbTask.Steps {
		if _, ok := accessibleForms[step.Name]; !ok && step.Type == "form" {
			continue
		}

		newSteps := make([]string, 0, len(step.Steps))

		for _, s := range step.Steps {
			if _, ok := accessibleForms[s]; !ok && strings.HasPrefix(s, "form") {
				continue
			}

			newSteps = append(newSteps, s)
		}

		step.Steps = newSteps

		newStates := make(map[string]json.RawMessage, len(step.State))

		for k, v := range step.State {
			if _, ok := accessibleForms[k]; !ok && strings.HasPrefix(k, "form") {
				continue
			}

			newStates[k] = v
		}

		for k := range step.Storage {
			key := strings.Split(k, ".")

			if _, ok := accessibleForms[key[0]]; !ok && strings.HasPrefix(k, "form") {
				delete(step.Storage, k)
			}
		}

		step.State = newStates
		actualSteps = append(actualSteps, step)
	}

	dbTask.Steps = actualSteps
}

func (ae *Env) hideExecutors(ctx context.Context, dbTask *entity.EriusTask, requesterLogin string, stepDelegates map[string]bool) error {
	dbMembers, membErr := ae.DB.GetTaskMembers(ctx, dbTask.WorkNumber, false)
	if membErr != nil {
		return membErr
	}

	members := make([]string, 0)

	for i := range dbMembers {
		if dbMembers[i].Login != dbTask.Author {
			members = append(members, dbMembers[i].Login)
		}
	}

	stepHandler := NewMultipleTypesStepHandler()

	stepHandler.RegisterStepTypeHandler(
		pipeline.BlockGoFormID,
		NewHideExecutorsFormBlockStepHandler(stepDelegates, members, requesterLogin),
	)

	stepHandler.RegisterStepTypeHandler(
		pipeline.BlockGoExecutionID,
		NewHideExecutorsExecutionBlockStepHandler(stepDelegates, members, requesterLogin),
	)

	err := stepHandler.HandleSteps(dbTask.Steps)
	if err != nil {
		return err
	}

	return nil
}

func hideDelegator(delegate string) string {
	if delegate == "" {
		return ""
	}

	return hiddenUserLogin
}<|MERGE_RESOLUTION|>--- conflicted
+++ resolved
@@ -428,34 +428,108 @@
 
 	accessibleForms = make(map[string]struct{}, 0)
 
-	stepHandler := NewMultipleTypesStepHandler()
-
-	stepHandler.RegisterStepTypeHandler(
-		ApproverBlockType,
-		NewAccessibleFormsApproverBlockTypeStepHandler(currentUser, accessibleForms, *delegates),
-	)
-	stepHandler.RegisterStepTypeHandler(
-		ExecutionBlockType,
-		NewAccessibleFormsExecutionBlockTypeHandler(currentUser, accessibleForms, *delegates),
-	)
-	stepHandler.RegisterStepTypeHandler(
-		FormBlockType,
-		NewAccessibleFormsFormBlockTypeStepHandler(currentUser, accessibleForms),
-	)
-
-<<<<<<< HEAD
-	err = stepHandler.HandleSteps(*steps)
-	if err != nil {
-		return nil, err
-=======
+	for _, s := range *steps {
+		var userHasAccess bool
+
+		if s.State == nil || (s.Status != "running" && s.Status != "idle") {
+			continue
+		}
+
+		switch s.Type {
+		case ApproverBlockType:
+			var approver pipeline.ApproverData
+
+			unmarshalErr := json.Unmarshal(s.State[s.Name], &approver)
+			if unmarshalErr != nil {
+				return nil, unmarshalErr
+			}
+
+			delegate := delegates.FilterByType("approvement")
+
+			for member := range approver.Approvers {
+				if currentUser == member || isDelegate(currentUser, member, &delegate) {
+					userHasAccess = true
+
+					break
+				}
+			}
+
+			for _, member := range approver.AdditionalApprovers {
+				if currentUser == member.ApproverLogin || isDelegate(currentUser, member.ApproverLogin, &delegate) {
+					userHasAccess = true
+
+					break
+				}
+			}
+
+			if !userHasAccess {
+				continue
+			}
+
+			for _, form := range approver.FormsAccessibility {
+				if form.AccessType != TypeAccessFormNone {
+					accessibleForms[form.NodeID] = struct{}{}
+				}
+			}
+
+		case FormBlockType:
+			var form pipeline.FormData
+
+			unmarshalErr := json.Unmarshal(s.State[s.Name], &form)
+			if unmarshalErr != nil {
+				return nil, unmarshalErr
+			}
+
+			for member := range form.Executors {
+				if currentUser == member {
+					userHasAccess = true
+
+					break
+				}
+			}
+
+			if !userHasAccess {
+				continue
+			}
+
+			accessibleForms[s.Name] = struct{}{}
+
+			for _, form := range form.FormsAccessibility {
+				if form.AccessType != TypeAccessFormNone {
+					accessibleForms[form.NodeID] = struct{}{}
+				}
+			}
+
+		case ExecutionBlockType:
+			var execution pipeline.ExecutionData
+
+			unmarshalErr := json.Unmarshal(s.State[s.Name], &execution)
+			if unmarshalErr != nil {
+				return nil, unmarshalErr
+			}
+
+			for member := range execution.Executors {
+				delegate := delegates.FilterByType("execution")
+				if member == currentUser || isDelegate(currentUser, member, &delegate) {
+					userHasAccess = true
+
+					break
+				}
+			}
+
+			if !userHasAccess {
+				continue
+			}
+
 			for _, form := range execution.FormsAccessibility {
 				if form.AccessType != TypeAccessFormNone {
-					accessibleForms[form.NodeId] = struct{}{}
+					accessibleForms[form.NodeID] = struct{}{}
 				}
 			}
 
 		case SignBlockType:
 			var sign pipeline.SignData
+
 			unmarshalErr := json.Unmarshal(s.State[s.Name], &sign)
 			if unmarshalErr != nil {
 				return nil, unmarshalErr
@@ -464,6 +538,7 @@
 			for member := range sign.Signers {
 				if member == currentUser {
 					userHasAccess = true
+
 					break
 				}
 			}
@@ -471,6 +546,7 @@
 			for addMember := range sign.AdditionalApprovers {
 				if sign.AdditionalApprovers[addMember].ApproverLogin == currentUser {
 					userHasAccess = true
+
 					break
 				}
 			}
@@ -478,13 +554,13 @@
 			if !userHasAccess {
 				continue
 			}
+
 			for _, form := range sign.FormsAccessibility {
 				if form.AccessType != TypeAccessFormNone {
-					accessibleForms[form.NodeId] = struct{}{}
+					accessibleForms[form.NodeID] = struct{}{}
 				}
 			}
 		}
->>>>>>> 3cbf10e9
 	}
 
 	return accessibleForms, nil
