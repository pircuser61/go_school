package api

import (
	c "context"
	"encoding/json"
	"io"
	"net/http"
	"time"

	"github.com/google/uuid"

	"github.com/pkg/errors"

	"go.opencensus.io/trace"

	"gitlab.services.mts.ru/abp/myosotis/logger"

	"gitlab.services.mts.ru/jocasta/pipeliner/internal/db"
	e "gitlab.services.mts.ru/jocasta/pipeliner/internal/entity"
	"gitlab.services.mts.ru/jocasta/pipeliner/internal/script"
	"gitlab.services.mts.ru/jocasta/pipeliner/internal/user"
)

func (ae *Env) toFlatProcessSettings(ctx c.Context, ps *e.ProcessSettings) error {
	if ps.StartSchemaRaw != nil {
		start, err := ae.Forms.MakeFlatSchema(ctx, ps.StartSchemaRaw)
		if err != nil {
			return errors.Wrap(err, "couldn't convert start schema")
		}

		ps.StartSchema = start
	}

	if ps.EndSchemaRaw != nil {
		end, err := ae.Forms.MakeFlatSchema(ctx, ps.EndSchemaRaw)
		if err != nil {
			return errors.Wrap(err, "couldn't convert end schema")
		}

		ps.EndSchema = end
	}

	return nil
}

func (ae *Env) SaveVersionTaskSubscriptionSettings(w http.ResponseWriter, req *http.Request, versionID string) {
	ctx, s := trace.StartSpan(req.Context(), "save_version_task_subscription_settings")
	defer s.End()

	log := logger.GetLogger(ctx)
	errorHandler := newHTTPErrorHandler(log, w)

	b, err := io.ReadAll(req.Body)
	if err != nil {
		errorHandler.handleError(RequestReadError, err)

		return
	}

	defer req.Body.Close()

	var settings []*e.ExternalSystemSubscriptionParams

	err = json.Unmarshal(b, &settings)
	if err != nil {
		errorHandler.handleError(ExternalSystemSettingsParseError, err)

		return
	}

	// TODO: validation?

	txStorage, transactionErr := ae.DB.StartTransaction(ctx)
	if transactionErr != nil {
		log.WithError(transactionErr).Error("couldn't start transaction")

		errorHandler.sendError(UnknownError)

		return
	}

	defer func() {
		if r := recover(); r != nil {
			log = log.WithField("funcName", "SaveVersionTaskSubscriptionSettings").
				WithField("panic handle", true)
			log.Error(r)

			if txErr := txStorage.RollbackTransaction(ctx); txErr != nil {
				log.WithError(errors.New("couldn't rollback tx")).
					Error(txErr)
			}
		}
	}()

	defer func(transaction db.Database, ctx c.Context) {
		_ = transaction.RollbackTransaction(ctx)
	}(txStorage, ctx)

	if rmErr := ae.DB.RemoveExternalSystemTaskSubscriptions(ctx, versionID, ""); rmErr != nil {
		errorHandler.handleError(ExternalSystemSettingsSaveError, err)

		return
	}

	for _, s := range settings {
		err = ae.DB.SaveExternalSystemSubscriptionParams(ctx, versionID, s)
		if err != nil {
			errorHandler.handleError(ExternalSystemSettingsSaveError, err)

			return
		}
	}

	if err = txStorage.CommitTransaction(ctx); err != nil {
		log.WithError(err).Error("couldn't commit transaction")

		errorHandler.sendError(UnknownError)

		return
	}

	err = sendResponse(w, http.StatusOK, nil)
	if err != nil {
		errorHandler.handleError(UnknownError, err)

		return
	}
}

func (ae *Env) GetVersionSettings(w http.ResponseWriter, req *http.Request, versionID string) {
	ctx, s := trace.StartSpan(req.Context(), "get_version_settings")
	defer s.End()

	log := logger.GetLogger(ctx)
	errorHandler := newHTTPErrorHandler(log, w)

	processSettings, err := ae.DB.GetVersionSettings(ctx, versionID)
	if err != nil {
		errorHandler.handleError(GetProcessSettingsError, err)

		return
	}

	slaSettings, err := ae.DB.GetSLAVersionSettings(ctx, versionID)
	if err != nil {
		errorHandler.handleError(GetProcessSLASettingsError, err)

		return
	}

	processSettings.SLA = slaSettings.SLA
	processSettings.WorkType = slaSettings.WorkType

	externalSystemsIds, err := ae.DB.GetExternalSystemsIDs(ctx, versionID)
	if err != nil {
		errorHandler.handleError(GetExternalSystemsError, err)

		return
	}

	systemsNames, err := ae.Integrations.GetSystemsNames(ctx, externalSystemsIds)
	if err != nil {
		errorHandler.handleError(GetExternalSystemsNamesError, err)

		return
	}

	externalSystems := make([]e.ExternalSystem, 0, len(externalSystemsIds))
	externalSystemsTaskSubs := make([]e.ExternalSystemSubscriptionParams, 0, len(externalSystemsIds))

	for _, id := range externalSystemsIds {
		externalSystemSettings, systemSettingsErr := ae.DB.GetExternalSystemSettings(ctx, versionID, id.String())
		if systemSettingsErr != nil {
			errorHandler.handleError(GetExternalSystemSettingsError, err)

			return
		}

		validateEndingSettings(&externalSystemSettings)

		externalSystems = append(
			externalSystems,
			e.ExternalSystem{
				ID:               id.String(),
				Name:             systemsNames[id.String()],
				AllowRunAsOthers: externalSystemSettings.AllowRunAsOthers,
				OutputSettings:   externalSystemSettings.OutputSettings,
			},
		)

		subscriptionSettings, taskSubscriptionsErr := ae.DB.GetExternalSystemTaskSubscriptions(ctx, versionID, id.String())
		if taskSubscriptionsErr != nil {
			errorHandler.handleError(GetExternalSystemSettingsError, taskSubscriptionsErr)

			return
		}

		if subscriptionSettings.SystemID != "" {
			externalSystemsTaskSubs = append(externalSystemsTaskSubs, subscriptionSettings)
		}
	}

	approvalLists, err := ae.DB.GetApprovalListsSettings(ctx, versionID)
	if err != nil {
		errorHandler.handleError(UnknownError, err)

		return
	}

	result := e.ProcessSettingsWithExternalSystems{
		ExternalSystems:    externalSystems,
		ProcessSettings:    processSettings,
		TasksSubscriptions: externalSystemsTaskSubs,
		ApprovalLists:      approvalLists,
	}

	if err = sendResponse(w, http.StatusOK, result); err != nil {
		errorHandler.handleError(UnknownError, err)

		return
	}
}

//nolint:dupl //its not duplicate
func (ae *Env) SaveVersionSettings(w http.ResponseWriter, req *http.Request, versionID string, params SaveVersionSettingsParams) {
	ctx, s := trace.StartSpan(req.Context(), "save_version_settings")
	defer s.End()

	log := logger.GetLogger(ctx)
	errorHandler := newHTTPErrorHandler(log, w)

	var errCustom Err

	b, err := io.ReadAll(req.Body)
	defer req.Body.Close()

	if err != nil {
		errorHandler.handleError(RequestReadError, err)

		return
	}

	var processSettings *e.ProcessSettings

	if err = json.Unmarshal(b, &processSettings); err != nil {
		errorHandler.handleError(ProcessSettingsParseError, err)

		return
	}

<<<<<<< HEAD
	if convErr := ae.convertProcessSettingsToFlat(ctx, processSettings); convErr != nil {
=======
	if convErr := ae.toFlatProcessSettings(ctx, processSettings); convErr != nil {
>>>>>>> 4acd55f4
		errorHandler.handleError(ProcessSettingsConvertError, convErr)

		return
	}

	scenario, err := ae.DB.GetPipelineVersion(ctx, uuid.MustParse(versionID), true)
	if err != nil {
		errorHandler.handleError(GetVersionError, err)

		return
	}

	scenario.Settings = *processSettings

	err = processSettings.Validate()
	if err != nil {
		errorHandler.handleError(JSONSchemaValidationError, err)

		return
	}

	txStorage, transactionErr := ae.DB.StartTransaction(ctx)
	if transactionErr != nil {
		log.WithError(transactionErr).Error("couldn't set update version or settings")

		return
	}

	defer func() {
		if r := recover(); r != nil {
			log = log.WithField("funcName", "SaveVersionSettings").
				WithField("panic handle", true)
			log.Error(r)

			if txErr := txStorage.RollbackTransaction(ctx); txErr != nil {
				log.WithError(errors.New("couldn't rollback tx")).
					Error(txErr)
			}
		}
	}()

	processSettings.VersionID, errCustom, err = ae.createOrUpdateVersion(ctx, scenario)
	if err != nil {
		errorHandler.handleError(errCustom, err)

		if txErr := txStorage.RollbackTransaction(ctx); txErr != nil {
			log.WithField("funcName", "createOrUpdateVersion").
				WithError(errors.New("couldn't rollback tx")).
				Error(txErr)
		}

		return
	}

	err = ae.DB.SaveVersionSettings(ctx, *processSettings, (*string)(params.SchemaFlag))
	if err != nil {
		errorHandler.handleError(ProcessSettingsSaveError, err)

		if txErr := txStorage.RollbackTransaction(ctx); txErr != nil {
			log.WithField("funcName", "SaveVersionSettings").
				WithError(errors.New("couldn't rollback tx")).
				Error(txErr)
		}

		return
	}

	if commitErr := txStorage.CommitTransaction(ctx); commitErr != nil {
		log.WithError(commitErr).Error("couldn't update pipeline settings")

		if txErr := txStorage.RollbackTransaction(ctx); txErr != nil {
			log.Error(txErr)
		}

		errorHandler.handleError(UnknownError, commitErr)

		return
	}

	if err = sendResponse(w, http.StatusOK, processSettings); err != nil {
		errorHandler.handleError(UnknownError, err)

		return
	}
}

func (ae *Env) createOrUpdateVersion(ctx c.Context, scenario *e.EriusScenario) (string, Err, error) {
	isDraft := scenario.Status == db.StatusDraft

	if isDraft {
		p, errCustom, err := ae.updatePipelineVersion(ctx, scenario)
		if err != nil {
			return "", errCustom, err
		}

		return p.VersionID.String(), 0, nil
	}

	p, errCustom, err := ae.createPipelineVersion(ctx, scenario, scenario.PipelineID.String())
	if err != nil {
		return "", errCustom, err
	}

	return p.VersionID.String(), 0, nil
}

//nolint:dupl //its not duplicate
func (ae *Env) SaveExternalSystemSettings(
	w http.ResponseWriter, req *http.Request, versionID, systemID string, params SaveExternalSystemSettingsParams,
) {
	ctx, s := trace.StartSpan(req.Context(), "save_external_system_settings")
	defer s.End()

	log := logger.GetLogger(ctx)
	errorHandler := newHTTPErrorHandler(log, w)

	b, err := io.ReadAll(req.Body)
	defer req.Body.Close()

	if err != nil {
		errorHandler.handleError(RequestReadError, err)

		return
	}

	var externalSystem e.ExternalSystem

	err = json.Unmarshal(b, &externalSystem)
	if err != nil {
		errorHandler.handleError(ExternalSystemSettingsParseError, err)

		return
	}

	externalSystem.ID = systemID

	err = externalSystem.ValidateSchemas()
	if err != nil {
		errorHandler.handleError(JSONSchemaValidationError, err)

		return
	}

	err = ae.DB.SaveExternalSystemSettings(ctx, versionID, externalSystem, (*string)(params.SchemaFlag))
	if err != nil {
		errorHandler.handleError(ExternalSystemSettingsSaveError, err)

		return
	}

	if err = sendResponse(w, http.StatusOK, nil); err != nil {
		errorHandler.handleError(UnknownError, err)

		return
	}
}

func (ae *Env) RemoveExternalSystem(w http.ResponseWriter, req *http.Request, versionID, systemID string) {
	ctx, s := trace.StartSpan(req.Context(), "remove_external_system")
	defer s.End()

	log := logger.GetLogger(ctx)
	errorHandler := newHTTPErrorHandler(log, w)

	txStorage, transactionErr := ae.DB.StartTransaction(ctx)
	if transactionErr != nil {
		log.WithError(transactionErr).Error("couldn't start transaction")
		errorHandler.sendError(UnknownError)

		return
	}

	defer func() {
		if r := recover(); r != nil {
			log = log.
				WithField("funcName", "RemoveExternalSystem").
				WithField("panic handle", true)

			log.Error(r)

			if txErr := txStorage.RollbackTransaction(ctx); txErr != nil {
				log.WithError(errors.New("couldn't rollback tx")).
					Error(txErr)
			}
		}
	}()

	defer func(transaction db.Database, ctx c.Context) {
		_ = transaction.RollbackTransaction(ctx)
	}(txStorage, ctx)

	err := txStorage.RemoveExternalSystemTaskSubscriptions(ctx, versionID, systemID)
	if err != nil {
		errorHandler.handleError(ExternalSystemRemoveError, err)

		return
	}

	err = txStorage.RemoveExternalSystem(ctx, versionID, systemID)
	if err != nil {
		errorHandler.handleError(ExternalSystemRemoveError, err)

		return
	}

	if err = txStorage.CommitTransaction(ctx); err != nil {
		log.WithError(err).Error("couldn't commit transaction")
		errorHandler.sendError(UnknownError)

		return
	}

	err = sendResponse(w, http.StatusOK, nil)
	if err != nil {
		errorHandler.handleError(UnknownError, err)

		return
	}
}

func (ae *Env) GetExternalSystemSettings(w http.ResponseWriter, req *http.Request, versionID, systemID string) {
	ctx, s := trace.StartSpan(req.Context(), "get_external_system_settings")
	defer s.End()

	log := logger.GetLogger(ctx)
	errorHandler := newHTTPErrorHandler(log, w)

	externalSystemSettings, err := ae.DB.GetExternalSystemSettings(ctx, versionID, systemID)
	if err != nil {
		errorHandler.handleError(GetExternalSystemSettingsError, err)

		return
	}

	validateEndingSettings(&externalSystemSettings)

	if err := sendResponse(w, http.StatusOK, externalSystemSettings); err != nil {
		errorHandler.handleError(UnknownError, err)

		return
	}
}

func (ae *Env) AddExternalSystemToVersion(w http.ResponseWriter, req *http.Request, versionID string) {
	ctx, s := trace.StartSpan(req.Context(), "add_external_system_to_version")
	defer s.End()

	log := logger.GetLogger(ctx)
	errorHandler := newHTTPErrorHandler(log, w)

	b, err := io.ReadAll(req.Body)
	defer req.Body.Close()

	if err != nil {
		errorHandler.handleError(RequestReadError, err)

		return
	}

	var systemID ExternalSystemId

	err = json.Unmarshal(b, &systemID)
	if err != nil {
		errorHandler.handleError(ExternalSystemSettingsParseError, err)

		return
	}

	err = ae.DB.AddExternalSystemToVersion(ctx, versionID, string(systemID))
	if err != nil {
		errorHandler.handleError(ExternalSystemAddingError, err)

		return
	}

	err = sendResponse(w, http.StatusOK, nil)
	if err != nil {
		errorHandler.handleError(UnknownError, err)

		return
	}
}

func (ae *Env) SaveVersionMainSettings(w http.ResponseWriter, req *http.Request, versionID string) {
	ctx, s := trace.StartSpan(req.Context(), "save_version_main_settings")
	defer s.End()

	log := logger.GetLogger(ctx)
	errorHandler := newHTTPErrorHandler(log, w)

	b, err := io.ReadAll(req.Body)
	if err != nil {
		errorHandler.handleError(RequestReadError, err)

		return
	}

	defer req.Body.Close()

	var processSettings e.ProcessSettings

	err = json.Unmarshal(b, &processSettings)
	if err != nil {
		errorHandler.handleError(ProcessSettingsParseError, err)

		return
	}

	processSettings.VersionID = versionID

	transaction, transactionCreateErr := ae.DB.StartTransaction(ctx)
	if transactionCreateErr != nil {
		errorHandler.handleError(UnknownError, err)

		return
	}

	defer func() {
		if r := recover(); r != nil {
			log = log.
				WithField("funcName", "SaveVersionMainSettings").
				WithField("panic handle", true)

			log.Error(r)

			if txErr := transaction.RollbackTransaction(ctx); txErr != nil {
				log.WithError(errors.New("couldn't rollback tx")).
					Error(txErr)
			}
		}
	}()

	defer func(transaction db.Database, ctx c.Context) {
		_ = transaction.RollbackTransaction(ctx)
	}(transaction, ctx)

	saveVersionErr := transaction.SaveVersionMainSettings(ctx, processSettings)
	if saveVersionErr != nil {
		errorHandler.handleError(ProcessSettingsSaveError, saveVersionErr)

		return
	}

	isValid := processSettings.ValidateSLA()
	if !isValid {
		er := ValidationSLAProcessSettingsError

		log.Error(er.errorMessage(errors.New("Error while validating SlaSettings")))
		errorHandler.sendError(er)

		return
	}

	userFromContext, err := user.GetUserInfoFromCtx(ctx)
	if err != nil {
		errorHandler.handleError(GetUserinfoErr, err)

		return
	}

	saveVersionSLAErr := transaction.SaveSLAVersionSettings(ctx, versionID, e.SLAVersionSettings{
		Author:   userFromContext.Username,
		WorkType: processSettings.WorkType,
		SLA:      processSettings.SLA,
	})
	if saveVersionSLAErr != nil {
		errorHandler.handleError(ProcessSettingsSaveError, saveVersionSLAErr)

		return
	}

	parsedUUID, parseErr := uuid.Parse(versionID)
	if parseErr != nil {
		errorHandler.handleError(UnknownError, parseErr)

		return
	}

	pipeline, getPipelineErr := transaction.GetPipelineVersion(ctx, parsedUUID, true)
	if getPipelineErr != nil {
		errorHandler.handleError(UnknownError, getPipelineErr)

		return
	}

	renamePipelineErr := transaction.RenamePipeline(ctx, pipeline.PipelineID, processSettings.Name)
	if renamePipelineErr != nil {
		if db.IsUniqueConstraintError(renamePipelineErr) {
			errorHandler.handleError(PipelineNameUsed, renamePipelineErr)
		} else {
			errorHandler.handleError(PipelineCreateError, renamePipelineErr)
		}

		return
	}

	commitErr := transaction.CommitTransaction(ctx)
	if commitErr != nil {
		errorHandler.handleError(UnknownError, commitErr)

		return
	}

	err = sendResponse(w, http.StatusOK, nil)
	if err != nil {
		errorHandler.handleError(UnknownError, err)

		return
	}
}

func (ae *Env) SaveExternalSystemEndSettings(w http.ResponseWriter, r *http.Request, versionID, systemID string) {
	ctx, s := trace.StartSpan(r.Context(), "save_system_ending_settings")
	defer s.End()

	log := logger.GetLogger(ctx)
	errorHandler := newHTTPErrorHandler(log, w)

	b, err := io.ReadAll(r.Body)
	if err != nil {
		errorHandler.handleError(RequestReadError, err)

		return
	}

	defer r.Body.Close()

	var systemSettings EndSystemSettings

	err = json.Unmarshal(b, &systemSettings)
	if err != nil {
		errorHandler.handleError(ProcessSettingsParseError, err)

		return
	}

	if systemSettings.Method == "" || systemSettings.URL == "" || systemSettings.MicroserviceId == "" {
		er := ValidationEndingSystemSettingsError

		log.Error(er.errorMessage(errors.New("Error while validating systemSettings")))
		errorHandler.sendError(er)

		return
	}

	err = ae.DB.UpdateEndingSystemSettings(
		ctx,
		versionID,
		systemID,
		e.EndSystemSettings{
			URL:            systemSettings.URL,
			Method:         string(systemSettings.Method),
			MicroserviceID: systemSettings.MicroserviceId,
		},
	)
	if err != nil {
		errorHandler.handleError(UpdateEndingSystemSettingsError, err)

		return
	}
}

func (ae *Env) DeleteExternalSystemEndSettings(w http.ResponseWriter, r *http.Request, versionID, systemID string) {
	ctx, s := trace.StartSpan(r.Context(), "delete_system_ending_settings")
	defer s.End()

	log := logger.GetLogger(ctx)
	errorHandler := newHTTPErrorHandler(log, w)

	err := ae.DB.UpdateEndingSystemSettings(ctx, versionID, systemID, e.EndSystemSettings{})
	if err != nil {
		errorHandler.handleError(UpdateEndingSystemSettingsError, err)

		return
	}
}

func validateEndingSettings(s *e.ExternalSystem) {
	if s.OutputSettings.MicroserviceID == "" ||
		s.OutputSettings.URL == "" ||
		s.OutputSettings.Method == "" {
		s.OutputSettings = nil
	}
}

func (ae *Env) AllowRunAsOthers(w http.ResponseWriter, r *http.Request, versionID, systemID string) {
	ctx, s := trace.StartSpan(r.Context(), "allow_run_as_others")
	defer s.End()

	log := logger.GetLogger(ctx)
	errorHandler := newHTTPErrorHandler(log, w)

	b, err := io.ReadAll(r.Body)
	if err != nil {
		errorHandler.handleError(RequestReadError, err)

		return
	}

	defer r.Body.Close()

	var allowRunAsOthers bool

	err = json.Unmarshal(b, &allowRunAsOthers)
	if err != nil {
		errorHandler.handleError(ProcessSettingsParseError, err)

		return
	}

	err = ae.DB.AllowRunAsOthers(ctx, versionID, systemID, allowRunAsOthers)
	if err != nil {
		errorHandler.handleError(UpdateRunAsOthersSettingsError, err)

		return
	}
}

func (ae *Env) RemoveApprovalListSettings(w http.ResponseWriter, r *http.Request, _, listID string) {
	ctx, s := trace.StartSpan(r.Context(), "remove_approval_list_settings")
	defer s.End()

	log := logger.GetLogger(ctx)
	errorHandler := newHTTPErrorHandler(log, w)

	if err := ae.DB.RemoveApprovalListSettings(ctx, listID); err != nil {
		errorHandler.handleError(UpdateEndingSystemSettingsError, err)

		return
	}
}

func (ae *Env) UpdateApprovalListSettings(w http.ResponseWriter, r *http.Request, _, listID string) {
	ctx, s := trace.StartSpan(r.Context(), "update_approval_list_settings")
	defer s.End()

	log := logger.GetLogger(ctx)
	errorHandler := newHTTPErrorHandler(log, w)

	b, err := io.ReadAll(r.Body)
	if err != nil {
		errorHandler.handleError(RequestReadError, err)

		return
	}

	defer r.Body.Close()

	var req e.UpdateApprovalListSettings
	if err = json.Unmarshal(b, &req); err != nil {
		errorHandler.handleError(ProcessSettingsParseError, err)

		return
	}

	req.ID = listID

	if err = ae.DB.UpdateApprovalListSettings(ctx, req); err != nil {
		errorHandler.handleError(UpdateEndingSystemSettingsError, err)

		return
	}

	if err = sendResponse(w, http.StatusOK, nil); err != nil {
		errorHandler.handleError(UnknownError, err)

		return
	}
}

func (ae *Env) SaveApprovalListSettings(w http.ResponseWriter, r *http.Request, versionID string) {
	ctx, s := trace.StartSpan(r.Context(), "save_approval_list_settings")
	defer s.End()

	log := logger.GetLogger(ctx)
	errorHandler := newHTTPErrorHandler(log, w)

	b, err := io.ReadAll(r.Body)
	if err != nil {
		errorHandler.handleError(RequestReadError, err)

		return
	}

	defer r.Body.Close()

	var req e.SaveApprovalListSettings
	if err = json.Unmarshal(b, &req); err != nil {
		errorHandler.handleError(ProcessSettingsParseError, err)

		return
	}

	id, err := ae.DB.SaveApprovalListSettings(ctx, e.SaveApprovalListSettings{
		VersionID:      versionID,
		Name:           req.Name,
		Steps:          req.Steps,
		ContextMapping: req.ContextMapping,
		FormsMapping:   req.FormsMapping,
	})
	if err != nil {
		errorHandler.handleError(UpdateEndingSystemSettingsError, err)

		return
	}

	if err = sendResponse(w, http.StatusOK, id); err != nil {
		errorHandler.handleError(UnknownError, err)

		return
	}
}

func (ae *Env) GetApprovalListSetting(w http.ResponseWriter, r *http.Request, workNumber, listID string) {
	ctx, s := trace.StartSpan(r.Context(), "get_approval_list_settings")
	defer s.End()

	log := logger.GetLogger(ctx)
	errorHandler := newHTTPErrorHandler(log, w)

	approvalList, err := ae.DB.GetApprovalListSettings(ctx, listID)
	if err != nil {
		errorHandler.handleError(UnknownError, err)

		return
	}

	states, dates, err := ae.DB.GetFilteredStates(ctx, approvalList.Steps, workNumber)
	if err != nil {
		errorHandler.handleError(UnknownError, err)

		return
	}

	varStore, err := ae.DB.GetVariableStorage(ctx, workNumber)
	if err != nil {
		errorHandler.handleError(UnknownError, err)

		return
	}

	variables, err := varStore.GrabStorage()
	if err != nil {
		errorHandler.handleError(UnknownError, err)

		return
	}

	variables = script.RestoreMapStructure(variables)

	res, err := toResponseApprovalListSettings(&toResponseApprovalListSettingsDTO{
		approvalList,
		states,
		variables,
		dates,
	})
	if err != nil {
		errorHandler.handleError(UnknownError, err)

		return
	}

	if err = sendResponse(w, http.StatusOK, res); err != nil {
		errorHandler.handleError(UnknownError, err)

		return
	}
}

type toResponseApprovalListSettingsDTO struct {
	approvalList *e.ApprovalListSettings
	stepsStates  map[string]map[string]interface{}
	variables    map[string]interface{}
	dates        map[string]map[string]*time.Time
}

func toResponseApprovalListSettings(dto *toResponseApprovalListSettingsDTO) (
	*ResponseVersionApprovalList, error,
) {
	steps := make([]TaskResponseStep, 0, len(dto.stepsStates))

	for i := range dto.stepsStates {
		stepName := i
		state := dto.stepsStates[stepName]
		stepType := "approver"
		errs := make([]string, 0)
		hasError := false
		storage := map[string]interface{}{}
		shortTitle := ""
		isDelegateOfAnyStepMember := false
		status := ""

		var (
			updatedAt *string
			createdAt *string
		)

		if ut, ok := dto.dates[stepName]["updatedAt"]; ok && ut != nil {
			utt := ut.Format(time.RFC3339)
			updatedAt = &utt
		}

		if ct, ok := dto.dates[stepName]["createdAt"]; ok && ct != nil {
			ctt := ct.Format(time.RFC3339)
			createdAt = &ctt
		}

		steps = append(steps, TaskResponseStep{
			Name:       &stepName,
			ShortTitle: &shortTitle,
			Type:       &stepType,
			State: &map[string]interface{}{
				stepName: state,
			},
			Errors:                    &errs,
			HasError:                  &hasError,
			Storage:                   &storage,
			IsDelegateOfAnyStepMember: &isDelegateOfAnyStepMember,
			Status:                    &status,
			Steps:                     &dto.approvalList.Steps,
			UpdateTime:                updatedAt,
			Time:                      createdAt,
		})
	}

	contextVariables, err := script.MapData(dto.approvalList.ContextMapping, dto.variables, nil)
	if err != nil {
		return nil, err
	}

	formsVariables, err := script.MapData(dto.approvalList.FormsMapping, dto.variables, nil)
	if err != nil {
		return nil, err
	}

	return &ResponseVersionApprovalList{
		Id:               dto.approvalList.ID,
		Name:             dto.approvalList.Name,
		Steps:            steps,
		ContextVariables: contextVariables,
		FormsVariables:   formsVariables,
	}, nil
}

func (ae *Env) GetApprovalListsSettings(w http.ResponseWriter, r *http.Request, versionID string) {
	ctx, s := trace.StartSpan(r.Context(), "get_approval_lists_settings")
	defer s.End()

	log := logger.GetLogger(ctx)
	errorHandler := newHTTPErrorHandler(log, w)

	approvalLists, err := ae.DB.GetApprovalListsSettings(ctx, versionID)
	if err != nil {
		errorHandler.handleError(UnknownError, err)

		return
	}

	if err = sendResponse(w, http.StatusOK, approvalLists); err != nil {
		errorHandler.handleError(UnknownError, err)

		return
	}
}

//nolint:revive,stylecheck //need to implement interface in api.go
func (ae *Env) GetApprovalListSettingById(w http.ResponseWriter, r *http.Request, versionID, listID string) {
	ctx, s := trace.StartSpan(r.Context(), "get_approval_list_setting_by_id")
	defer s.End()

	log := logger.GetLogger(ctx)
	errorHandler := newHTTPErrorHandler(log, w)

	approvalList, err := ae.DB.GetApprovalListSettings(ctx, listID)
	if err != nil {
		errorHandler.handleError(UnknownError, err)

		return
	}

	if err = sendResponse(w, http.StatusOK, approvalList); err != nil {
		errorHandler.handleError(UnknownError, err)

		return
	}
}<|MERGE_RESOLUTION|>--- conflicted
+++ resolved
@@ -248,11 +248,7 @@
 		return
 	}
 
-<<<<<<< HEAD
-	if convErr := ae.convertProcessSettingsToFlat(ctx, processSettings); convErr != nil {
-=======
 	if convErr := ae.toFlatProcessSettings(ctx, processSettings); convErr != nil {
->>>>>>> 4acd55f4
 		errorHandler.handleError(ProcessSettingsConvertError, convErr)
 
 		return
