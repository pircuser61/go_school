--- conflicted
+++ resolved
@@ -88,11 +88,8 @@
 	GetPipelinesSearchError
 	ValidationPipelineSearchError
 	UpdateTaskRateError
-<<<<<<< HEAD
+	CreateVersionValidationError
 	ParseMailsError
-=======
-	CreateVersionValidationError
->>>>>>> 95f0829c
 )
 
 //nolint:dupl //its not duplicate
@@ -166,11 +163,8 @@
 	ValidationPipelineSearchError: "name and id are empty",
 	GetFormsChangelogError:        "can't get forms history",
 	UpdateTaskRateError:           "can`t update task rate",
-<<<<<<< HEAD
 	ParseMailsError:               "can`t parse mails",
-=======
 	CreateVersionValidationError:  "create version request is invalid",
->>>>>>> 95f0829c
 }
 
 // JOKE.
@@ -246,11 +240,8 @@
 	ValidationPipelineSearchError: "Не заполнены имя и айди сценария",
 	GetFormsChangelogError:        "Не удалось получить историю изменения форм",
 	UpdateTaskRateError:           "Не удалось обновить оценку заявки",
-<<<<<<< HEAD
 	ParseMailsError:               "Не удалось разобрать письма с действиями",
-=======
 	CreateVersionValidationError:  "Ошибка при валидации запроса",
->>>>>>> 95f0829c
 }
 
 var errorStatus = map[Err]int{
