--- conflicted
+++ resolved
@@ -130,13 +130,10 @@
 	CheckIsTaskPausedError
 	MonitoringTaskActionParseError
 	UnpauseTaskError
-<<<<<<< HEAD
 	MonitoringEditBlockParseError
 	GetTaskStepError
 	EditMonitoringBlockError
-=======
 	GetTaskEventsError
->>>>>>> 47bc65f6
 )
 
 /*
@@ -255,13 +252,10 @@
 	CheckIsTaskPausedError:              "can`t check task is paused",
 	MonitoringTaskActionParseError:      "can`t parse monitoring task action request",
 	UnpauseTaskError:                    "error when unpausing task",
-<<<<<<< HEAD
 	MonitoringEditBlockParseError:       "can't parse params for block data editing",
 	GetTaskStepError:                    "can't get step data from DB",
 	EditMonitoringBlockError:            "can't edit block data",
-=======
 	GetTaskEventsError:                  "can`t get task events",
->>>>>>> 47bc65f6
 }
 
 /*
@@ -380,13 +374,10 @@
 	CheckIsTaskPausedError:         "Не удалось проверить флаг паузы у таски",
 	MonitoringTaskActionParseError: "Не удалось распарсить запрос на действие с таской",
 	UnpauseTaskError:               "Ошибка при возобновлении заявки",
-<<<<<<< HEAD
 	MonitoringEditBlockParseError:  "Не удалось распарсить параметры для редактирования блока",
 	GetTaskStepError:               "Не удалось получить информацию о блоке из базы данных",
 	EditMonitoringBlockError:       "Не удалось редактировать данные в блоке",
-=======
 	GetTaskEventsError:             "Не удалось получить события по заявке",
->>>>>>> 47bc65f6
 }
 
 /*
