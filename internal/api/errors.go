--- conflicted
+++ resolved
@@ -90,11 +90,8 @@
 	UpdateTaskRateError
 	CreateVersionValidationError
 	ParseMailsError
-<<<<<<< HEAD
 	GetMonitoringNodesError
-=======
 	GetBlockContextError
->>>>>>> b798040e
 )
 
 //nolint:dupl //its not duplicate
