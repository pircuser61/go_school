--- conflicted
+++ resolved
@@ -4,7 +4,6 @@
 	"context"
 	"encoding/json"
 	"fmt"
-	"io/ioutil"
 	"net/http"
 	"net/url"
 	"path"
@@ -248,13 +247,7 @@
 	}
 	defer resp.Body.Close()
 	if resp.StatusCode != http.StatusOK {
-<<<<<<< HEAD
-		res, _ := ioutil.ReadAll(resp.Body)
-		fmt.Println(res)
-		return nil, errors.New("got bad status code")
-=======
 		return nil, fmt.Errorf("got bad status code: %d for login: %s", resp.StatusCode, search)
->>>>>>> 1fd18778
 	}
 	var res SearchUsersResp
 	if unmErr := json.NewDecoder(resp.Body).Decode(&res); unmErr != nil {
