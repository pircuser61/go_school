package main

//go:generate swag init -g ./cmd/pipeliner/main.go -o ./docs -d ../../.

import (
	"context"
	"flag"
	"net/http"
	"os"
	"os/signal"
	"syscall"

	"contrib.go.opencensus.io/exporter/jaeger"

	"go.opencensus.io/trace"

	"github.com/prometheus/client_golang/prometheus/push"

	"gitlab.services.mts.ru/abp/myosotis/logger"

	"gitlab.services.mts.ru/erius/monitoring/pkg/pipeliner/monitoring"
	netmon "gitlab.services.mts.ru/erius/network-monitor-client"
	scheduler "gitlab.services.mts.ru/erius/scheduler_client"

	"gitlab.services.mts.ru/jocasta/pipeliner/cmd/pipeliner/docs"
	"gitlab.services.mts.ru/jocasta/pipeliner/internal/api"
	"gitlab.services.mts.ru/jocasta/pipeliner/internal/configs"
	"gitlab.services.mts.ru/jocasta/pipeliner/internal/db"
	"gitlab.services.mts.ru/jocasta/pipeliner/internal/db/mocks"
	"gitlab.services.mts.ru/jocasta/pipeliner/internal/file"
	"gitlab.services.mts.ru/jocasta/pipeliner/internal/functions"
	"gitlab.services.mts.ru/jocasta/pipeliner/internal/hrgate"
	"gitlab.services.mts.ru/jocasta/pipeliner/internal/httpclient"
	human_tasks "gitlab.services.mts.ru/jocasta/pipeliner/internal/human-tasks"
	"gitlab.services.mts.ru/jocasta/pipeliner/internal/integrations"
	"gitlab.services.mts.ru/jocasta/pipeliner/internal/kafka"
	"gitlab.services.mts.ru/jocasta/pipeliner/internal/mail"
	mail_fetcher "gitlab.services.mts.ru/jocasta/pipeliner/internal/mail/fetcher"
	"gitlab.services.mts.ru/jocasta/pipeliner/internal/metrics"
	"gitlab.services.mts.ru/jocasta/pipeliner/internal/people"
	"gitlab.services.mts.ru/jocasta/pipeliner/internal/server"
	"gitlab.services.mts.ru/jocasta/pipeliner/internal/servicedesc"
	"gitlab.services.mts.ru/jocasta/pipeliner/internal/sso"
	"gitlab.services.mts.ru/jocasta/pipeliner/internal/test"
	"gitlab.services.mts.ru/jocasta/pipeliner/statistic"
)

const serviceName = "jocasta.pipeliner"

// @title Pipeliner API
// @version 0.1

// @host localhost:8181
// @BasePath /api/pipeliner/v1
//
//nolint:gocyclo //its ok here
func main() {
	configPath := flag.String("c", "./config.yaml", "path to config")
	flag.Parse()

	log := logger.CreateLogger(nil)

	cfg := &configs.Pipeliner{}

	err := configs.Read(*configPath, cfg)
	if err != nil {
		log.WithError(err).Fatal("can't read config")
	}

	log = logger.CreateLogger(cfg.Log)
	ctx := logger.WithLogger(context.Background(), log)

	log.WithField("config", cfg).Info("started with config")

	dbConn, err := db.ConnectPostgres(ctx, &cfg.DB)
	if err != nil {
		log.WithError(err).Error("can't connect database")

		return
	}

	httpClient := httpclient.HTTPClient(cfg.HTTPClientConfig)

	schedulerClient, err := scheduler.NewClient(cfg.SchedulerBaseURL.URL, httpClient)
	if err != nil {
		log.WithError(err).Error("can't create scheduler client")

		return
	}

	networkMonitoringClient, err := netmon.NewClient(cfg.NetworkMonitorBaseURL.URL, httpClient)
	if err != nil {
		log.WithError(err).Error("can't create network monitoring client")

		return
	}

	ssoService, err := sso.NewService(cfg.SSO, httpClient)
	if err != nil {
		log.WithError(err).Error("can't create sso service")

		return
	}

	peopleService, err := people.NewService(cfg.People, ssoService)
	if err != nil {
		log.WithError(err).Error("can't create people service")

		return
	}

	serviceDescService, err := servicedesc.NewService(cfg.ServiceDesc, ssoService)
	if err != nil {
		log.WithError(err).Error("can't create servicedesc service")

		return
	}

	cfg.Mail.FetchEmail = cfg.MailFetcher.ImapUserName
	mailService, err := mail.NewService(cfg.Mail)
	if err != nil {
		log.WithError(err).Error("can't create mail service")

		return
	}

	stat, err := statistic.InitStatistic()
	if err != nil {
		log.WithError(err).Error("can't init statistic")

		return
	}

	// don't forget to update mock
	// TODO: remove MockDB and use MockedDatabase in tests
	var _ db.Database = (*mocks.MockedDatabase)(nil)
	var _ db.Database = (*test.MockDB)(nil)

	kafkaService, err := kafka.NewService(log, cfg.Kafka)
	if err != nil {
		log.WithError(err).Error("can't create kafka service")

		return
	}

	functionsService, err := functions.NewService(cfg.FunctionStore)
	if err != nil {
		log.WithError(err).Error("can't create functions service")
		return
	}

	humanTasksService, err := human_tasks.NewService(cfg.HumanTasks)
	if err != nil {
		log.WithError(err).Error("can't create human tasks service")
		return
	}

	mailFetcher, err := mail_fetcher.NewService(cfg.MailFetcher)
	if err != nil {
		log.WithError(err).Error("can't create mail fetcher service")
		return
	}

	integrationsService, err := integrations.NewService(cfg.Integrations)
	if err != nil {
		log.WithError(err).Error("can't create integrations service")
		return
	}

<<<<<<< HEAD
	hrgateService, err := hrgate.NewService(cfg.HrGate, ssoService)
	if err != nil {
		log.WithError(err).Error("can't create hrgate service")
		return
	}

	fillErr := hrgateService.FillDefaultUnitId(ctx)
	if fillErr != nil {
		log.WithError(err).Error("can't fill default unit id")
=======
	fileService, err := file.NewService(&cfg.Minio)
	if err != nil {
		log.WithError(err).Error("can't create file service")
>>>>>>> fcae3ca6
		return
	}

	APIEnv := &api.APIEnv{
		Log:                  log,
		DB:                   &dbConn,
		Remedy:               cfg.Remedy,
		FaaS:                 cfg.FaaS,
		SchedulerClient:      schedulerClient,
		NetworkMonitorClient: networkMonitoringClient,
		HTTPClient:           httpClient,
		Statistic:            stat,
		Mail:                 mailService,
		Kafka:                kafkaService,
		People:               peopleService,
		ServiceDesc:          serviceDescService,
		FunctionStore:        functionsService,
		HumanTasks:           humanTasksService,
		MailFetcher:          mailFetcher,
		Minio:                fileService,
		Integrations:         integrationsService,
		HrGate:               hrgateService,
	}

	serverParam := api.ServerParam{
		APIEnv:            APIEnv,
		SSOService:        ssoService,
		PeopleService:     peopleService,
		TimeoutMiddleware: cfg.Timeout.Duration,
		ServerAddr:        cfg.ServeAddr,
		ReadinessPath:     cfg.Probes.Readiness,
		LivenessPath:      cfg.Probes.Liveness,
	}

	kafkaService.InitMessageHandler(APIEnv.FunctionReturnHandler)

	jr, err := jaeger.NewExporter(jaeger.Options{
		CollectorEndpoint: cfg.Tracing.URL,
		Process: jaeger.Process{
			ServiceName: serviceName,
			Tags:        []jaeger.Tag{jaeger.StringTag("system", serviceName)},
		},
	})
	if err != nil {
		log.WithError(err).Error("can't create new exporter jaeger")
	} else {
		trace.RegisterExporter(jr)
		trace.ApplyConfig(trace.Config{DefaultSampler: trace.ProbabilitySampler(cfg.Tracing.SampleFraction)})
	}

	metrics.InitMetricsAuth()

	metrics.Pusher = push.New(cfg.Push.URL, cfg.Push.Job).Gatherer(metrics.Registry)

	initSwagger(cfg)

	monitoring.Setup(cfg.Monitoring.Addr, &http.Client{Timeout: cfg.Monitoring.Timeout.Duration})

	s := server.NewServer(ctx, log, kafkaService, &serverParam)
	s.Run(ctx)

	sgnl := make(chan os.Signal, 1)
	signal.Notify(sgnl,
		syscall.SIGHUP,
		syscall.SIGINT,
		syscall.SIGTERM,
		syscall.SIGQUIT)

	stop := <-sgnl
	s.Stop(ctx)
	log.WithField("signal", stop).Info("stopping")
}

func initSwagger(cfg *configs.Pipeliner) {
	docs.SwaggerInfo.BasePath = cfg.Swag.BasePath
	docs.SwaggerInfo.Version = cfg.Swag.Version
	docs.SwaggerInfo.Host = cfg.Swag.Host + cfg.Swag.Port
}<|MERGE_RESOLUTION|>--- conflicted
+++ resolved
@@ -167,7 +167,6 @@
 		return
 	}
 
-<<<<<<< HEAD
 	hrgateService, err := hrgate.NewService(cfg.HrGate, ssoService)
 	if err != nil {
 		log.WithError(err).Error("can't create hrgate service")
@@ -177,11 +176,11 @@
 	fillErr := hrgateService.FillDefaultUnitId(ctx)
 	if fillErr != nil {
 		log.WithError(err).Error("can't fill default unit id")
-=======
+	}
+
 	fileService, err := file.NewService(&cfg.Minio)
 	if err != nil {
 		log.WithError(err).Error("can't create file service")
->>>>>>> fcae3ca6
 		return
 	}
 
