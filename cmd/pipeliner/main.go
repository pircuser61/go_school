--- conflicted
+++ resolved
@@ -149,13 +149,8 @@
 
 	initSwagger(cfg)
 
-<<<<<<< HEAD
 	httpServer := http.Server{
-		Handler: registerRouter(ctx, cfg, &pipeliner, ssoService),
-=======
-	server := http.Server{
 		Handler: registerRouter(ctx, cfg, &pipeliner, ssoService, peopleService),
->>>>>>> 06c9bad3
 		Addr:    cfg.ServeAddr,
 	}
 
