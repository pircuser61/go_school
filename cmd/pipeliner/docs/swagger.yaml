basePath: /api/pipeliner/v1
definitions:
  entity.AllUsageResponse:
    properties:
      pipelines:
        additionalProperties:
          items:
            type: string
          type: array
        type: object
    type: object
  entity.DebugResult:
    properties:
      block_name:
        type: string
      break_points:
        items:
          type: string
        type: array
      status:
        description: todo define values
        example: run,error,finished,created
        type: string
      task:
        $ref: '#/definitions/entity.EriusTask'
    type: object
  entity.EriusFunc:
    properties:
      block_type:
        enum:
        - python3
        - go
        - internal
        - term
        - scenario
        example: python3
        type: string
      final:
        type: string
      input:
        items:
          $ref: '#/definitions/entity.EriusFunctionValue'
        type: array
      next:
        example: send-data_0
        type: string
      on_false:
        type: string
      on_iter:
        type: string
      on_true:
        type: string
      output:
        items:
          $ref: '#/definitions/entity.EriusFunctionValue'
        type: array
      params: {}
      title:
        example: lock-bts
        type: string
      x:
        type: integer
      "y":
        type: integer
    type: object
  entity.EriusFunctionList:
    properties:
      funcs:
        items:
          $ref: '#/definitions/script.FunctionModel'
        type: array
      shapes:
        items:
          $ref: '#/definitions/script.ShapeEntity'
        type: array
    type: object
  entity.EriusFunctionValue:
    properties:
      global:
        example: block.some_data
        type: string
      name:
        example: some_data
        type: string
      type:
        example: string
        type: string
    type: object
  entity.EriusScenario:
    properties:
      approved_at:
        example: "2020-07-16T17:10:25.112704+03:00"
        type: string
      author:
        example: testAuthor
        type: string
      comment:
        type: string
      comment_rejected:
        type: string
      created_at:
        example: "2020-07-16T17:10:25.112704+03:00"
        type: string
      hasDraft:
        type: boolean
      id:
        example: 916ad995-8d13-49fb-82ee-edd4f97649e2
        format: uuid
        type: string
      input:
        items:
          $ref: '#/definitions/entity.EriusFunctionValue'
        type: array
      name:
        example: ScenarioName
        type: string
      output:
        items:
          $ref: '#/definitions/entity.EriusFunctionValue'
        type: array
      pipeline:
        properties:
          blocks:
            additionalProperties:
              $ref: '#/definitions/entity.EriusFunc'
            type: object
          entrypoint:
            type: string
        type: object
      status:
        description: 1 - Draft, 2 - Approved, 3 - Deleted, 4 - Rejected, 5 - On Approve
        enum:
        - 1
        - 2
        - 3
        - 4
        - 5
        type: integer
      tags:
        items:
          $ref: '#/definitions/entity.EriusTagInfo'
        type: array
      version_id:
        example: 916ad995-8d13-49fb-82ee-edd4f97649e2
        format: uuid
        type: string
    type: object
  entity.EriusScenarioInfo:
    properties:
      approved_at:
        example: "2020-07-16T17:10:25.112704+03:00"
        type: string
      approver:
        example: testApprover
        type: string
      author:
        example: testAuthor
        type: string
      comment:
        type: string
      comment_rejected:
        type: string
      created_at:
        example: "2020-07-16T17:10:25.112704+03:00"
        type: string
      id:
        example: 916ad995-8d13-49fb-82ee-edd4f97649e2
        format: uuid
        type: string
      last_run:
        example: "2020-07-16T17:10:25.112704+03:00"
        type: string
      last_run_status:
        type: string
      name:
        example: ScenarioName
        type: string
      status:
        description: 1 - Draft, 2 - Approved, 3 - Deleted, 4 - Rejected, 5 - On Approve
        enum:
        - 1
        - 2
        - 3
        - 4
        - 5
        type: integer
      tags:
        items:
          $ref: '#/definitions/entity.EriusTagInfo'
        type: array
      version_history:
        items:
          $ref: '#/definitions/entity.EriusVersionInfo'
        type: array
      version_id:
        example: 916ad995-8d13-49fb-82ee-edd4f97649e2
        format: uuid
        type: string
    type: object
  entity.EriusScenarioList:
    properties:
      drafts:
        description: Черновики
        items:
          $ref: '#/definitions/entity.EriusScenarioInfo'
        type: array
      on_approve:
        description: Сценарии на одобрении
        items:
          $ref: '#/definitions/entity.EriusScenarioInfo'
        type: array
      pipelines:
        description: Согласованные сценарии
        items:
          $ref: '#/definitions/entity.EriusScenarioInfo'
        type: array
      tags:
        description: Теги
        items:
          $ref: '#/definitions/entity.EriusTagInfo'
        type: array
    type: object
  entity.EriusTagInfo:
    properties:
      color:
        type: string
      id:
        example: 916ad995-8d13-49fb-82ee-edd4f97649e2
        format: uuid
        type: string
      isMarker:
        type: boolean
      name:
        type: string
      status:
        description: 1 - Created, 3 - Deleted
        enum:
        - 1
        - 3
        type: integer
    type: object
  entity.EriusTask:
    properties:
      author:
        type: string
      debug:
        type: boolean
      id:
        type: string
      last_changed_at:
        type: string
      name:
        type: string
      parameters:
        additionalProperties: true
        type: object
      started_at:
        type: string
      status:
        type: string
      steps:
        items:
          $ref: '#/definitions/entity.Step'
        type: array
      version_id:
        type: string
      work_number:
        type: string
    type: object
  entity.EriusTasks:
    properties:
      tasks:
        items:
          $ref: '#/definitions/entity.EriusTask'
        type: array
    type: object
  entity.EriusTasksPage:
    properties:
      tasks:
        items:
          $ref: '#/definitions/entity.EriusTask'
        type: array
      total:
        type: integer
    type: object
  entity.EriusVersionInfo:
    properties:
      approved_at:
        example: "2020-07-16T17:10:25.112704+03:00"
        type: string
      approver:
        example: testApprover
        type: string
      author:
        example: testAuthor
        type: string
      created_at:
        example: "2020-07-16T17:10:25.112704+03:00"
        type: string
      version_id:
        example: 916ad995-8d13-49fb-82ee-edd4f97649e2
        format: uuid
        type: string
    type: object
  entity.RunResponse:
    properties:
      errors:
        items:
          type: string
        type: array
      output: {}
      pipeline_id:
        example: 916ad995-8d13-49fb-82ee-edd4f97649e2
        format: uuid
        type: string
      status:
        example: runned
        type: string
      task_id:
        example: 916ad995-8d13-49fb-82ee-edd4f97649e2
        format: uuid
        type: string
    type: object
  entity.SchedulerTasksResponse:
    properties:
      result:
        type: boolean
    type: object
  entity.Step:
    properties:
      errors:
        items:
          type: string
        type: array
      has_error:
        type: boolean
<<<<<<< HEAD
      is_finished:
        type: boolean
=======
>>>>>>> 089271d6
      name:
        type: string
      steps:
        items:
          type: string
        type: array
      storage:
        additionalProperties: true
        type: object
      time:
        type: string
<<<<<<< HEAD
      type:
        type: string
=======
>>>>>>> 089271d6
    type: object
  entity.UsageResponse:
    properties:
      name:
        description: Имя блока
        type: string
      pipelines:
        items:
          $ref: '#/definitions/entity.UsedBy'
        type: array
      used:
        type: boolean
    type: object
  entity.UsedBy:
    properties:
      id:
        description: ID сценария
        type: string
      name:
        description: Имя сценария
        type: string
    type: object
  handlers.CreateTaskRequest:
    properties:
      parameters:
        additionalProperties: true
        type: object
      version_id:
        type: string
    type: object
  handlers.DebugRunRequest:
    properties:
      action:
        example: step_over,resume
        type: string
      break_points:
        items:
          type: string
        type: array
      task_id:
        type: string
    type: object
  handlers.httpError:
    properties:
      description:
        type: string
      error:
        type: string
      status_code:
        type: integer
    type: object
  handlers.httpResponse:
    properties:
      data: {}
      status_code:
        type: integer
    type: object
<<<<<<< HEAD
  script.ApproverParams:
    properties:
      login:
        type: string
      type:
        type: string
    type: object
=======
>>>>>>> 089271d6
  script.FunctionModel:
    properties:
      block_type:
        type: string
      id:
        type: string
      inputs:
        items:
          $ref: '#/definitions/script.FunctionValueModel'
        type: array
      next_funcs:
        items:
          type: string
        type: array
      outputs:
        items:
          $ref: '#/definitions/script.FunctionValueModel'
        type: array
<<<<<<< HEAD
      params:
        $ref: '#/definitions/script.FunctionParams'
=======
>>>>>>> 089271d6
      shape_type:
        type: integer
      title:
        type: string
    type: object
<<<<<<< HEAD
  script.FunctionParams:
    properties:
      approver:
        $ref: '#/definitions/script.ApproverParams'
      type:
        enum:
        - approver
        example: approver
        type: string
    type: object
=======
>>>>>>> 089271d6
  script.FunctionValueModel:
    properties:
      comment:
        type: string
      name:
        type: string
      type:
        type: string
    type: object
  script.ShapeEntity:
    properties:
      icon:
        type: string
      id:
        type: integer
      title:
        type: string
    type: object
host: localhost:8181
info:
  contact: {}
  title: Pipeliner API
  version: "0.1"
paths:
  /api/pipeliner/v1/metrics:
    get:
      description: Метрики
      operationId: metrics
      produces:
      - text/plain
      responses:
        "200":
          description: metrics content
      summary: metrics
      tags:
      - metrics
  /debug/:
    post:
      consumes:
      - application/json
      description: Создать сессию отладки
      operationId: create-debug-task
      parameters:
      - description: New debug task
        in: body
        name: debug
        required: true
        schema:
          $ref: '#/definitions/handlers.CreateTaskRequest'
      produces:
      - application/json
      responses:
        "200":
          description: OK
          schema:
            allOf:
            - $ref: '#/definitions/handlers.httpResponse'
            - properties:
                data:
                  $ref: '#/definitions/entity.EriusTask'
              type: object
        "400":
          description: Bad Request
          schema:
            $ref: '#/definitions/handlers.httpError'
        "401":
          description: Unauthorized
          schema:
            $ref: '#/definitions/handlers.httpError'
        "500":
          description: Internal Server Error
          schema:
            $ref: '#/definitions/handlers.httpError'
      summary: Create debug task
      tags:
      - debug
  /debug/{taskID}:
    get:
      description: Получить debug-задачу
      operationId: debug-task
      parameters:
      - description: Task ID
        in: path
        name: taskID
        required: true
        type: string
      produces:
      - application/json
      responses:
        "200":
          description: OK
          schema:
            allOf:
            - $ref: '#/definitions/handlers.httpResponse'
            - properties:
                data:
                  $ref: '#/definitions/entity.DebugResult'
              type: object
        "400":
          description: Bad Request
          schema:
            $ref: '#/definitions/handlers.httpError'
        "401":
          description: Unauthorized
          schema:
            $ref: '#/definitions/handlers.httpError'
        "500":
          description: Internal Server Error
          schema:
            $ref: '#/definitions/handlers.httpError'
      summary: Debug task
      tags:
      - tasks
  /debug/run:
    post:
      consumes:
      - application/json
      description: Начать отладку
      operationId: debug-task-run
      parameters:
      - description: debug request
        in: body
        name: variables
        schema:
          $ref: '#/definitions/handlers.DebugRunRequest'
      produces:
      - application/json
      responses:
        "200":
          description: OK
          schema:
            allOf:
            - $ref: '#/definitions/handlers.httpResponse'
            - properties:
                data:
                  $ref: '#/definitions/entity.EriusTask'
              type: object
        "400":
          description: Bad Request
          schema:
            $ref: '#/definitions/handlers.httpError'
        "401":
          description: Unauthorized
          schema:
            $ref: '#/definitions/handlers.httpError'
        "500":
          description: Internal Server Error
          schema:
            $ref: '#/definitions/handlers.httpError'
      summary: Start debug task
      tags:
      - debug
  /modules:
    get:
      description: Список блоков
      operationId: get-modules
      produces:
      - application/json
      responses:
        "200":
          description: OK
          schema:
            allOf:
            - $ref: '#/definitions/handlers.httpResponse'
            - properties:
                data:
                  $ref: '#/definitions/entity.EriusFunctionList'
              type: object
        "400":
          description: Bad Request
          schema:
            $ref: '#/definitions/handlers.httpError'
        "500":
          description: Internal Server Error
          schema:
            $ref: '#/definitions/handlers.httpError'
      summary: Get list of modules
      tags:
      - modules
  /modules/{moduleName}:
    post:
      description: Запустить блок
      operationId: module-usage-by-name
      parameters:
      - description: module name
        in: path
        name: moduleName
        required: true
        type: string
      produces:
      - application/json
      responses:
        "200":
          description: OK
          schema:
            allOf:
            - $ref: '#/definitions/handlers.httpResponse'
            - properties:
                data:
                  $ref: '#/definitions/entity.UsageResponse'
              type: object
        "400":
          description: Bad Request
          schema:
            $ref: '#/definitions/handlers.httpError'
        "500":
          description: Internal Server Error
          schema:
            $ref: '#/definitions/handlers.httpError'
      summary: Run Module By Name
      tags:
      - modules
  /modules/{moduleName}/usage:
    get:
      description: Сценарии, в которых используется блок
      operationId: module-usage
      parameters:
      - description: module name
        in: path
        name: moduleName
        required: true
        type: string
      produces:
      - application/json
      responses:
        "200":
          description: OK
          schema:
            allOf:
            - $ref: '#/definitions/handlers.httpResponse'
            - properties:
                data:
                  $ref: '#/definitions/entity.UsageResponse'
              type: object
        "400":
          description: Bad Request
          schema:
            $ref: '#/definitions/handlers.httpError'
        "500":
          description: Internal Server Error
          schema:
            $ref: '#/definitions/handlers.httpError'
      summary: Usage of module in pipelines
      tags:
      - modules
  /modules/usage:
    get:
      description: Блоки и сценарии, в которых они используются
      operationId: modules-usage
      produces:
      - application/json
      responses:
        "200":
          description: OK
          schema:
            allOf:
            - $ref: '#/definitions/handlers.httpResponse'
            - properties:
                data:
                  $ref: '#/definitions/entity.AllUsageResponse'
              type: object
        "400":
          description: Bad Request
          schema:
            $ref: '#/definitions/handlers.httpError'
        "500":
          description: Internal Server Error
          schema:
            $ref: '#/definitions/handlers.httpError'
      summary: Get list of modules usage
      tags:
      - modules
  /pipelines:
    get:
      description: Список сценариев
      operationId: list-pipelines
      produces:
      - application/json
      responses:
        "200":
          description: OK
          schema:
            allOf:
            - $ref: '#/definitions/handlers.httpResponse'
            - properties:
                data:
                  $ref: '#/definitions/entity.EriusScenarioList'
              type: object
        "401":
          description: Unauthorized
          schema:
            $ref: '#/definitions/handlers.httpError'
        "500":
          description: Internal Server Error
          schema:
            $ref: '#/definitions/handlers.httpError'
      summary: Get list of pipelines
      tags:
      - pipeline
    post:
      consumes:
      - application/json
      description: Создать новый сценарий
      operationId: create-pipeline
      parameters:
      - description: New scenario
        in: body
        name: pipeline
        required: true
        schema:
          $ref: '#/definitions/entity.EriusScenario'
      produces:
      - application/json
      responses:
        "200":
          description: OK
          schema:
            allOf:
            - $ref: '#/definitions/handlers.httpResponse'
            - properties:
                data:
                  $ref: '#/definitions/entity.EriusScenario'
              type: object
        "400":
          description: Bad Request
          schema:
            $ref: '#/definitions/handlers.httpError'
        "401":
          description: Unauthorized
          schema:
            $ref: '#/definitions/handlers.httpError'
        "500":
          description: Internal Server Error
          schema:
            $ref: '#/definitions/handlers.httpError'
      summary: Create pipeline
      tags:
      - pipeline
  /pipelines/{pipelineID}:
    delete:
      description: Удалить сценарий
      operationId: delete-pipeline
      parameters:
      - description: Pipeline ID
        in: path
        name: pipelineID
        required: true
        type: string
      produces:
      - application/json
      responses:
        "200":
          description: OK
          schema:
            $ref: '#/definitions/handlers.httpResponse'
        "400":
          description: Bad Request
          schema:
            $ref: '#/definitions/handlers.httpError'
        "401":
          description: Unauthorized
          schema:
            $ref: '#/definitions/handlers.httpError'
        "500":
          description: Internal Server Error
          schema:
            $ref: '#/definitions/handlers.httpError'
      summary: Delete Pipeline
      tags:
      - pipeline
    get:
      description: Получить сценарий по ID
      operationId: get-pipeline
      parameters:
      - description: Pipeline ID
        in: path
        name: pipelineID
        required: true
        type: string
      produces:
      - application/json
      responses:
        "200":
          description: OK
          schema:
            allOf:
            - $ref: '#/definitions/handlers.httpResponse'
            - properties:
                data:
                  $ref: '#/definitions/entity.EriusScenario'
              type: object
        "400":
          description: Bad Request
          schema:
            $ref: '#/definitions/handlers.httpError'
        "401":
          description: Unauthorized
          schema:
            $ref: '#/definitions/handlers.httpError'
        "500":
          description: Internal Server Error
          schema:
            $ref: '#/definitions/handlers.httpError'
      summary: Get pipeline
      tags:
      - pipeline
  /pipelines/{pipelineID}/scheduler-tasks:
    post:
      consumes:
      - application/json
      description: Наличие у сценария активных заданий в шедулере
      operationId: pipeline-scheduler-tasks
      parameters:
      - description: Pipeline ID
        in: path
        name: pipelineID
        required: true
        type: string
      produces:
      - application/json
      responses:
        "200":
          description: OK
          schema:
            allOf:
            - $ref: '#/definitions/handlers.httpResponse'
            - properties:
                data:
                  $ref: '#/definitions/entity.SchedulerTasksResponse'
              type: object
        "400":
          description: Bad Request
          schema:
            $ref: '#/definitions/handlers.httpError'
        "500":
          description: Internal Server Error
          schema:
            $ref: '#/definitions/handlers.httpError'
      summary: Active scheduler tasks
      tags:
      - pipeline
  /pipelines/{pipelineID}/tags:
    get:
      description: Список тегов сценария
      operationId: get-pipeline-tags
      parameters:
      - description: Pipeline ID
        in: path
        name: pipelineID
        required: true
        type: string
      produces:
      - application/json
      responses:
        "200":
          description: OK
          schema:
            allOf:
            - $ref: '#/definitions/handlers.httpResponse'
            - properties:
                data:
                  items:
                    $ref: '#/definitions/entity.EriusTagInfo'
                  type: array
              type: object
        "400":
          description: Bad Request
          schema:
            $ref: '#/definitions/handlers.httpError'
        "401":
          description: Unauthorized
          schema:
            $ref: '#/definitions/handlers.httpError'
        "500":
          description: Internal Server Error
          schema:
            $ref: '#/definitions/handlers.httpError'
      summary: Get Pipeline Tags
      tags:
      - pipeline
      - tags
  /pipelines/{pipelineID}/tags/{ID}:
    delete:
      description: Открепить тег от сценария
      operationId: detach-tag
      parameters:
      - description: Pipeline ID
        in: path
        name: pipelineID
        required: true
        type: string
      - description: Tag ID
        in: path
        name: ID
        required: true
        type: string
      produces:
      - application/json
      responses:
        "200":
          description: OK
          schema:
            $ref: '#/definitions/handlers.httpResponse'
        "400":
          description: Bad Request
          schema:
            $ref: '#/definitions/handlers.httpError'
        "401":
          description: Unauthorized
          schema:
            $ref: '#/definitions/handlers.httpError'
        "500":
          description: Internal Server Error
          schema:
            $ref: '#/definitions/handlers.httpError'
      summary: Detach Tag
      tags:
      - pipeline
      - tags
    put:
      description: Прикрепить тег к сценарию
      operationId: attach-tag
      parameters:
      - description: Pipeline ID
        in: path
        name: pipelineID
        required: true
        type: string
      - description: Tag ID
        in: path
        name: ID
        required: true
        type: string
      produces:
      - application/json
      responses:
        "200":
          description: OK
          schema:
            allOf:
            - $ref: '#/definitions/handlers.httpResponse'
            - properties:
                data:
                  $ref: '#/definitions/entity.EriusTagInfo'
              type: object
        "400":
          description: Bad Request
          schema:
            $ref: '#/definitions/handlers.httpError'
        "401":
          description: Unauthorized
          schema:
            $ref: '#/definitions/handlers.httpError'
        "500":
          description: Internal Server Error
          schema:
            $ref: '#/definitions/handlers.httpError'
      summary: Attach Tag
      tags:
      - pipeline
      - tags
<<<<<<< HEAD
  /pipelines/pipeline/{pipelineID}:
    get:
      description: Получить сценарий по ID
      operationId: get-pipeline
      parameters:
      - description: Pipeline ID
        in: path
        name: pipelineID
        required: true
        type: string
      produces:
      - application/json
      responses:
        "200":
          description: OK
          schema:
            allOf:
            - $ref: '#/definitions/handlers.httpResponse'
            - properties:
                data:
                  $ref: '#/definitions/entity.EriusScenario'
              type: object
        "400":
          description: Bad Request
          schema:
            $ref: '#/definitions/handlers.httpError'
        "401":
          description: Unauthorized
          schema:
            $ref: '#/definitions/handlers.httpError'
        "500":
          description: Internal Server Error
          schema:
            $ref: '#/definitions/handlers.httpError'
      summary: Get pipeline
      tags:
      - pipeline
=======
>>>>>>> 089271d6
  /pipelines/version:
    put:
      consumes:
      - application/json
      description: Изменить черновик
      operationId: edit-draft
      parameters:
      - description: New draft
        in: body
        name: draft
        required: true
        schema:
          $ref: '#/definitions/entity.EriusScenario'
      produces:
      - application/json
      responses:
        "200":
          description: OK
          schema:
            allOf:
            - $ref: '#/definitions/handlers.httpResponse'
            - properties:
                data:
                  $ref: '#/definitions/entity.EriusScenario'
              type: object
        "400":
          description: Bad Request
          schema:
            $ref: '#/definitions/handlers.httpError'
        "401":
          description: Unauthorized
          schema:
            $ref: '#/definitions/handlers.httpError'
        "500":
          description: Internal Server Error
          schema:
            $ref: '#/definitions/handlers.httpError'
      summary: Edit Draft
      tags:
      - pipeline
  /pipelines/version/{pipelineID}:
    post:
      consumes:
      - application/json
      description: Создать новую версию сценария
      operationId: create-version
      parameters:
      - description: New version
        in: body
        name: pipeline
        required: true
        schema:
          $ref: '#/definitions/entity.EriusScenario'
      - description: Pipeline ID
        in: path
        name: pipelineID
        required: true
        type: string
      produces:
      - application/json
      responses:
        "200":
          description: OK
          schema:
            allOf:
            - $ref: '#/definitions/handlers.httpResponse'
            - properties:
                data:
                  $ref: '#/definitions/entity.EriusScenario'
              type: object
        "400":
          description: Bad Request
          schema:
            $ref: '#/definitions/handlers.httpError'
        "401":
          description: Unauthorized
          schema:
            $ref: '#/definitions/handlers.httpError'
        "500":
          description: Internal Server Error
          schema:
            $ref: '#/definitions/handlers.httpError'
      summary: Create pipeline version
      tags:
      - version
  /pipelines/version/{versionID}:
    delete:
      description: Удалить версию
      operationId: delete-version
      parameters:
      - description: Version ID
        in: path
        name: versionID
        required: true
        type: string
      produces:
      - application/json
      responses:
        "200":
          description: OK
          schema:
            $ref: '#/definitions/handlers.httpResponse'
        "400":
          description: Bad Request
          schema:
            $ref: '#/definitions/handlers.httpError'
        "401":
          description: Unauthorized
          schema:
            $ref: '#/definitions/handlers.httpError'
        "500":
          description: Internal Server Error
          schema:
            $ref: '#/definitions/handlers.httpError'
      summary: Delete Version
      tags:
      - version
    get:
      description: Получить версию сценария по ID
      operationId: get-version
      parameters:
      - description: Version ID
        in: path
        name: versionID
        required: true
        type: string
      produces:
      - application/json
      responses:
        "200":
          description: OK
          schema:
            allOf:
            - $ref: '#/definitions/handlers.httpResponse'
            - properties:
                data:
                  $ref: '#/definitions/entity.EriusScenario'
              type: object
        "400":
          description: Bad Request
          schema:
            $ref: '#/definitions/handlers.httpError'
        "401":
          description: Unauthorized
          schema:
            $ref: '#/definitions/handlers.httpError'
        "500":
          description: Internal Server Error
          schema:
            $ref: '#/definitions/handlers.httpError'
      summary: Get pipeline version
      tags:
      - version
  /run/{pipelineID}:
    post:
      consumes:
      - application/json
      description: Запустить сценарий
      operationId: run-pipeline
      parameters:
      - description: pipeline input
        in: body
        name: variables
        schema:
          type: primitive
      - description: Pipeline ID
        in: path
        name: pipelineID
        required: true
        type: string
      produces:
      - application/json
      responses:
        "200":
          description: OK
          schema:
            allOf:
            - $ref: '#/definitions/handlers.httpResponse'
            - properties:
                data:
                  $ref: '#/definitions/entity.RunResponse'
              type: object
        "400":
          description: Bad Request
          schema:
            $ref: '#/definitions/handlers.httpError'
        "401":
          description: Unauthorized
          schema:
            $ref: '#/definitions/handlers.httpError'
        "500":
          description: Internal Server Error
          schema:
            $ref: '#/definitions/handlers.httpError'
      summary: Run Pipeline
      tags:
      - pipeline
      - run
  /run/version/{versionID}:
    post:
      consumes:
      - application/json
      description: Запустить версию
      operationId: run-version
      parameters:
      - description: pipeline input
        in: body
        name: variables
        schema:
          type: primitive
      - description: Version ID
        in: path
        name: versionID
        required: true
        type: string
      produces:
      - application/json
      responses:
        "200":
          description: OK
          schema:
            allOf:
            - $ref: '#/definitions/handlers.httpResponse'
            - properties:
                data:
                  $ref: '#/definitions/entity.RunResponse'
              type: object
        "400":
          description: Bad Request
          schema:
            $ref: '#/definitions/handlers.httpError'
        "401":
          description: Unauthorized
          schema:
            $ref: '#/definitions/handlers.httpError'
        "500":
          description: Internal Server Error
          schema:
            $ref: '#/definitions/handlers.httpError'
      summary: Run Version
      tags:
      - version
      - run
  /tags:
    get:
      description: Cписок тегов
      operationId: get-tags
      produces:
      - application/json
      responses:
        "200":
          description: OK
          schema:
            allOf:
            - $ref: '#/definitions/handlers.httpResponse'
            - properties:
                data:
                  items:
                    $ref: '#/definitions/entity.EriusTagInfo'
                  type: array
              type: object
        "400":
          description: Bad Request
          schema:
            $ref: '#/definitions/handlers.httpError'
        "401":
          description: Unauthorized
          schema:
            $ref: '#/definitions/handlers.httpError'
        "500":
          description: Internal Server Error
          schema:
            $ref: '#/definitions/handlers.httpError'
      summary: Get Tags
      tags:
      - tags
    post:
      consumes:
      - application/json
      description: Создать новый тег
      operationId: create-tag
      parameters:
      - description: New tag
        in: body
        name: tag
        required: true
        schema:
          $ref: '#/definitions/entity.EriusTagInfo'
      produces:
      - application/json
      responses:
        "200":
          description: OK
          schema:
            allOf:
            - $ref: '#/definitions/handlers.httpResponse'
            - properties:
                data:
                  $ref: '#/definitions/entity.EriusTagInfo'
              type: object
        "400":
          description: Bad Request
          schema:
            $ref: '#/definitions/handlers.httpError'
        "401":
          description: Unauthorized
          schema:
            $ref: '#/definitions/handlers.httpError'
        "500":
          description: Internal Server Error
          schema:
            $ref: '#/definitions/handlers.httpError'
      summary: Create Tag
      tags:
      - tags
    put:
      consumes:
      - application/json
      description: Изменить тег
      operationId: edit-tag
      parameters:
      - description: Modified tag
        in: body
        name: tag
        required: true
        schema:
          $ref: '#/definitions/entity.EriusTagInfo'
      produces:
      - application/json
      responses:
        "200":
          description: OK
          schema:
            allOf:
            - $ref: '#/definitions/handlers.httpResponse'
            - properties:
                data:
                  $ref: '#/definitions/entity.EriusTagInfo'
              type: object
        "400":
          description: Bad Request
          schema:
            $ref: '#/definitions/handlers.httpError'
        "401":
          description: Unauthorized
          schema:
            $ref: '#/definitions/handlers.httpError'
        "500":
          description: Internal Server Error
          schema:
            $ref: '#/definitions/handlers.httpError'
      summary: Edit Tag
      tags:
      - tags
  /tags/{ID}:
    delete:
      description: Удалить тег
      operationId: remove-tag
      parameters:
      - description: Tag ID
        in: path
        name: ID
        required: true
        type: string
      produces:
      - application/json
      responses:
        "200":
          description: OK
          schema:
            $ref: '#/definitions/handlers.httpResponse'
        "400":
          description: Bad Request
          schema:
            $ref: '#/definitions/handlers.httpError'
        "401":
          description: Unauthorized
          schema:
            $ref: '#/definitions/handlers.httpError'
        "500":
          description: Internal Server Error
          schema:
            $ref: '#/definitions/handlers.httpError'
      summary: Remove Tag
      tags:
      - tags
  /tasks:
    get:
      description: Получить задачи
      operationId: get-tasks
      parameters:
      - description: Pipeline name
        in: query
        name: name
        type: string
      - description: Task IDs
        in: query
        items:
          type: string
        name: taskIDs
        type: array
      - description: Created after
        in: query
        name: created[start]
        type: string
      - description: Created before
        in: query
        name: created[end]
        type: string
      - description: Order
        in: query
        name: order
        type: string
      - description: Limit
        in: query
        name: limit
        type: string
      - description: Offset
        in: query
        name: offset
        type: string
      produces:
      - application/json
      responses:
        "200":
          description: OK
          schema:
            allOf:
            - $ref: '#/definitions/handlers.httpResponse'
            - properties:
                data:
                  $ref: '#/definitions/entity.EriusTasksPage'
              type: object
        "400":
          description: Bad Request
          schema:
            $ref: '#/definitions/handlers.httpError'
        "401":
          description: Unauthorized
          schema:
            $ref: '#/definitions/handlers.httpError'
        "500":
          description: Internal Server Error
          schema:
            $ref: '#/definitions/handlers.httpError'
      summary: Get Tasks
      tags:
      - pipeline
      - tasks
  /tasks/{taskID}:
    get:
      description: Получить экземпляр задачи
      operationId: get-task-entity
      parameters:
      - description: Task ID
        in: path
        name: taskID
        required: true
        type: string
      produces:
      - application/json
      responses:
        "200":
          description: OK
          schema:
            allOf:
            - $ref: '#/definitions/handlers.httpResponse'
            - properties:
                data:
<<<<<<< HEAD
                  $ref: '#/definitions/entity.EriusTasks'
=======
                  $ref: '#/definitions/entity.EriusTask'
>>>>>>> 089271d6
              type: object
        "400":
          description: Bad Request
          schema:
            $ref: '#/definitions/handlers.httpError'
        "401":
          description: Unauthorized
          schema:
            $ref: '#/definitions/handlers.httpError'
        "500":
          description: Internal Server Error
          schema:
            $ref: '#/definitions/handlers.httpError'
      summary: Get Task
      tags:
      - tasks
  /tasks/last-by-version/{versionID}:
    get:
      description: Получить последнюю debug-задачу версии сценария
      operationId: get-version-last-debug-task
      parameters:
      - description: Version ID
        in: path
        name: versionID
        required: true
        type: string
      produces:
      - application/json
      responses:
        "200":
          description: OK
          schema:
            allOf:
            - $ref: '#/definitions/handlers.httpResponse'
            - properties:
                data:
                  $ref: '#/definitions/entity.EriusTask'
              type: object
        "400":
          description: Bad Request
          schema:
            $ref: '#/definitions/handlers.httpError'
        "401":
          description: Unauthorized
          schema:
            $ref: '#/definitions/handlers.httpError'
        "500":
          description: Internal Server Error
          schema:
            $ref: '#/definitions/handlers.httpError'
      summary: Get last debug task for version
      tags:
      - tasks
  /tasks/pipeline/{pipelineID}:
    get:
      description: Получить задачи по сценарию
      operationId: get-pipeline-tasks
      parameters:
      - description: Pipeline ID
        in: path
        name: pipelineID
        required: true
        type: string
      produces:
      - application/json
      responses:
        "200":
          description: OK
          schema:
            allOf:
            - $ref: '#/definitions/handlers.httpResponse'
            - properties:
                data:
<<<<<<< HEAD
                  $ref: '#/definitions/entity.EriusTask'
=======
                  $ref: '#/definitions/entity.EriusTasks'
>>>>>>> 089271d6
              type: object
        "400":
          description: Bad Request
          schema:
            $ref: '#/definitions/handlers.httpError'
        "401":
          description: Unauthorized
          schema:
            $ref: '#/definitions/handlers.httpError'
        "500":
          description: Internal Server Error
          schema:
            $ref: '#/definitions/handlers.httpError'
      summary: Get Pipeline Tasks
      tags:
      - pipeline
      - tasks
  /tasks/version/{versionID}:
    get:
      description: Получить задачи по версии сценарию
      operationId: get-version-tasks
      parameters:
      - description: Version ID
        in: path
        name: versionID
        required: true
        type: string
      produces:
      - application/json
      responses:
        "200":
          description: OK
          schema:
            allOf:
            - $ref: '#/definitions/handlers.httpResponse'
            - properties:
                data:
                  $ref: '#/definitions/entity.EriusTasks'
              type: object
        "400":
          description: Bad Request
          schema:
            $ref: '#/definitions/handlers.httpError'
        "401":
          description: Unauthorized
          schema:
            $ref: '#/definitions/handlers.httpError'
        "500":
          description: Internal Server Error
          schema:
            $ref: '#/definitions/handlers.httpError'
      summary: Get Version Tasks
      tags:
      - version
      - tasks
swagger: "2.0"<|MERGE_RESOLUTION|>--- conflicted
+++ resolved
@@ -334,13 +334,13 @@
         type: array
       has_error:
         type: boolean
-<<<<<<< HEAD
       is_finished:
         type: boolean
-=======
->>>>>>> 089271d6
       name:
         type: string
+      state:
+        additionalProperties: true
+        type: object
       steps:
         items:
           type: string
@@ -350,11 +350,8 @@
         type: object
       time:
         type: string
-<<<<<<< HEAD
       type:
         type: string
-=======
->>>>>>> 089271d6
     type: object
   entity.UsageResponse:
     properties:
@@ -412,7 +409,6 @@
       status_code:
         type: integer
     type: object
-<<<<<<< HEAD
   script.ApproverParams:
     properties:
       login:
@@ -420,8 +416,6 @@
       type:
         type: string
     type: object
-=======
->>>>>>> 089271d6
   script.FunctionModel:
     properties:
       block_type:
@@ -440,17 +434,13 @@
         items:
           $ref: '#/definitions/script.FunctionValueModel'
         type: array
-<<<<<<< HEAD
       params:
         $ref: '#/definitions/script.FunctionParams'
-=======
->>>>>>> 089271d6
       shape_type:
         type: integer
       title:
         type: string
     type: object
-<<<<<<< HEAD
   script.FunctionParams:
     properties:
       approver:
@@ -461,8 +451,6 @@
         example: approver
         type: string
     type: object
-=======
->>>>>>> 089271d6
   script.FunctionValueModel:
     properties:
       comment:
@@ -1024,46 +1012,6 @@
       tags:
       - pipeline
       - tags
-<<<<<<< HEAD
-  /pipelines/pipeline/{pipelineID}:
-    get:
-      description: Получить сценарий по ID
-      operationId: get-pipeline
-      parameters:
-      - description: Pipeline ID
-        in: path
-        name: pipelineID
-        required: true
-        type: string
-      produces:
-      - application/json
-      responses:
-        "200":
-          description: OK
-          schema:
-            allOf:
-            - $ref: '#/definitions/handlers.httpResponse'
-            - properties:
-                data:
-                  $ref: '#/definitions/entity.EriusScenario'
-              type: object
-        "400":
-          description: Bad Request
-          schema:
-            $ref: '#/definitions/handlers.httpError'
-        "401":
-          description: Unauthorized
-          schema:
-            $ref: '#/definitions/handlers.httpError'
-        "500":
-          description: Internal Server Error
-          schema:
-            $ref: '#/definitions/handlers.httpError'
-      summary: Get pipeline
-      tags:
-      - pipeline
-=======
->>>>>>> 089271d6
   /pipelines/version:
     put:
       consumes:
@@ -1533,11 +1481,7 @@
             - $ref: '#/definitions/handlers.httpResponse'
             - properties:
                 data:
-<<<<<<< HEAD
-                  $ref: '#/definitions/entity.EriusTasks'
-=======
                   $ref: '#/definitions/entity.EriusTask'
->>>>>>> 089271d6
               type: object
         "400":
           description: Bad Request
@@ -1611,11 +1555,7 @@
             - $ref: '#/definitions/handlers.httpResponse'
             - properties:
                 data:
-<<<<<<< HEAD
-                  $ref: '#/definitions/entity.EriusTask'
-=======
                   $ref: '#/definitions/entity.EriusTasks'
->>>>>>> 089271d6
               type: object
         "400":
           description: Bad Request
